/**************************************************************************
 *
 * Copyright 2009 VMware, Inc.  All Rights Reserved.
 *
 * Permission is hereby granted, free of charge, to any person obtaining a
 * copy of this software and associated documentation files (the
 * "Software"), to deal in the Software without restriction, including
 * without limitation the rights to use, copy, modify, merge, publish,
 * distribute, sub license, and/or sell copies of the Software, and to
 * permit persons to whom the Software is furnished to do so, subject to
 * the following conditions:
 *
 * The above copyright notice and this permission notice (including the
 * next paragraph) shall be included in all copies or substantial portions
 * of the Software.
 *
 * THE SOFTWARE IS PROVIDED "AS IS", WITHOUT WARRANTY OF ANY KIND, EXPRESS
 * OR IMPLIED, INCLUDING BUT NOT LIMITED TO THE WARRANTIES OF
 * MERCHANTABILITY, FITNESS FOR A PARTICULAR PURPOSE AND NON-INFRINGEMENT.
 * IN NO EVENT SHALL VMWARE AND/OR ITS SUPPLIERS BE LIABLE FOR
 * ANY CLAIM, DAMAGES OR OTHER LIABILITY, WHETHER IN AN ACTION OF CONTRACT,
 * TORT OR OTHERWISE, ARISING FROM, OUT OF OR IN CONNECTION WITH THE
 * SOFTWARE OR THE USE OR OTHER DEALINGS IN THE SOFTWARE.
 *
 **************************************************************************/

#include "mask.h"

#include "path.h"
#include "image.h"
#include "shaders_cache.h"
#include "renderer.h"
#include "asm_util.h"
#include "st_inlines.h"

#include "pipe/p_context.h"
#include "pipe/p_screen.h"
#include "pipe/p_inlines.h"
#include "util/u_format.h"
#include "util/u_memory.h"

struct vg_mask_layer {
   struct vg_object base;

   VGint width;
   VGint height;

   struct pipe_texture *texture;
};

static INLINE struct pipe_surface *
alpha_mask_surface(struct vg_context *ctx, int usage)
{
   struct pipe_screen *screen = ctx->pipe->screen;
   struct st_framebuffer *stfb = ctx->draw_buffer;
   return screen->get_tex_surface(screen,
                                  stfb->alpha_mask,
                                  0, 0, 0,
                                  usage);
}

static INLINE VGboolean
intersect_rectangles(VGint dwidth, VGint dheight,
                     VGint swidth, VGint sheight,
                     VGint tx, VGint ty,
                     VGint twidth, VGint theight,
                     VGint *offsets,
                     VGint *location)
{
   if (tx + twidth <= 0 || tx >= dwidth)
      return VG_FALSE;
   if (ty + theight <= 0 || ty >= dheight)
      return VG_FALSE;

   offsets[0] = 0;
   offsets[1] = 0;
   location[0] = tx;
   location[1] = ty;

   if (tx < 0) {
      offsets[0] -= tx;
      location[0] = 0;

      location[2] = MIN2(tx + swidth, MIN2(dwidth, tx + twidth));
      offsets[2] = location[2];
   } else {
      offsets[2] = MIN2(twidth, MIN2(dwidth - tx, swidth ));
      location[2] = offsets[2];
   }

   if (ty < 0) {
      offsets[1] -= ty;
      location[1] = 0;

      location[3] = MIN2(ty + sheight, MIN2(dheight, ty + theight));
      offsets[3] = location[3];
   } else {
      offsets[3] = MIN2(theight, MIN2(dheight - ty, sheight));
      location[3] = offsets[3];
   }

   return VG_TRUE;
}

#if DEBUG_MASKS
static void read_alpha_mask(void * data, VGint dataStride,
                            VGImageFormat dataFormat,
                            VGint sx, VGint sy,
                            VGint width, VGint height)
{
   struct vg_context *ctx = vg_current_context();
   struct pipe_context *pipe = ctx->pipe;
   struct pipe_screen *screen = pipe->screen;

   struct st_framebuffer *stfb = ctx->draw_buffer;
   struct st_renderbuffer *strb = stfb->alpha_mask;
   struct pipe_framebuffer_state *fb = &ctx->state.g3d.fb;

   VGfloat temp[VEGA_MAX_IMAGE_WIDTH][4];
   VGfloat *df = (VGfloat*)temp;
   VGint y = (fb->height - sy) - 1, yStep = -1;
   VGint i;
   VGubyte *dst = (VGubyte *)data;
   VGint xoffset = 0, yoffset = 0;

   /* make sure rendering has completed */
   pipe->flush(pipe, PIPE_FLUSH_RENDER_CACHE, NULL);
   if (sx < 0) {
      xoffset = -sx;
      xoffset *= _vega_size_for_format(dataFormat);
      width += sx;
      sx = 0;
   }
   if (sy < 0) {
      yoffset = -sy;
      height += sy;
      sy = 0;
      y = (fb->height - sy) - 1;
      yoffset *= dataStride;
   }

   {
      struct pipe_surface *surf;

      surf = screen->get_tex_surface(screen, strb->texture,  0, 0, 0,
                                     PIPE_BUFFER_USAGE_CPU_READ);

      /* Do a row at a time to flip image data vertically */
      for (i = 0; i < height; i++) {
#if 0
         debug_printf("%d-%d  == %d\n", sy, height, y);
#endif
         pipe_get_tile_rgba(surf, sx, y, width, 1, df);
         y += yStep;
         _vega_pack_rgba_span_float(ctx, width, temp, dataFormat,
                                    dst + yoffset + xoffset);
         dst += dataStride;
      }

      pipe_surface_reference(&surf, NULL);
   }
}

void save_alpha_to_file(const char *filename)
{
   struct vg_context *ctx = vg_current_context();
   struct pipe_framebuffer_state *fb = &ctx->state.g3d.fb;
   VGint *data;
   int i, j;

   data = malloc(sizeof(int) * fb->width * fb->height);
   read_alpha_mask(data, fb->width * sizeof(int),
                   VG_sRGBA_8888,
                   0, 0, fb->width, fb->height);
   fprintf(stderr, "/*---------- start */\n");
   fprintf(stderr, "const int image_width = %d;\n",
           fb->width);
   fprintf(stderr, "const int image_height = %d;\n",
           fb->height);
   fprintf(stderr, "const int image_data = {\n");
   for (i = 0; i < fb->height; ++i) {
      for (j = 0; j < fb->width; ++j) {
         int rgba = data[i * fb->height + j];
         int argb = 0;
         argb = (rgba >> 8);
         argb |= ((rgba & 0xff) << 24);
         fprintf(stderr, "0x%x, ", argb);
      }
      fprintf(stderr, "\n");
   }
   fprintf(stderr, "};\n");
   fprintf(stderr, "/*---------- end */\n");
}
#endif

static void setup_mask_framebuffer(struct pipe_surface *surf,
                                   VGint surf_width, VGint surf_height)
{
   struct vg_context *ctx = vg_current_context();
   struct pipe_framebuffer_state fb;

   memset(&fb, 0, sizeof(fb));
   fb.width = surf_width;
   fb.height = surf_height;
   fb.nr_cbufs = 1;
   fb.cbufs[0] = surf;
   {
      VGint i;
      for (i = 1; i < PIPE_MAX_COLOR_BUFS; ++i)
         fb.cbufs[i] = 0;
   }
   cso_set_framebuffer(ctx->cso_context, &fb);
}


/* setup shader constants */
static void setup_mask_operation(VGMaskOperation operation)
{
   struct vg_context *ctx = vg_current_context();
   struct pipe_constant_buffer *cbuf = &ctx->mask.cbuf;
   const VGint param_bytes = 4 * sizeof(VGfloat);
   const VGfloat ones[4] = {1.f, 1.f, 1.f, 1.f};
   void *shader = 0;

   /* We always need to get a new buffer, to keep the drivers simple and
    * avoid gratuitous rendering synchronization.
    */
   pipe_buffer_reference(&cbuf->buffer, NULL);

   cbuf->buffer = pipe_buffer_create(ctx->pipe->screen, 1,
                                     PIPE_BUFFER_USAGE_CONSTANT,
                                     param_bytes);
   if (cbuf->buffer) {
      st_no_flush_pipe_buffer_write(ctx, cbuf->buffer,
                                    0, param_bytes, ones);
   }

   ctx->pipe->set_constant_buffer(ctx->pipe, PIPE_SHADER_FRAGMENT, 0, cbuf);
   switch (operation) {
   case VG_UNION_MASK: {
      if (!ctx->mask.union_fs) {
         ctx->mask.union_fs = shader_create_from_text(ctx->pipe,
                                                      union_mask_asm,
                                                      200,
                                                      PIPE_SHADER_FRAGMENT);
      }
      shader = ctx->mask.union_fs->driver;
   }
      break;
   case VG_INTERSECT_MASK: {
      if (!ctx->mask.intersect_fs) {
         ctx->mask.intersect_fs = shader_create_from_text(ctx->pipe,
                                                          intersect_mask_asm,
                                                          200,
                                                          PIPE_SHADER_FRAGMENT);
      }
      shader = ctx->mask.intersect_fs->driver;
   }
      break;
   case VG_SUBTRACT_MASK: {
      if (!ctx->mask.subtract_fs) {
         ctx->mask.subtract_fs = shader_create_from_text(ctx->pipe,
                                                         subtract_mask_asm,
                                                         200,
                                                         PIPE_SHADER_FRAGMENT);
      }
      shader = ctx->mask.subtract_fs->driver;
   }
      break;
   case VG_SET_MASK: {
      if (!ctx->mask.set_fs) {
         ctx->mask.set_fs = shader_create_from_text(ctx->pipe,
                                                    set_mask_asm,
                                                    200,
                                                    PIPE_SHADER_FRAGMENT);
      }
      shader = ctx->mask.set_fs->driver;
   }
      break;
   default:
         assert(0);
      break;
   }
   cso_set_fragment_shader_handle(ctx->cso_context, shader);
}

static void setup_mask_samplers(struct pipe_texture *umask)
{
   struct vg_context *ctx = vg_current_context();
   struct pipe_sampler_state *samplers[PIPE_MAX_SAMPLERS];
   struct pipe_texture *textures[PIPE_MAX_SAMPLERS];
   struct st_framebuffer *fb_buffers = ctx->draw_buffer;
   struct pipe_texture *uprev = NULL;
   struct pipe_sampler_state sampler;

   uprev = fb_buffers->blend_texture;
   sampler = ctx->mask.sampler;
   sampler.normalized_coords = 1;

   samplers[0] = NULL;
   samplers[1] = NULL;
   samplers[2] = NULL;
   textures[0] = NULL;
   textures[1] = NULL;
   textures[2] = NULL;

   samplers[0] = &sampler;
   samplers[1] = &ctx->mask.sampler;

   textures[0] = umask;
   textures[1] = uprev;

   cso_set_samplers(ctx->cso_context, 2,
                    (const struct pipe_sampler_state **)samplers);
   cso_set_sampler_textures(ctx->cso_context, 2, textures);
}


/* setup shader constants */
static void setup_mask_fill(const VGfloat color[4])
{
   struct vg_context *ctx = vg_current_context();
   struct pipe_constant_buffer *cbuf = &ctx->mask.cbuf;
   const VGint param_bytes = 4 * sizeof(VGfloat);

   /* We always need to get a new buffer, to keep the drivers simple and
    * avoid gratuitous rendering synchronization.
    */
   pipe_buffer_reference(&cbuf->buffer, NULL);

   cbuf->buffer = pipe_buffer_create(ctx->pipe->screen, 1,
                                     PIPE_BUFFER_USAGE_CONSTANT,
                                     param_bytes);
   if (cbuf->buffer) {
      st_no_flush_pipe_buffer_write(ctx, cbuf->buffer, 0, param_bytes, color);
   }

   ctx->pipe->set_constant_buffer(ctx->pipe, PIPE_SHADER_FRAGMENT, 0, cbuf);
   cso_set_fragment_shader_handle(ctx->cso_context,
                                  shaders_cache_fill(ctx->sc,
                                                     VEGA_SOLID_FILL_SHADER));
}

static void setup_mask_viewport()
{
   struct vg_context *ctx = vg_current_context();
   vg_set_viewport(ctx, VEGA_Y0_TOP);
}

static void setup_mask_blend()
{
   struct vg_context *ctx = vg_current_context();

   struct pipe_blend_state blend;

   memset(&blend, 0, sizeof(struct pipe_blend_state));
   blend.blend_enable = 1;
   blend.colormask |= PIPE_MASK_R;
   blend.colormask |= PIPE_MASK_G;
   blend.colormask |= PIPE_MASK_B;
   blend.colormask |= PIPE_MASK_A;
   blend.rgb_src_factor = PIPE_BLENDFACTOR_ONE;
   blend.alpha_src_factor = PIPE_BLENDFACTOR_ONE;
   blend.rgb_dst_factor = PIPE_BLENDFACTOR_ZERO;
   blend.alpha_dst_factor = PIPE_BLENDFACTOR_ZERO;

   cso_set_blend(ctx->cso_context, &blend);
}


static void surface_fill(struct pipe_surface *surf,
                         int surf_width, int surf_height,
                         int x, int y, int width, int height,
                         const VGfloat color[4])
{
   struct vg_context *ctx = vg_current_context();

   if (x < 0) {
      width += x;
      x = 0;
   }
   if (y < 0) {
      height += y;
      y = 0;
   }

   cso_save_framebuffer(ctx->cso_context);
   cso_save_blend(ctx->cso_context);
   cso_save_fragment_shader(ctx->cso_context);
   cso_save_viewport(ctx->cso_context);

   setup_mask_blend();
   setup_mask_fill(color);
   setup_mask_framebuffer(surf, surf_width, surf_height);
   setup_mask_viewport();

   renderer_draw_quad(ctx->renderer, x, y,
                      x + width, y + height, 0.0f/*depth should be disabled*/);


   /* make sure rendering has completed */
   ctx->pipe->flush(ctx->pipe,
                    PIPE_FLUSH_RENDER_CACHE | PIPE_FLUSH_FRAME,
                    NULL);

#if DEBUG_MASKS
   save_alpha_to_file(0);
#endif

   cso_restore_blend(ctx->cso_context);
   cso_restore_framebuffer(ctx->cso_context);
   cso_restore_fragment_shader(ctx->cso_context);
   cso_restore_viewport(ctx->cso_context);
}


static void mask_using_texture(struct pipe_texture *texture,
                               VGMaskOperation operation,
                               VGint x, VGint y,
                               VGint width, VGint height)
{
   struct vg_context *ctx = vg_current_context();
   struct pipe_surface *surface =
      alpha_mask_surface(ctx, PIPE_BUFFER_USAGE_GPU_WRITE);
   VGint offsets[4], loc[4];

   if (!surface)
      return;
   if (!intersect_rectangles(surface->width, surface->height,
                             texture->width0, texture->height0,
                             x, y, width, height,
                             offsets, loc))
      return;
#if 0
   debug_printf("Offset = [%d, %d, %d, %d]\n", offsets[0],
                offsets[1], offsets[2], offsets[3]);
   debug_printf("Locati = [%d, %d, %d, %d]\n", loc[0],
                loc[1], loc[2], loc[3]);
#endif

   /* prepare our blend surface */
   vg_prepare_blend_surface_from_mask(ctx);

   cso_save_samplers(ctx->cso_context);
   cso_save_sampler_textures(ctx->cso_context);
   cso_save_framebuffer(ctx->cso_context);
   cso_save_blend(ctx->cso_context);
   cso_save_fragment_shader(ctx->cso_context);
   cso_save_viewport(ctx->cso_context);

   setup_mask_samplers(texture);
   setup_mask_blend();
   setup_mask_operation(operation);
   setup_mask_framebuffer(surface, surface->width, surface->height);
   setup_mask_viewport();

   /* render the quad to propagate the rendering from stencil */
   renderer_draw_texture(ctx->renderer, texture,
                         offsets[0], offsets[1],
                         offsets[0] + offsets[2], offsets[1] + offsets[3],
                         loc[0], loc[1], loc[0] + loc[2], loc[1] + loc[3]);

   /* make sure rendering has completed */
   ctx->pipe->flush(ctx->pipe, PIPE_FLUSH_RENDER_CACHE, NULL);
   cso_restore_blend(ctx->cso_context);
   cso_restore_framebuffer(ctx->cso_context);
   cso_restore_fragment_shader(ctx->cso_context);
   cso_restore_samplers(ctx->cso_context);
   cso_restore_sampler_textures(ctx->cso_context);
   cso_restore_viewport(ctx->cso_context);

   pipe_surface_reference(&surface, NULL);
}


#ifdef OPENVG_VERSION_1_1

struct vg_mask_layer * mask_layer_create(VGint width, VGint height)
{
   struct vg_context *ctx = vg_current_context();
   struct vg_mask_layer *mask = 0;

   mask = CALLOC_STRUCT(vg_mask_layer);
   vg_init_object(&mask->base, ctx, VG_OBJECT_MASK);
   mask->width = width;
   mask->height = height;

   {
      struct pipe_texture pt;
      struct pipe_screen *screen = ctx->pipe->screen;

      memset(&pt, 0, sizeof(pt));
      pt.target = PIPE_TEXTURE_2D;
      pt.format = PIPE_FORMAT_A8R8G8B8_UNORM;
<<<<<<< HEAD
      util_format_get_block(PIPE_FORMAT_A8R8G8B8_UNORM, &pt.block);
=======
>>>>>>> 294bd53d
      pt.last_level = 0;
      pt.width0 = width;
      pt.height0 = height;
      pt.depth0 = 1;
      pt.tex_usage = PIPE_TEXTURE_USAGE_SAMPLER;
      pt.compressed = 0;

      mask->texture = screen->texture_create(screen, &pt);
   }

   vg_context_add_object(ctx, VG_OBJECT_MASK, mask);

   return mask;
}

void mask_layer_destroy(struct vg_mask_layer *layer)
{
   struct vg_context *ctx = vg_current_context();

   vg_context_remove_object(ctx, VG_OBJECT_MASK, layer);
   pipe_texture_release(&layer->texture);
   free(layer);
}

void mask_layer_fill(struct vg_mask_layer *layer,
                     VGint x, VGint y,
                     VGint width, VGint height,
                     VGfloat value)
{
   struct vg_context *ctx = vg_current_context();
   VGfloat alpha_color[4] = {0, 0, 0, 0};
   struct pipe_surface *surface;

   alpha_color[3] = value;

   surface = ctx->pipe->screen->get_tex_surface(
      ctx->pipe->screen, layer->texture,
      0, 0, 0,
      PIPE_BUFFER_USAGE_GPU_WRITE);

   surface_fill(surface,
                layer->width, layer->height,
                x, y, width, height, alpha_color);

   ctx->pipe->screen->tex_surface_release(ctx->pipe->screen, &surface);
}

void mask_copy(struct vg_mask_layer *layer,
               VGint sx, VGint sy,
               VGint dx, VGint dy,
               VGint width, VGint height)
{
    struct vg_context *ctx = vg_current_context();
    struct st_framebuffer *fb_buffers = ctx->draw_buffer;

    renderer_copy_texture(ctx->renderer,
                          layer->texture,
                          sx, sy,
                          sx + width, sy + height,
                          fb_buffers->alpha_mask,
                          dx, dy,
                          dx + width, dy + height);
}

static void mask_layer_render_to(struct vg_mask_layer *layer,
                                 struct path *path,
                                 VGbitfield paint_modes)
{
   struct vg_context *ctx = vg_current_context();
   const VGfloat fill_color[4] = {1.f, 1.f, 1.f, 1.f};
   struct pipe_screen *screen = ctx->pipe->screen;
   struct pipe_surface *surface;

   surface = screen->get_tex_surface(screen, layer->texture,  0, 0, 0,
                                     PIPE_BUFFER_USAGE_GPU_WRITE);

   cso_save_framebuffer(ctx->cso_context);
   cso_save_fragment_shader(ctx->cso_context);
   cso_save_viewport(ctx->cso_context);

   setup_mask_blend();
   setup_mask_fill(fill_color);
   setup_mask_framebuffer(surface, layer->width, layer->height);
   setup_mask_viewport();

   if (paint_modes & VG_FILL_PATH) {
      struct matrix *mat = &ctx->state.vg.path_user_to_surface_matrix;
      path_fill(path, mat);
   }

   if (paint_modes & VG_STROKE_PATH){
      path_stroke(path);
   }


   /* make sure rendering has completed */
   ctx->pipe->flush(ctx->pipe, PIPE_FLUSH_RENDER_CACHE, NULL);

   cso_restore_framebuffer(ctx->cso_context);
   cso_restore_fragment_shader(ctx->cso_context);
   cso_restore_viewport(ctx->cso_context);
   ctx->state.dirty |= BLEND_DIRTY;

   screen->tex_surface_release(ctx->pipe->screen, &surface);
}

void mask_render_to(struct path *path,
                    VGbitfield paint_modes,
                    VGMaskOperation operation)
{
   struct vg_context *ctx = vg_current_context();
   struct st_framebuffer *fb_buffers = ctx->draw_buffer;
   struct vg_mask_layer *temp_layer;
   VGint width, height;

   width = fb_buffers->alpha_mask->width0;
   height = fb_buffers->alpha_mask->width0;

   temp_layer = mask_layer_create(width, height);

   mask_layer_render_to(temp_layer, path, paint_modes);

   mask_using_layer(temp_layer, 0, 0, width, height,
                    operation);

   mask_layer_destroy(temp_layer);
}

void mask_using_layer(struct vg_mask_layer *layer,
                      VGMaskOperation operation,
                      VGint x, VGint y,
                      VGint width, VGint height)
{
   mask_using_texture(layer->texture, operation,
                      x, y, width, height);
}

VGint mask_layer_width(struct vg_mask_layer *layer)
{
   return layer->width;
}

VGint mask_layer_height(struct vg_mask_layer *layer)
{
   return layer->height;
}


#endif

void mask_using_image(struct vg_image *image,
                      VGMaskOperation operation,
                      VGint x, VGint y,
                      VGint width, VGint height)
{
   mask_using_texture(image->texture, operation,
                      x, y, width, height);
}

void mask_fill(VGint x, VGint y, VGint width, VGint height,
               VGfloat value)
{
   struct vg_context *ctx = vg_current_context();
   VGfloat alpha_color[4] = {.0f, .0f, .0f, value};
   struct pipe_surface *surf = alpha_mask_surface(
      ctx, PIPE_BUFFER_USAGE_GPU_WRITE);

#if DEBUG_MASKS
   debug_printf("mask_fill(%d, %d, %d, %d) with  rgba(%f, %f, %f, %f)\n",
                x, y, width, height,
                alpha_color[0], alpha_color[1],
                alpha_color[2], alpha_color[3]);
   debug_printf("XXX %f  === %f \n",
                alpha_color[3], value);
#endif

   surface_fill(surf, surf->width, surf->height,
                x, y, width, height, alpha_color);

   pipe_surface_reference(&surf, NULL);
}

VGint mask_bind_samplers(struct pipe_sampler_state **samplers,
                         struct pipe_texture **textures)
{
   struct vg_context *ctx = vg_current_context();

   if (ctx->state.vg.masking) {
      struct st_framebuffer *fb_buffers = ctx->draw_buffer;

      samplers[1] = &ctx->mask.sampler;
      textures[1] = fb_buffers->alpha_mask;
      return 1;
   } else
      return 0;
}<|MERGE_RESOLUTION|>--- conflicted
+++ resolved
@@ -492,10 +492,6 @@
       memset(&pt, 0, sizeof(pt));
       pt.target = PIPE_TEXTURE_2D;
       pt.format = PIPE_FORMAT_A8R8G8B8_UNORM;
-<<<<<<< HEAD
-      util_format_get_block(PIPE_FORMAT_A8R8G8B8_UNORM, &pt.block);
-=======
->>>>>>> 294bd53d
       pt.last_level = 0;
       pt.width0 = width;
       pt.height0 = height;
