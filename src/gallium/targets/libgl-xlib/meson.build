# Copyright © 2017 Intel Corporation
# SPDX-License-Identifier: MIT

# TODO: support non-static targets
# Static targets are always enabled in autotools (unless you modify
# configure.ac)

gallium_xlib_ld_args = []
gallium_xlib_link_with = []
gallium_xlib_link_depends = []

if with_ld_version_script
  gallium_xlib_ld_args += ['-Wl,--version-script', join_paths(meson.current_source_dir(), 'libgl-xlib.sym')]
  gallium_xlib_link_depends += files('libgl-xlib.sym')
endif
if with_shared_glapi
  gallium_xlib_link_with += libglapi
endif

libgl = shared_library(
  'GL',
  files('xlib.c'),
  include_directories : [
    inc_include, inc_src, inc_mapi, inc_mesa, inc_gallium, inc_gallium_aux, inc_gallium_winsys, inc_gallium_drivers,
    include_directories('../../frontends/glx/xlib'),
  ],
  gnu_symbol_visibility : 'hidden',
  link_args : [ld_args_bsymbolic, ld_args_gc_sections, gallium_xlib_ld_args],
  link_depends : gallium_xlib_link_depends,
  link_whole : [libxlib, libglapi_static],
  link_with : [
    libgalliumvl_stub, libws_xlib,
    libgallium, libmesa, gallium_xlib_link_with,
  ],
<<<<<<< HEAD
  dependencies : [dep_x11, dep_thread, dep_clock, dep_unwind, driver_swrast, driver_virgl, driver_asahi, driver_zink],
=======
  dependencies : [dep_x11, idep_mesautil, dep_thread, dep_clock, dep_unwind, driver_swrast, driver_virgl, driver_asahi],
>>>>>>> 508a3bdd
  install : true,
  version : '1.5.0',
  darwin_versions: '4.0.0',
)<|MERGE_RESOLUTION|>--- conflicted
+++ resolved
@@ -32,11 +32,7 @@
     libgalliumvl_stub, libws_xlib,
     libgallium, libmesa, gallium_xlib_link_with,
   ],
-<<<<<<< HEAD
-  dependencies : [dep_x11, dep_thread, dep_clock, dep_unwind, driver_swrast, driver_virgl, driver_asahi, driver_zink],
-=======
-  dependencies : [dep_x11, idep_mesautil, dep_thread, dep_clock, dep_unwind, driver_swrast, driver_virgl, driver_asahi],
->>>>>>> 508a3bdd
+  dependencies : [dep_x11, idep_mesautil, dep_thread, dep_clock, dep_unwind, driver_swrast, driver_virgl, driver_asahi, driver_zink],
   install : true,
   version : '1.5.0',
   darwin_versions: '4.0.0',
