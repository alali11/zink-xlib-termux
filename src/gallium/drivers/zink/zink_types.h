--- conflicted
+++ resolved
@@ -669,16 +669,14 @@
    VkDeviceSize resource_size;
 
    bool is_device_lost;
-<<<<<<< HEAD
-   
+
    bool have_timelines;
    
    bool has_barriers;
-=======
+
    /* these flags correspond to the matching cmdbufs */
    bool has_work;
    bool has_reordered_work;
->>>>>>> 671c646a
    bool has_unsync;
 };
 
