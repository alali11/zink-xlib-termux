/*
 * Copyright 2018 Collabora Ltd.
 *
 * Permission is hereby granted, free of charge, to any person obtaining a
 * copy of this software and associated documentation files (the "Software"),
 * to deal in the Software without restriction, including without limitation
 * on the rights to use, copy, modify, merge, publish, distribute, sub
 * license, and/or sell copies of the Software, and to permit persons to whom
 * the Software is furnished to do so, subject to the following conditions:
 *
 * The above copyright notice and this permission notice (including the next
 * paragraph) shall be included in all copies or substantial portions of the
 * Software.
 *
 * THE SOFTWARE IS PROVIDED "AS IS", WITHOUT WARRANTY OF ANY KIND, EXPRESS OR
 * IMPLIED, INCLUDING BUT NOT LIMITED TO THE WARRANTIES OF MERCHANTABILITY,
 * FITNESS FOR A PARTICULAR PURPOSE AND NON-INFRINGEMENT. IN NO EVENT SHALL
 * THE AUTHOR(S) AND/OR THEIR SUPPLIERS BE LIABLE FOR ANY CLAIM,
 * DAMAGES OR OTHER LIABILITY, WHETHER IN AN ACTION OF CONTRACT, TORT OR
 * OTHERWISE, ARISING FROM, OUT OF OR IN CONNECTION WITH THE SOFTWARE OR THE
 * USE OR OTHER DEALINGS IN THE SOFTWARE.
 */

#include "zink_program.h"

#include "zink_compiler.h"
#include "zink_context.h"
#include "zink_descriptors.h"
#include "zink_helpers.h"
#include "zink_pipeline.h"
#include "zink_render_pass.h"
#include "zink_resource.h"
#include "zink_screen.h"
#include "zink_state.h"
#include "zink_inlines.h"

#include "util/u_debug.h"
#include "util/u_memory.h"
#include "util/u_prim.h"
#include "nir_serialize.h"
#include "nir/nir_draw_helpers.h"

/* for pipeline cache */
#define XXH_INLINE_ALL
#include "util/xxhash.h"

static void
precompile_job(void *data, void *gdata, int thread_index);
struct zink_gfx_program *
create_gfx_program_separable(struct zink_context *ctx, struct zink_shader **stages, unsigned vertices_per_patch);

void
debug_describe_zink_gfx_program(char *buf, const struct zink_gfx_program *ptr)
{
   sprintf(buf, "zink_gfx_program");
}

void
debug_describe_zink_compute_program(char *buf, const struct zink_compute_program *ptr)
{
   sprintf(buf, "zink_compute_program");
}

ALWAYS_INLINE static bool
shader_key_matches_tcs_nongenerated(const struct zink_shader_module *zm, const struct zink_shader_key *key, unsigned num_uniforms)
{
   if (zm->num_uniforms != num_uniforms || zm->has_nonseamless != !!key->base.nonseamless_cube_mask ||
       zm->needs_zs_shader_swizzle != key->base.needs_zs_shader_swizzle)
      return false;
   const uint32_t nonseamless_size = zm->has_nonseamless ? sizeof(uint32_t) : 0;
   return (!nonseamless_size || !memcmp(zm->key + zm->key_size, &key->base.nonseamless_cube_mask, nonseamless_size)) &&
          (!num_uniforms || !memcmp(zm->key + zm->key_size + nonseamless_size,
                                    key->base.inlined_uniform_values, zm->num_uniforms * sizeof(uint32_t)));
}

ALWAYS_INLINE static bool
shader_key_matches(const struct zink_shader_module *zm,
                   const struct zink_shader_key *key, unsigned num_uniforms,
                   bool has_inline, bool has_nonseamless)
{
   const uint32_t nonseamless_size = !has_nonseamless && zm->has_nonseamless ? sizeof(uint32_t) : 0;
   if (has_inline) {
      if (zm->num_uniforms != num_uniforms ||
          (num_uniforms &&
           memcmp(zm->key + zm->key_size + nonseamless_size,
                  key->base.inlined_uniform_values, zm->num_uniforms * sizeof(uint32_t))))
         return false;
   }
   if (!has_nonseamless) {
      if (zm->has_nonseamless != !!key->base.nonseamless_cube_mask ||
          (nonseamless_size && memcmp(zm->key + zm->key_size, &key->base.nonseamless_cube_mask, nonseamless_size)))
         return false;
   }
   if (zm->needs_zs_shader_swizzle != key->base.needs_zs_shader_swizzle)
      return false;
   return !memcmp(zm->key, key, zm->key_size);
}

static uint32_t
shader_module_hash(const struct zink_shader_module *zm)
{
   const uint32_t nonseamless_size = zm->has_nonseamless ? sizeof(uint32_t) : 0;
   unsigned key_size = zm->key_size + nonseamless_size + zm->num_uniforms * sizeof(uint32_t);
   return _mesa_hash_data(zm->key, key_size);
}

ALWAYS_INLINE static void
gather_shader_module_info(struct zink_context *ctx, struct zink_screen *screen,
                          struct zink_shader *zs, struct zink_gfx_program *prog,
                          struct zink_gfx_pipeline_state *state,
                          bool has_inline, //is inlining enabled?
                          bool has_nonseamless, //is nonseamless ext present?
                          unsigned *inline_size, unsigned *nonseamless_size)
{
   gl_shader_stage stage = zs->info.stage;
   struct zink_shader_key *key = &state->shader_keys.key[stage];
   if (has_inline && ctx && zs->info.num_inlinable_uniforms &&
       ctx->inlinable_uniforms_valid_mask & BITFIELD64_BIT(stage)) {
      if (zs->can_inline && (screen->is_cpu || prog->inlined_variant_count[stage] < ZINK_MAX_INLINED_VARIANTS))
         *inline_size = zs->info.num_inlinable_uniforms;
      else
         key->inline_uniforms = false;
   }
   if (!has_nonseamless && key->base.nonseamless_cube_mask)
      *nonseamless_size = sizeof(uint32_t);
}

ALWAYS_INLINE static struct zink_shader_module *
create_shader_module_for_stage(struct zink_context *ctx, struct zink_screen *screen,
                               struct zink_shader *zs, struct zink_gfx_program *prog,
                               gl_shader_stage stage,
                               struct zink_gfx_pipeline_state *state,
                               unsigned inline_size, unsigned nonseamless_size,
                               bool has_inline, //is inlining enabled?
                               bool has_nonseamless) //is nonseamless ext present?
{
   struct zink_shader_module *zm;
   const struct zink_shader_key *key = &state->shader_keys.key[stage];
   /* non-generated tcs won't use the shader key */
   const bool is_nongenerated_tcs = stage == MESA_SHADER_TESS_CTRL && !zs->non_fs.is_generated;
   const bool shadow_needs_shader_swizzle = key->base.needs_zs_shader_swizzle ||
                                            (stage == MESA_SHADER_FRAGMENT && key->key.fs.base.shadow_needs_shader_swizzle);
   zm = malloc(sizeof(struct zink_shader_module) + key->size +
               (!has_nonseamless ? nonseamless_size : 0) + inline_size * sizeof(uint32_t) +
               (shadow_needs_shader_swizzle ? sizeof(struct zink_zs_swizzle_key) : 0));
   if (!zm) {
      return NULL;
   }
   unsigned patch_vertices = state->shader_keys.key[MESA_SHADER_TESS_CTRL].key.tcs.patch_vertices;
   if (stage == MESA_SHADER_TESS_CTRL && zs->non_fs.is_generated && zs->spirv) {
      assert(ctx); //TODO async
      zm->obj = zink_shader_tcs_compile(screen, zs, patch_vertices, prog->base.uses_shobj, &prog->base);
   } else {
      zm->obj = zink_shader_compile(screen, prog->base.uses_shobj, zs, zink_shader_blob_deserialize(screen, &prog->blobs[stage]), key, &ctx->di.zs_swizzle[stage], &prog->base);
   }
   if (!zm->obj.mod) {
      FREE(zm);
      return NULL;
   }
   zm->shobj = prog->base.uses_shobj;
   zm->num_uniforms = inline_size;
   if (!is_nongenerated_tcs) {
      zm->key_size = key->size;
      memcpy(zm->key, key, key->size);
   } else {
      zm->key_size = 0;
      memset(zm->key, 0, key->size);
   }
   if (!has_nonseamless && nonseamless_size) {
      /* nonseamless mask gets added to base key if it exists */
      memcpy(zm->key + key->size, &key->base.nonseamless_cube_mask, nonseamless_size);
   }
   zm->needs_zs_shader_swizzle = shadow_needs_shader_swizzle;
   zm->has_nonseamless = has_nonseamless ? 0 : !!nonseamless_size;
   if (inline_size)
      memcpy(zm->key + key->size + nonseamless_size, key->base.inlined_uniform_values, inline_size * sizeof(uint32_t));
   if (stage == MESA_SHADER_TESS_CTRL && zs->non_fs.is_generated)
      zm->hash = patch_vertices;
   else
      zm->hash = shader_module_hash(zm);
   if (unlikely(shadow_needs_shader_swizzle)) {
      memcpy(zm->key + key->size + nonseamless_size + inline_size * sizeof(uint32_t), &ctx->di.zs_swizzle[stage], sizeof(struct zink_zs_swizzle_key));
      zm->hash ^= _mesa_hash_data(&ctx->di.zs_swizzle[stage], sizeof(struct zink_zs_swizzle_key));
   }
   zm->default_variant = !shadow_needs_shader_swizzle && !inline_size && !util_dynarray_contains(&prog->shader_cache[stage][0][0], void*);
   if (inline_size)
      prog->inlined_variant_count[stage]++;
   util_dynarray_append(&prog->shader_cache[stage][has_nonseamless ? 0 : !!nonseamless_size][!!inline_size], void*, zm);
   return zm;
}

ALWAYS_INLINE static struct zink_shader_module *
get_shader_module_for_stage(struct zink_context *ctx, struct zink_screen *screen,
                            struct zink_shader *zs, struct zink_gfx_program *prog,
                            gl_shader_stage stage,
                            struct zink_gfx_pipeline_state *state,
                            unsigned inline_size, unsigned nonseamless_size,
                            bool has_inline, //is inlining enabled?
                            bool has_nonseamless) //is nonseamless ext present?
{
   const struct zink_shader_key *key = &state->shader_keys.key[stage];
   /* non-generated tcs won't use the shader key */
   const bool is_nongenerated_tcs = stage == MESA_SHADER_TESS_CTRL && !zs->non_fs.is_generated;
   const bool shadow_needs_shader_swizzle = unlikely(key->base.needs_zs_shader_swizzle) ||
                                            (stage == MESA_SHADER_FRAGMENT && unlikely(key->key.fs.base.shadow_needs_shader_swizzle));

   struct util_dynarray *shader_cache = &prog->shader_cache[stage][!has_nonseamless ? !!nonseamless_size : 0][has_inline ? !!inline_size : 0];
   unsigned count = util_dynarray_num_elements(shader_cache, struct zink_shader_module *);
   struct zink_shader_module **pzm = shader_cache->data;
   for (unsigned i = 0; i < count; i++) {
      struct zink_shader_module *iter = pzm[i];
      if (is_nongenerated_tcs) {
         if (!shader_key_matches_tcs_nongenerated(iter, key, has_inline ? !!inline_size : 0))
            continue;
      } else {
         if (stage == MESA_SHADER_VERTEX && iter->key_size != key->size)
            continue;
         if (!shader_key_matches(iter, key, inline_size, has_inline, has_nonseamless))
            continue;
         if (unlikely(shadow_needs_shader_swizzle)) {
            /* shadow swizzle data needs a manual compare since it's so fat */
            if (memcmp(iter->key + iter->key_size + nonseamless_size + iter->num_uniforms * sizeof(uint32_t),
                       &ctx->di.zs_swizzle[stage], sizeof(struct zink_zs_swizzle_key)))
               continue;
         }
      }
      if (i > 0) {
         struct zink_shader_module *zero = pzm[0];
         pzm[0] = iter;
         pzm[i] = zero;
      }
      return iter;
   }

   return NULL;
}

ALWAYS_INLINE static struct zink_shader_module *
create_shader_module_for_stage_optimal(struct zink_context *ctx, struct zink_screen *screen,
                                       struct zink_shader *zs, struct zink_gfx_program *prog,
                                       gl_shader_stage stage,
                                       struct zink_gfx_pipeline_state *state)
{
   struct zink_shader_module *zm;
   uint16_t *key;
   unsigned mask = stage == MESA_SHADER_FRAGMENT ? BITFIELD_MASK(16) : BITFIELD_MASK(8);
   bool shadow_needs_shader_swizzle = false;
   if (zs == prog->last_vertex_stage) {
      key = (uint16_t*)&state->shader_keys_optimal.key.vs_base;
   } else if (stage == MESA_SHADER_FRAGMENT) {
      key = (uint16_t*)&state->shader_keys_optimal.key.fs;
      shadow_needs_shader_swizzle = ctx ? ctx->gfx_pipeline_state.shader_keys_optimal.key.fs.shadow_needs_shader_swizzle : false;
   } else if (stage == MESA_SHADER_TESS_CTRL && zs->non_fs.is_generated) {
      key = (uint16_t*)&state->shader_keys_optimal.key.tcs;
   } else {
      key = NULL;
   }
   size_t key_size = sizeof(uint16_t);
   zm = calloc(1, sizeof(struct zink_shader_module) + (key ? key_size : 0) + (unlikely(shadow_needs_shader_swizzle) ? sizeof(struct zink_zs_swizzle_key) : 0));
   if (!zm) {
      return NULL;
   }
   if (stage == MESA_SHADER_TESS_CTRL && zs->non_fs.is_generated && zs->spirv) {
      assert(ctx || screen->info.dynamic_state2_feats.extendedDynamicState2PatchControlPoints);
      unsigned patch_vertices = 3;
      if (ctx) {
         struct zink_tcs_key *tcs = (struct zink_tcs_key*)key;
         patch_vertices = tcs->patch_vertices;
      }
      zm->obj = zink_shader_tcs_compile(screen, zs, patch_vertices, prog->base.uses_shobj, &prog->base);
   } else {
      zm->obj = zink_shader_compile(screen, prog->base.uses_shobj, zs, zink_shader_blob_deserialize(screen, &prog->blobs[stage]),
                                    (struct zink_shader_key*)key, shadow_needs_shader_swizzle ? &ctx->di.zs_swizzle[stage] : NULL, &prog->base);
   }
   if (!zm->obj.mod) {
      FREE(zm);
      return NULL;
   }
   zm->shobj = prog->base.uses_shobj;
   /* non-generated tcs won't use the shader key */
   const bool is_nongenerated_tcs = stage == MESA_SHADER_TESS_CTRL && !zs->non_fs.is_generated;
   if (key && !is_nongenerated_tcs) {
      zm->key_size = key_size;
      uint16_t *data = (uint16_t*)zm->key;
      /* sanitize actual key bits */
      *data = (*key) & mask;
      if (unlikely(shadow_needs_shader_swizzle))
         memcpy(&data[1], &ctx->di.zs_swizzle[stage], sizeof(struct zink_zs_swizzle_key));
   }
   zm->default_variant = !util_dynarray_contains(&prog->shader_cache[stage][0][0], void*);
   util_dynarray_append(&prog->shader_cache[stage][0][0], void*, zm);
   return zm;
}

ALWAYS_INLINE static struct zink_shader_module *
get_shader_module_for_stage_optimal(struct zink_context *ctx, struct zink_screen *screen,
                                    struct zink_shader *zs, struct zink_gfx_program *prog,
                                    gl_shader_stage stage,
                                    struct zink_gfx_pipeline_state *state)
{
   /* non-generated tcs won't use the shader key */
   const bool is_nongenerated_tcs = stage == MESA_SHADER_TESS_CTRL && !zs->non_fs.is_generated;
   bool shadow_needs_shader_swizzle = false;
   uint16_t *key;
   unsigned mask = stage == MESA_SHADER_FRAGMENT ? BITFIELD_MASK(16) : BITFIELD_MASK(8);
   if (zs == prog->last_vertex_stage) {
      key = (uint16_t*)&ctx->gfx_pipeline_state.shader_keys_optimal.key.vs_base;
   } else if (stage == MESA_SHADER_FRAGMENT) {
      key = (uint16_t*)&ctx->gfx_pipeline_state.shader_keys_optimal.key.fs;
      shadow_needs_shader_swizzle = ctx->gfx_pipeline_state.shader_keys_optimal.key.fs.shadow_needs_shader_swizzle;
   } else if (stage == MESA_SHADER_TESS_CTRL && zs->non_fs.is_generated) {
      key = (uint16_t*)&ctx->gfx_pipeline_state.shader_keys_optimal.key.tcs;
   } else {
      key = NULL;
   }
   struct util_dynarray *shader_cache = &prog->shader_cache[stage][0][0];
   unsigned count = util_dynarray_num_elements(shader_cache, struct zink_shader_module *);
   struct zink_shader_module **pzm = shader_cache->data;
   for (unsigned i = 0; i < count; i++) {
      struct zink_shader_module *iter = pzm[i];
      if (is_nongenerated_tcs) {
         /* always match */
      } else if (key) {
         uint16_t val = (*key) & mask;
         /* no key is bigger than uint16_t */
         if (memcmp(iter->key, &val, sizeof(uint16_t)))
            continue;
         if (unlikely(shadow_needs_shader_swizzle)) {
            /* shadow swizzle data needs a manual compare since it's so fat */
            if (memcmp(iter->key + sizeof(uint16_t), &ctx->di.zs_swizzle[stage], sizeof(struct zink_zs_swizzle_key)))
               continue;
         }
      }
      if (i > 0) {
         struct zink_shader_module *zero = pzm[0];
         pzm[0] = iter;
         pzm[i] = zero;
      }
      return iter;
   }

   return NULL;
}

static void
zink_destroy_shader_module(struct zink_screen *screen, struct zink_shader_module *zm)
{
   if (zm->shobj)
      VKSCR(DestroyShaderEXT)(screen->dev, zm->obj.obj, NULL);
   else
      VKSCR(DestroyShaderModule)(screen->dev, zm->obj.mod, NULL);
   ralloc_free(zm->obj.spirv);
   free(zm);
}

static void
destroy_shader_cache(struct zink_screen *screen, struct util_dynarray *sc)
{
   while (util_dynarray_contains(sc, void*)) {
      struct zink_shader_module *zm = util_dynarray_pop(sc, struct zink_shader_module*);
      zink_destroy_shader_module(screen, zm);
   }
}

ALWAYS_INLINE static void
update_gfx_shader_modules(struct zink_context *ctx,
                      struct zink_screen *screen,
                      struct zink_gfx_program *prog, uint32_t mask,
                      struct zink_gfx_pipeline_state *state,
                      bool has_inline, //is inlining enabled?
                      bool has_nonseamless) //is nonseamless ext present?
{
   bool hash_changed = false;
   bool default_variants = true;
   assert(prog->objs[MESA_SHADER_VERTEX].mod);
   uint32_t variant_hash = prog->last_variant_hash;
   prog->has_edgeflags = prog->shaders[MESA_SHADER_VERTEX]->has_edgeflags;
   for (unsigned i = 0; i < MESA_SHADER_COMPUTE; i++) {
      if (!(mask & BITFIELD_BIT(i)))
         continue;

      assert(prog->shaders[i]);

      unsigned inline_size = 0, nonseamless_size = 0;
      gather_shader_module_info(ctx, screen, prog->shaders[i], prog, state, has_inline, has_nonseamless, &inline_size, &nonseamless_size);
      struct zink_shader_module *zm = get_shader_module_for_stage(ctx, screen, prog->shaders[i], prog, i, state,
                                                                  inline_size, nonseamless_size, has_inline, has_nonseamless);
      if (!zm)
         zm = create_shader_module_for_stage(ctx, screen, prog->shaders[i], prog, i, state,
                                             inline_size, nonseamless_size, has_inline, has_nonseamless);
      state->modules[i] = zm->obj.mod;
      if (prog->objs[i].mod == zm->obj.mod)
         continue;
      prog->optimal_keys &= !prog->shaders[i]->non_fs.is_generated;
      variant_hash ^= prog->module_hash[i];
      hash_changed = true;
      default_variants &= zm->default_variant;
      prog->objs[i] = zm->obj;
      prog->objects[i] = zm->obj.obj;
      prog->module_hash[i] = zm->hash;
      if (has_inline) {
         if (zm->num_uniforms)
            prog->inline_variants |= BITFIELD_BIT(i);
         else
            prog->inline_variants &= ~BITFIELD_BIT(i);
      }
      variant_hash ^= prog->module_hash[i];
   }

   if (hash_changed && state) {
      if (default_variants)
         prog->last_variant_hash = prog->default_variant_hash;
      else
         prog->last_variant_hash = variant_hash;

      state->modules_changed = true;
   }
}

static void
generate_gfx_program_modules(struct zink_context *ctx, struct zink_screen *screen, struct zink_gfx_program *prog, struct zink_gfx_pipeline_state *state)
{
   assert(!prog->objs[MESA_SHADER_VERTEX].mod);
   uint32_t variant_hash = 0;
   bool default_variants = true;
   for (unsigned i = 0; i < MESA_SHADER_COMPUTE; i++) {
      if (!(prog->stages_present & BITFIELD_BIT(i)))
         continue;

      assert(prog->shaders[i]);

      unsigned inline_size = 0, nonseamless_size = 0;
      gather_shader_module_info(ctx, screen, prog->shaders[i], prog, state,
                                screen->driconf.inline_uniforms, screen->info.have_EXT_non_seamless_cube_map,
                                &inline_size, &nonseamless_size);
      struct zink_shader_module *zm = create_shader_module_for_stage(ctx, screen, prog->shaders[i], prog, i, state,
                                                                     inline_size, nonseamless_size,
                                                                     screen->driconf.inline_uniforms, screen->info.have_EXT_non_seamless_cube_map);
      state->modules[i] = zm->obj.mod;
      prog->objs[i] = zm->obj;
      prog->objects[i] = zm->obj.obj;
      prog->module_hash[i] = zm->hash;
      if (zm->num_uniforms)
         prog->inline_variants |= BITFIELD_BIT(i);
      default_variants &= zm->default_variant;
      variant_hash ^= prog->module_hash[i];
   }

   state->modules_changed = true;

   prog->last_variant_hash = variant_hash;
   if (default_variants)
      prog->default_variant_hash = prog->last_variant_hash;
}

static void
generate_gfx_program_modules_optimal(struct zink_context *ctx, struct zink_screen *screen, struct zink_gfx_program *prog, struct zink_gfx_pipeline_state *state)
{
   assert(!prog->objs[MESA_SHADER_VERTEX].mod);
   for (unsigned i = 0; i < MESA_SHADER_COMPUTE; i++) {
      if (!(prog->stages_present & BITFIELD_BIT(i)))
         continue;

      assert(prog->shaders[i]);

      struct zink_shader_module *zm = create_shader_module_for_stage_optimal(ctx, screen, prog->shaders[i], prog, i, state);
      prog->objs[i] = zm->obj;
      prog->objects[i] = zm->obj.obj;
   }

   state->modules_changed = true;
   prog->last_variant_hash = state->optimal_key;
}

static uint32_t
hash_pipeline_lib_generated_tcs(const void *key)
{
   const struct zink_gfx_library_key *gkey = key;
   return gkey->optimal_key;
}


static bool
equals_pipeline_lib_generated_tcs(const void *a, const void *b)
{
   return !memcmp(a, b, sizeof(uint32_t));
}

static uint32_t
hash_pipeline_lib(const void *key)
{
   const struct zink_gfx_library_key *gkey = key;
   /* remove generated tcs bits */
   return zink_shader_key_optimal_no_tcs(gkey->optimal_key);
}

static bool
equals_pipeline_lib(const void *a, const void *b)
{
   const struct zink_gfx_library_key *ak = a;
   const struct zink_gfx_library_key *bk = b;
   /* remove generated tcs bits */
   uint32_t val_a = zink_shader_key_optimal_no_tcs(ak->optimal_key);
   uint32_t val_b = zink_shader_key_optimal_no_tcs(bk->optimal_key);
   return val_a == val_b;
}

uint32_t
hash_gfx_input_dynamic(const void *key)
{
   const struct zink_gfx_input_key *ikey = key;
   return ikey->idx;
}

static bool
equals_gfx_input_dynamic(const void *a, const void *b)
{
   const struct zink_gfx_input_key *ikey_a = a;
   const struct zink_gfx_input_key *ikey_b = b;
   return ikey_a->idx == ikey_b->idx;
}

uint32_t
hash_gfx_input(const void *key)
{
   const struct zink_gfx_input_key *ikey = key;
   if (ikey->uses_dynamic_stride)
      return ikey->input;
   return _mesa_hash_data(key, offsetof(struct zink_gfx_input_key, pipeline));
}

static bool
equals_gfx_input(const void *a, const void *b)
{
   const struct zink_gfx_input_key *ikey_a = a;
   const struct zink_gfx_input_key *ikey_b = b;
   if (ikey_a->uses_dynamic_stride)
      return ikey_a->element_state == ikey_b->element_state &&
             !memcmp(a, b, offsetof(struct zink_gfx_input_key, vertex_buffers_enabled_mask));
   return !memcmp(a, b, offsetof(struct zink_gfx_input_key, pipeline));
}

uint32_t
hash_gfx_output_ds3(const void *key)
{
   const uint8_t *data = key;
   return _mesa_hash_data(data, sizeof(uint32_t));
}

static bool
equals_gfx_output_ds3(const void *a, const void *b)
{
   const uint8_t *da = a;
   const uint8_t *db = b;
   return !memcmp(da, db, sizeof(uint32_t));
}

uint32_t
hash_gfx_output(const void *key)
{
   const uint8_t *data = key;
   return _mesa_hash_data(data, offsetof(struct zink_gfx_output_key, pipeline));
}

static bool
equals_gfx_output(const void *a, const void *b)
{
   const uint8_t *da = a;
   const uint8_t *db = b;
   return !memcmp(da, db, offsetof(struct zink_gfx_output_key, pipeline));
}

ALWAYS_INLINE static void
update_gfx_program_nonseamless(struct zink_context *ctx, struct zink_gfx_program *prog, bool has_nonseamless)
{
   struct zink_screen *screen = zink_screen(ctx->base.screen);
   if (screen->driconf.inline_uniforms || prog->needs_inlining)
      update_gfx_shader_modules(ctx, screen, prog,
                                ctx->dirty_gfx_stages & prog->stages_present, &ctx->gfx_pipeline_state,
                                true, has_nonseamless);
   else
      update_gfx_shader_modules(ctx, screen, prog,
                                ctx->dirty_gfx_stages & prog->stages_present, &ctx->gfx_pipeline_state,
                                false, has_nonseamless);
}

static void
update_gfx_program(struct zink_context *ctx, struct zink_gfx_program *prog)
{
   struct zink_screen *screen = zink_screen(ctx->base.screen);
   if (screen->info.have_EXT_non_seamless_cube_map)
      update_gfx_program_nonseamless(ctx, prog, true);
   else
      update_gfx_program_nonseamless(ctx, prog, false);
}

void
zink_gfx_program_update(struct zink_context *ctx)
{
   if (ctx->last_vertex_stage_dirty) {
      gl_shader_stage pstage = ctx->last_vertex_stage->info.stage;
      ctx->dirty_gfx_stages |= BITFIELD_BIT(pstage);
      memcpy(&ctx->gfx_pipeline_state.shader_keys.key[pstage].key.vs_base,
             &ctx->gfx_pipeline_state.shader_keys.last_vertex.key.vs_base,
             sizeof(struct zink_vs_key_base));
      ctx->last_vertex_stage_dirty = false;
   }
   if (ctx->gfx_dirty) {
      struct zink_gfx_program *prog = NULL;

      simple_mtx_lock(&ctx->program_lock[zink_program_cache_stages(ctx->shader_stages)]);
      struct hash_table *ht = &ctx->program_cache[zink_program_cache_stages(ctx->shader_stages)];
      const uint32_t hash = ctx->gfx_hash;
      struct hash_entry *entry = _mesa_hash_table_search_pre_hashed(ht, hash, ctx->gfx_stages);
      /* this must be done before prog is updated */
      if (ctx->curr_program)
         ctx->gfx_pipeline_state.final_hash ^= ctx->curr_program->last_variant_hash;
      if (entry) {
         prog = (struct zink_gfx_program*)entry->data;
         for (unsigned i = 0; i < ZINK_GFX_SHADER_COUNT; i++) {
            if (prog->stages_present & ~ctx->dirty_gfx_stages & BITFIELD_BIT(i))
               ctx->gfx_pipeline_state.modules[i] = prog->objs[i].mod;
         }
         /* ensure variants are always updated if keys have changed since last use */
         ctx->dirty_gfx_stages |= prog->stages_present;
         update_gfx_program(ctx, prog);
      } else {
         ctx->dirty_gfx_stages |= ctx->shader_stages;
         prog = zink_create_gfx_program(ctx, ctx->gfx_stages, ctx->gfx_pipeline_state.dyn_state2.vertices_per_patch, hash);
         zink_screen_get_pipeline_cache(zink_screen(ctx->base.screen), &prog->base, false);
         _mesa_hash_table_insert_pre_hashed(ht, hash, prog->shaders, prog);
         prog->base.removed = false;
         generate_gfx_program_modules(ctx, zink_screen(ctx->base.screen), prog, &ctx->gfx_pipeline_state);
      }
      simple_mtx_unlock(&ctx->program_lock[zink_program_cache_stages(ctx->shader_stages)]);
      if (prog && prog != ctx->curr_program)
         zink_batch_reference_program(&ctx->batch, &prog->base);
      ctx->curr_program = prog;
      ctx->gfx_pipeline_state.final_hash ^= ctx->curr_program->last_variant_hash;
      ctx->gfx_dirty = false;
   } else if (ctx->dirty_gfx_stages) {
      /* remove old hash */
      ctx->gfx_pipeline_state.final_hash ^= ctx->curr_program->last_variant_hash;
      update_gfx_program(ctx, ctx->curr_program);
      /* apply new hash */
      ctx->gfx_pipeline_state.final_hash ^= ctx->curr_program->last_variant_hash;
   }
   ctx->dirty_gfx_stages = 0;
}

ALWAYS_INLINE static bool
update_gfx_shader_module_optimal(struct zink_context *ctx, struct zink_gfx_program *prog, gl_shader_stage pstage)
{
   struct zink_screen *screen = zink_screen(ctx->base.screen);
   if (screen->info.have_EXT_graphics_pipeline_library)
      util_queue_fence_wait(&prog->base.cache_fence);
   struct zink_shader_module *zm = get_shader_module_for_stage_optimal(ctx, screen, prog->shaders[pstage], prog, pstage, &ctx->gfx_pipeline_state);
   if (!zm) {
      zm = create_shader_module_for_stage_optimal(ctx, screen, prog->shaders[pstage], prog, pstage, &ctx->gfx_pipeline_state);
      perf_debug(ctx, "zink[gfx_compile]: %s shader variant required\n", _mesa_shader_stage_to_string(pstage));
   }

   bool changed = prog->objs[pstage].mod != zm->obj.mod;
   prog->objs[pstage] = zm->obj;
   prog->objects[pstage] = zm->obj.obj;
   return changed;
}

static void
update_gfx_program_optimal(struct zink_context *ctx, struct zink_gfx_program *prog)
{
   const union zink_shader_key_optimal *optimal_key = (union zink_shader_key_optimal*)&prog->last_variant_hash;
   if (ctx->gfx_pipeline_state.shader_keys_optimal.key.vs_bits != optimal_key->vs_bits) {
      assert(!prog->is_separable);
      bool changed = update_gfx_shader_module_optimal(ctx, prog, ctx->last_vertex_stage->info.stage);
      ctx->gfx_pipeline_state.modules_changed |= changed;
   }
   const bool shadow_needs_shader_swizzle = optimal_key->fs.shadow_needs_shader_swizzle && (ctx->dirty_gfx_stages & BITFIELD_BIT(MESA_SHADER_FRAGMENT));
   if (ctx->gfx_pipeline_state.shader_keys_optimal.key.fs_bits != optimal_key->fs_bits ||
       /* always recheck shadow swizzles since they aren't directly part of the key */
       unlikely(shadow_needs_shader_swizzle)) {
      assert(!prog->is_separable);
      bool changed = update_gfx_shader_module_optimal(ctx, prog, MESA_SHADER_FRAGMENT);
      ctx->gfx_pipeline_state.modules_changed |= changed;
      if (unlikely(shadow_needs_shader_swizzle)) {
         struct zink_shader_module **pzm = prog->shader_cache[MESA_SHADER_FRAGMENT][0][0].data;
         ctx->gfx_pipeline_state.shadow = (struct zink_zs_swizzle_key*)pzm[0]->key + sizeof(uint16_t);
      }
   }
   if (prog->shaders[MESA_SHADER_TESS_CTRL] && prog->shaders[MESA_SHADER_TESS_CTRL]->non_fs.is_generated &&
       ctx->gfx_pipeline_state.shader_keys_optimal.key.tcs_bits != optimal_key->tcs_bits) {
      assert(!prog->is_separable);
      bool changed = update_gfx_shader_module_optimal(ctx, prog, MESA_SHADER_TESS_CTRL);
      ctx->gfx_pipeline_state.modules_changed |= changed;
   }
   prog->last_variant_hash = ctx->gfx_pipeline_state.optimal_key;
}

static struct zink_gfx_program *
replace_separable_prog(struct zink_screen *screen, struct hash_entry *entry, struct zink_gfx_program *prog)
{
   struct zink_gfx_program *real = prog->full_prog;
   entry->data = real;
   entry->key = real->shaders;
   real->base.removed = false;
   zink_gfx_program_reference(screen, &prog->full_prog, NULL);
   prog->base.removed = true;
   return real;
}

void
zink_gfx_program_update_optimal(struct zink_context *ctx)
{
   struct zink_screen *screen = zink_screen(ctx->base.screen);
   if (ctx->gfx_dirty) {
      struct zink_gfx_program *prog = NULL;
      ctx->gfx_pipeline_state.optimal_key = zink_sanitize_optimal_key(ctx->gfx_stages, ctx->gfx_pipeline_state.shader_keys_optimal.key.val);
      struct hash_table *ht = &ctx->program_cache[zink_program_cache_stages(ctx->shader_stages)];
      const uint32_t hash = ctx->gfx_hash;
      simple_mtx_lock(&ctx->program_lock[zink_program_cache_stages(ctx->shader_stages)]);
      struct hash_entry *entry = _mesa_hash_table_search_pre_hashed(ht, hash, ctx->gfx_stages);

      if (ctx->curr_program)
         ctx->gfx_pipeline_state.final_hash ^= ctx->curr_program->last_variant_hash;
      if (entry) {
         prog = (struct zink_gfx_program*)entry->data;
         if (prog->is_separable && !(zink_debug & ZINK_DEBUG_NOOPT)) {
            /* shader variants can't be handled by separable programs: sync and compile */
            if (!ZINK_SHADER_KEY_OPTIMAL_IS_DEFAULT(ctx->gfx_pipeline_state.optimal_key))
               util_queue_fence_wait(&prog->base.cache_fence);
            /* If the optimized linked pipeline is done compiling, swap it into place. */
            if (util_queue_fence_is_signalled(&prog->base.cache_fence)) {
               prog = replace_separable_prog(screen, entry, prog);
            }
         }
         update_gfx_program_optimal(ctx, prog);
      } else {
         ctx->dirty_gfx_stages |= ctx->shader_stages;
         prog = create_gfx_program_separable(ctx, ctx->gfx_stages, ctx->gfx_pipeline_state.dyn_state2.vertices_per_patch);
         prog->base.removed = false;
         _mesa_hash_table_insert_pre_hashed(ht, hash, prog->shaders, prog);
         if (!prog->is_separable) {
            zink_screen_get_pipeline_cache(screen, &prog->base, false);
            perf_debug(ctx, "zink[gfx_compile]: new program created (probably legacy GL features in use)\n");
            generate_gfx_program_modules_optimal(ctx, screen, prog, &ctx->gfx_pipeline_state);
         }
      }
      simple_mtx_unlock(&ctx->program_lock[zink_program_cache_stages(ctx->shader_stages)]);
      if (prog && prog != ctx->curr_program)
         zink_batch_reference_program(&ctx->batch, &prog->base);
      ctx->curr_program = prog;
      ctx->gfx_pipeline_state.final_hash ^= ctx->curr_program->last_variant_hash;
   } else if (ctx->dirty_gfx_stages) {
      /* remove old hash */
      ctx->gfx_pipeline_state.optimal_key = zink_sanitize_optimal_key(ctx->gfx_stages, ctx->gfx_pipeline_state.shader_keys_optimal.key.val);
      ctx->gfx_pipeline_state.final_hash ^= ctx->curr_program->last_variant_hash;
      if (ctx->curr_program->is_separable && !(zink_debug & ZINK_DEBUG_NOOPT)) {
         struct zink_gfx_program *prog = ctx->curr_program;
         if (!ZINK_SHADER_KEY_OPTIMAL_IS_DEFAULT(ctx->gfx_pipeline_state.optimal_key)) {
            util_queue_fence_wait(&prog->base.cache_fence);
            /* shader variants can't be handled by separable programs: sync and compile */
            perf_debug(ctx, "zink[gfx_compile]: non-default shader variant required with separate shader object program\n");
            struct hash_table *ht = &ctx->program_cache[zink_program_cache_stages(ctx->shader_stages)];
            const uint32_t hash = ctx->gfx_hash;
            simple_mtx_lock(&ctx->program_lock[zink_program_cache_stages(ctx->shader_stages)]);
            struct hash_entry *entry = _mesa_hash_table_search_pre_hashed(ht, hash, ctx->gfx_stages);
            ctx->curr_program = replace_separable_prog(screen, entry, prog);
            simple_mtx_unlock(&ctx->program_lock[zink_program_cache_stages(ctx->shader_stages)]);
         }
      }
      update_gfx_program_optimal(ctx, ctx->curr_program);
      /* apply new hash */
      ctx->gfx_pipeline_state.final_hash ^= ctx->curr_program->last_variant_hash;
   }
   ctx->dirty_gfx_stages = 0;
   ctx->gfx_dirty = false;
   ctx->last_vertex_stage_dirty = false;
}

static void
optimized_compile_job(void *data, void *gdata, int thread_index)
{
   struct zink_gfx_pipeline_cache_entry *pc_entry = data;
   struct zink_screen *screen = gdata;
   VkPipeline pipeline;
   if (pc_entry->gpl.gkey)
      pipeline = zink_create_gfx_pipeline_combined(screen, pc_entry->prog, pc_entry->gpl.ikey->pipeline, &pc_entry->gpl.gkey->pipeline, 1, pc_entry->gpl.okey->pipeline, true, false);
   else
      pipeline = zink_create_gfx_pipeline(screen, pc_entry->prog, pc_entry->prog->objs, &pc_entry->state, pc_entry->state.element_state->binding_map, zink_primitive_topology(pc_entry->state.gfx_prim_mode), true, NULL);
   if (pipeline) {
      pc_entry->gpl.unoptimized_pipeline = pc_entry->pipeline;
      pc_entry->pipeline = pipeline;
   }
}

static void
optimized_shobj_compile_job(void *data, void *gdata, int thread_index)
{
   struct zink_gfx_pipeline_cache_entry *pc_entry = data;
   struct zink_screen *screen = gdata;

   struct zink_shader_object objs[ZINK_GFX_SHADER_COUNT];
   for (unsigned i = 0; i < ZINK_GFX_SHADER_COUNT; i++) {
      objs[i].mod = VK_NULL_HANDLE;
      objs[i].spirv = pc_entry->shobjs[i].spirv;
   }
   pc_entry->pipeline = zink_create_gfx_pipeline(screen, pc_entry->prog, objs, &pc_entry->state, NULL, zink_primitive_topology(pc_entry->state.gfx_prim_mode), true, NULL);
   /* no unoptimized_pipeline dance */
}

void
zink_gfx_program_compile_queue(struct zink_context *ctx, struct zink_gfx_pipeline_cache_entry *pc_entry)
{
   struct zink_screen *screen = zink_screen(ctx->base.screen);
   if (screen->driver_workarounds.disable_optimized_compile)
      return;
   if (zink_debug & ZINK_DEBUG_NOBGC) {
      if (pc_entry->prog->base.uses_shobj)
         optimized_shobj_compile_job(pc_entry, screen, 0);
      else
         optimized_compile_job(pc_entry, screen, 0);
   } else {
      util_queue_add_job(&screen->cache_get_thread, pc_entry, &pc_entry->fence,
                         pc_entry->prog->base.uses_shobj ? optimized_shobj_compile_job : optimized_compile_job, NULL, 0);
   }
}

static void
update_cs_shader_module(struct zink_context *ctx, struct zink_compute_program *comp)
{
   struct zink_screen *screen = zink_screen(ctx->base.screen);
   struct zink_shader *zs = comp->shader;
   struct zink_shader_module *zm = NULL;
   unsigned inline_size = 0, nonseamless_size = 0, zs_swizzle_size = 0;
   struct zink_shader_key *key = &ctx->compute_pipeline_state.key;
   ASSERTED bool check_robustness = screen->driver_workarounds.lower_robustImageAccess2 && (ctx->flags & PIPE_CONTEXT_ROBUST_BUFFER_ACCESS);
   assert(zink_cs_key(key)->robust_access == check_robustness);

   if (ctx && zs->info.num_inlinable_uniforms &&
       ctx->inlinable_uniforms_valid_mask & BITFIELD64_BIT(MESA_SHADER_COMPUTE)) {
      if (screen->is_cpu || comp->inlined_variant_count < ZINK_MAX_INLINED_VARIANTS)
         inline_size = zs->info.num_inlinable_uniforms;
      else
         key->inline_uniforms = false;
   }
   if (key->base.nonseamless_cube_mask)
      nonseamless_size = sizeof(uint32_t);
   if (key->base.needs_zs_shader_swizzle)
      zs_swizzle_size = sizeof(struct zink_zs_swizzle_key);

   if (inline_size || nonseamless_size || zink_cs_key(key)->robust_access || zs_swizzle_size) {
      struct util_dynarray *shader_cache = &comp->shader_cache[!!nonseamless_size];
      unsigned count = util_dynarray_num_elements(shader_cache, struct zink_shader_module *);
      struct zink_shader_module **pzm = shader_cache->data;
      for (unsigned i = 0; i < count; i++) {
         struct zink_shader_module *iter = pzm[i];
         if (!shader_key_matches(iter, key, inline_size,
                                 screen->driconf.inline_uniforms,
                                 screen->info.have_EXT_non_seamless_cube_map))
            continue;
         if (unlikely(zs_swizzle_size)) {
            /* zs swizzle data needs a manual compare since it's so fat */
            if (memcmp(iter->key + iter->key_size + nonseamless_size + inline_size * sizeof(uint32_t),
                       &ctx->di.zs_swizzle[MESA_SHADER_COMPUTE], zs_swizzle_size))
               continue;
         }
         if (i > 0) {
            struct zink_shader_module *zero = pzm[0];
            pzm[0] = iter;
            pzm[i] = zero;
         }
         zm = iter;
      }
   } else {
      zm = comp->module;
   }

   if (!zm) {
      zm = malloc(sizeof(struct zink_shader_module) + nonseamless_size + inline_size * sizeof(uint32_t) + zs_swizzle_size);
      if (!zm) {
         return;
      }
      zm->shobj = false;
      zm->obj = zink_shader_compile(screen, false, zs, zink_shader_blob_deserialize(screen, &comp->shader->blob), key, zs_swizzle_size ? &ctx->di.zs_swizzle[MESA_SHADER_COMPUTE] : NULL, &comp->base);
      if (!zm->obj.spirv) {
         FREE(zm);
         return;
      }
      zm->num_uniforms = inline_size;
      zm->key_size = key->size;
      memcpy(zm->key, key, key->size);
      zm->has_nonseamless = !!nonseamless_size;
      zm->needs_zs_shader_swizzle = !!zs_swizzle_size;
      assert(nonseamless_size || inline_size || zink_cs_key(key)->robust_access || zs_swizzle_size);
      if (nonseamless_size)
         memcpy(zm->key + zm->key_size, &key->base.nonseamless_cube_mask, nonseamless_size);
      if (inline_size)
         memcpy(zm->key + zm->key_size + nonseamless_size, key->base.inlined_uniform_values, inline_size * sizeof(uint32_t));
      if (zs_swizzle_size)
         memcpy(zm->key + zm->key_size + nonseamless_size + inline_size * sizeof(uint32_t), &ctx->di.zs_swizzle[MESA_SHADER_COMPUTE], zs_swizzle_size);

      zm->hash = shader_module_hash(zm);
      zm->default_variant = false;
      if (inline_size)
         comp->inlined_variant_count++;

      /* this is otherwise the default variant, which is stored as comp->module */
      if (zm->num_uniforms || nonseamless_size || zink_cs_key(key)->robust_access || zs_swizzle_size)
         util_dynarray_append(&comp->shader_cache[!!nonseamless_size], void*, zm);
   }
   if (comp->curr == zm)
      return;
   ctx->compute_pipeline_state.final_hash ^= ctx->compute_pipeline_state.module_hash;
   comp->curr = zm;
   ctx->compute_pipeline_state.module_hash = zm->hash;
   ctx->compute_pipeline_state.final_hash ^= ctx->compute_pipeline_state.module_hash;
   ctx->compute_pipeline_state.module_changed = true;
}

void
zink_update_compute_program(struct zink_context *ctx)
{
   util_queue_fence_wait(&ctx->curr_compute->base.cache_fence);
   update_cs_shader_module(ctx, ctx->curr_compute);
}

VkPipelineLayout
zink_pipeline_layout_create(struct zink_screen *screen, VkDescriptorSetLayout *dsl, unsigned num_dsl, bool is_compute, VkPipelineLayoutCreateFlags flags)
{
   VkPipelineLayoutCreateInfo plci = {0};
   plci.sType = VK_STRUCTURE_TYPE_PIPELINE_LAYOUT_CREATE_INFO;
   plci.flags = flags;

   plci.pSetLayouts = dsl;
   plci.setLayoutCount = num_dsl;

   VkPushConstantRange pcr;
   if (!is_compute) {
      pcr.stageFlags = VK_SHADER_STAGE_ALL_GRAPHICS;
      pcr.offset = 0;
      pcr.size = sizeof(struct zink_gfx_push_constant);
      plci.pushConstantRangeCount = 1;
      plci.pPushConstantRanges = &pcr;
   }

   VkPipelineLayout layout;
   VkResult result = VKSCR(CreatePipelineLayout)(screen->dev, &plci, NULL, &layout);
   if (result != VK_SUCCESS) {
      mesa_loge("vkCreatePipelineLayout failed (%s)", vk_Result_to_str(result));
      return VK_NULL_HANDLE;
   }

   return layout;
}

static void *
create_program(struct zink_context *ctx, bool is_compute)
{
   struct zink_program *pg = rzalloc_size(NULL, is_compute ? sizeof(struct zink_compute_program) : sizeof(struct zink_gfx_program));
   if (!pg)
      return NULL;

   pipe_reference_init(&pg->reference, 1);
   u_rwlock_init(&pg->pipeline_cache_lock);
   util_queue_fence_init(&pg->cache_fence);
   pg->is_compute = is_compute;
   pg->ctx = ctx;
   return (void*)pg;
}

static void
assign_io(struct zink_screen *screen,
          nir_shader *shaders[ZINK_GFX_SHADER_COUNT])
{
   for (unsigned i = 0; i < MESA_SHADER_FRAGMENT;) {
      nir_shader *producer = shaders[i];
      for (unsigned j = i + 1; j < ZINK_GFX_SHADER_COUNT; i++, j++) {
         nir_shader *consumer = shaders[j];
         if (!consumer)
            continue;
         zink_compiler_assign_io(screen, producer, consumer);
         i = j;
         break;
      }
   }
}

void
zink_gfx_lib_cache_unref(struct zink_screen *screen, struct zink_gfx_lib_cache *libs)
{
   if (!p_atomic_dec_zero(&libs->refcount))
      return;

   simple_mtx_destroy(&libs->lock);
   set_foreach_remove(&libs->libs, he) {
      struct zink_gfx_library_key *gkey = (void*)he->key;
      VKSCR(DestroyPipeline)(screen->dev, gkey->pipeline, NULL);
      FREE(gkey);
   }
   ralloc_free(libs->libs.table);
   FREE(libs);
}

static struct zink_gfx_lib_cache *
create_lib_cache(struct zink_gfx_program *prog, bool generated_tcs)
{
   struct zink_gfx_lib_cache *libs = CALLOC_STRUCT(zink_gfx_lib_cache);
   libs->stages_present = prog->stages_present;
   simple_mtx_init(&libs->lock, mtx_plain);
   if (generated_tcs)
      _mesa_set_init(&libs->libs, NULL, hash_pipeline_lib_generated_tcs, equals_pipeline_lib_generated_tcs);
   else
      _mesa_set_init(&libs->libs, NULL, hash_pipeline_lib, equals_pipeline_lib);
   return libs;
}

static struct zink_gfx_lib_cache *
find_or_create_lib_cache(struct zink_screen *screen, struct zink_gfx_program *prog)
{
   unsigned stages_present = prog->stages_present;
   bool generated_tcs = prog->shaders[MESA_SHADER_TESS_CTRL] && prog->shaders[MESA_SHADER_TESS_CTRL]->non_fs.is_generated;
   if (generated_tcs)
      stages_present &= ~BITFIELD_BIT(MESA_SHADER_TESS_CTRL);
   unsigned idx = zink_program_cache_stages(stages_present);
   struct set *ht = &screen->pipeline_libs[idx];
   const uint32_t hash = prog->gfx_hash;

   simple_mtx_lock(&screen->pipeline_libs_lock[idx]);
   bool found = false;
   struct set_entry *entry = _mesa_set_search_or_add_pre_hashed(ht, hash, prog->shaders, &found);
   struct zink_gfx_lib_cache *libs;
   if (found) {
      libs = (void*)entry->key;
   } else {
      libs = create_lib_cache(prog, generated_tcs);
      memcpy(libs->shaders, prog->shaders, sizeof(prog->shaders));
      entry->key = libs;
      unsigned refs = 0;
      for (unsigned i = 0; i < MESA_SHADER_COMPUTE; i++) {
         if (prog->shaders[i] && (!generated_tcs || i != MESA_SHADER_TESS_CTRL)) {
            simple_mtx_lock(&prog->shaders[i]->lock);
            util_dynarray_append(&prog->shaders[i]->pipeline_libs, struct zink_gfx_lib_cache*, libs);
            simple_mtx_unlock(&prog->shaders[i]->lock);
            refs++;
         }
      }
      p_atomic_set(&libs->refcount, refs);
   }
   simple_mtx_unlock(&screen->pipeline_libs_lock[idx]);
   return libs;
}

struct zink_gfx_program *
zink_create_gfx_program(struct zink_context *ctx,
                        struct zink_shader **stages,
                        unsigned vertices_per_patch,
                        uint32_t gfx_hash)
{
   struct zink_screen *screen = zink_screen(ctx->base.screen);
   struct zink_gfx_program *prog = create_program(ctx, false);
   if (!prog)
      goto fail;

   prog->ctx = ctx;
   prog->gfx_hash = gfx_hash;
   prog->base.removed = true;
   prog->optimal_keys = screen->optimal_keys;

   nir_shader *nir[ZINK_GFX_SHADER_COUNT];

   prog->has_edgeflags = prog->shaders[MESA_SHADER_VERTEX] &&
                         prog->shaders[MESA_SHADER_VERTEX]->has_edgeflags;
   for (int i = 0; i < ZINK_GFX_SHADER_COUNT; ++i) {
      util_dynarray_init(&prog->shader_cache[i][0][0], prog);
      util_dynarray_init(&prog->shader_cache[i][0][1], prog);
      util_dynarray_init(&prog->shader_cache[i][1][0], prog);
      util_dynarray_init(&prog->shader_cache[i][1][1], prog);
      if (stages[i]) {
         prog->shaders[i] = stages[i];
         prog->stages_present |= BITFIELD_BIT(i);
         if (i != MESA_SHADER_FRAGMENT)
            prog->optimal_keys &= !prog->shaders[i]->non_fs.is_generated;
         prog->needs_inlining |= prog->shaders[i]->needs_inlining;
         nir[i] = zink_shader_deserialize(screen, stages[i]);
      } else {
         nir[i] = NULL;
      }
   }
   if (stages[MESA_SHADER_TESS_EVAL] && !stages[MESA_SHADER_TESS_CTRL]) {
      prog->shaders[MESA_SHADER_TESS_EVAL]->non_fs.generated_tcs =
      prog->shaders[MESA_SHADER_TESS_CTRL] =
        zink_shader_tcs_create(screen, nir[MESA_SHADER_TESS_EVAL], vertices_per_patch, &nir[MESA_SHADER_TESS_CTRL]);
      prog->stages_present |= BITFIELD_BIT(MESA_SHADER_TESS_CTRL);
   }
   prog->stages_remaining = prog->stages_present;

   assign_io(screen, nir);
   for (unsigned i = 0; i < ZINK_GFX_SHADER_COUNT; i++) {
      if (nir[i])
         zink_shader_serialize_blob(nir[i], &prog->blobs[i]);
      ralloc_free(nir[i]);
   }


   if (stages[MESA_SHADER_GEOMETRY])
      prog->last_vertex_stage = stages[MESA_SHADER_GEOMETRY];
   else if (stages[MESA_SHADER_TESS_EVAL])
      prog->last_vertex_stage = stages[MESA_SHADER_TESS_EVAL];
   else
      prog->last_vertex_stage = stages[MESA_SHADER_VERTEX];

   for (int r = 0; r < ARRAY_SIZE(prog->pipelines); ++r) {
      for (int i = 0; i < ARRAY_SIZE(prog->pipelines[0]); ++i) {
         _mesa_hash_table_init(&prog->pipelines[r][i], prog, NULL, zink_get_gfx_pipeline_eq_func(screen, prog));
         /* only need first 3/4 for point/line/tri/patch */
         if (screen->info.have_EXT_extended_dynamic_state &&
             i == (prog->last_vertex_stage->info.stage == MESA_SHADER_TESS_EVAL ? 4 : 3))
            break;
      }
   }

   if (screen->optimal_keys)
      prog->libs = find_or_create_lib_cache(screen, prog);
   if (prog->libs)
      p_atomic_inc(&prog->libs->refcount);

   struct mesa_sha1 sctx;
   _mesa_sha1_init(&sctx);
   for (int i = 0; i < ZINK_GFX_SHADER_COUNT; ++i) {
      if (prog->shaders[i]) {
         simple_mtx_lock(&prog->shaders[i]->lock);
         _mesa_set_add(prog->shaders[i]->programs, prog);
         simple_mtx_unlock(&prog->shaders[i]->lock);
         zink_gfx_program_reference(screen, NULL, prog);
         _mesa_sha1_update(&sctx, prog->shaders[i]->base.sha1, sizeof(prog->shaders[i]->base.sha1));
      }
   }
   _mesa_sha1_final(&sctx, prog->base.sha1);
   p_atomic_dec(&prog->base.reference.count);

   if (!zink_descriptor_program_init(ctx, &prog->base))
      goto fail;

   return prog;

fail:
   if (prog)
      zink_destroy_gfx_program(screen, prog);
   return NULL;
}

/* Creates a replacement, optimized zink_gfx_program for this set of separate shaders, which will
 * be swapped in in place of the fast-linked separable program once it's done compiling.
 */
static void
create_linked_separable_job(void *data, void *gdata, int thread_index)
{
   struct zink_gfx_program *prog = data;
   prog->full_prog = zink_create_gfx_program(prog->ctx, prog->shaders, 0, prog->gfx_hash);
   /* add an ownership ref */
   zink_gfx_program_reference(zink_screen(prog->ctx->base.screen), NULL, prog->full_prog);
   precompile_job(prog->full_prog, gdata, thread_index);
}

struct zink_gfx_program *
create_gfx_program_separable(struct zink_context *ctx, struct zink_shader **stages, unsigned vertices_per_patch)
{
   struct zink_screen *screen = zink_screen(ctx->base.screen);
   bool is_separate = true;
   for (unsigned i = 0; i < ZINK_GFX_SHADER_COUNT; i++)
      is_separate &= !stages[i] || stages[i]->info.separate_shader;
   /* filter cases that need real pipelines */
   if (!is_separate ||
       /* TODO: maybe try variants? grimace */
       !ZINK_SHADER_KEY_OPTIMAL_IS_DEFAULT(ctx->gfx_pipeline_state.optimal_key) ||
       !zink_can_use_pipeline_libs(ctx))
      return zink_create_gfx_program(ctx, stages, vertices_per_patch, ctx->gfx_hash);
   for (unsigned i = 0; i < ZINK_GFX_SHADER_COUNT; i++) {
      /* ensure async shader creation is done */
      if (stages[i]) {
         util_queue_fence_wait(&stages[i]->precompile.fence);
         if (!stages[i]->precompile.obj.mod)
            return zink_create_gfx_program(ctx, stages, vertices_per_patch, ctx->gfx_hash);
      }
   }

   struct zink_gfx_program *prog = create_program(ctx, false);
   if (!prog)
      goto fail;

   prog->ctx = ctx;
   prog->is_separable = true;
   prog->gfx_hash = ctx->gfx_hash;
   prog->base.uses_shobj = screen->info.have_EXT_shader_object;

   prog->stages_remaining = prog->stages_present = ctx->shader_stages;
   memcpy(prog->shaders, stages, sizeof(prog->shaders));
   prog->last_vertex_stage = ctx->last_vertex_stage;

   if (stages[MESA_SHADER_TESS_EVAL] && !stages[MESA_SHADER_TESS_CTRL]) {
      prog->shaders[MESA_SHADER_TESS_CTRL] = stages[MESA_SHADER_TESS_EVAL]->non_fs.generated_tcs;
      prog->stages_present |= BITFIELD_BIT(MESA_SHADER_TESS_CTRL);
   }

   if (!screen->info.have_EXT_shader_object) {
      prog->libs = create_lib_cache(prog, false);
      /* this libs cache is owned by the program */
      p_atomic_set(&prog->libs->refcount, 1);
   }

   unsigned refs = 0;
   for (int i = 0; i < ZINK_GFX_SHADER_COUNT; ++i) {
      if (prog->shaders[i]) {
         simple_mtx_lock(&prog->shaders[i]->lock);
         _mesa_set_add(prog->shaders[i]->programs, prog);
         simple_mtx_unlock(&prog->shaders[i]->lock);
         if (screen->info.have_EXT_shader_object) {
            if (!prog->objects[i])
               prog->objects[i] = prog->shaders[i]->precompile.obj.obj;
         }
         refs++;
      }
   }
   /* We can do this add after the _mesa_set_adds above because we know the prog->shaders[] are 
   * referenced by the draw state and zink_gfx_shader_free() can't be called on them while we're in here.
   */
   p_atomic_add(&prog->base.reference.count, refs - 1);

   for (int r = 0; r < ARRAY_SIZE(prog->pipelines); ++r) {
      for (int i = 0; i < ARRAY_SIZE(prog->pipelines[0]); ++i) {
         _mesa_hash_table_init(&prog->pipelines[r][i], prog, NULL, zink_get_gfx_pipeline_eq_func(screen, prog));
         /* only need first 3/4 for point/line/tri/patch */
         if (screen->info.have_EXT_extended_dynamic_state &&
             i == (prog->last_vertex_stage->info.stage == MESA_SHADER_TESS_EVAL ? 4 : 3))
            break;
      }
   }

   for (int i = 0; i < ZINK_GFX_SHADER_COUNT; ++i) {
      if (!prog->shaders[i] || !prog->shaders[i]->precompile.dsl)
         continue;
      int idx = !i ? 0 : screen->info.have_EXT_shader_object ? i : 1;
      prog->base.dd.binding_usage |= BITFIELD_BIT(idx);
      prog->base.dsl[idx] = prog->shaders[i]->precompile.dsl;
      /* guarantee a null dsl if previous stages don't have descriptors */
      if (prog->shaders[i]->precompile.dsl)
         prog->base.num_dsl = idx + 1;
      prog->base.dd.bindless |= prog->shaders[i]->bindless;
   }
   if (prog->base.dd.bindless) {
      prog->base.num_dsl = screen->compact_descriptors ? ZINK_DESCRIPTOR_ALL_TYPES - ZINK_DESCRIPTOR_COMPACT : ZINK_DESCRIPTOR_ALL_TYPES;
      prog->base.dsl[screen->desc_set_id[ZINK_DESCRIPTOR_BINDLESS]] = screen->bindless_layout;
   }
   prog->base.layout = zink_pipeline_layout_create(screen, prog->base.dsl, prog->base.num_dsl, false, VK_PIPELINE_LAYOUT_CREATE_INDEPENDENT_SETS_BIT_EXT);

   prog->last_variant_hash = ctx->gfx_pipeline_state.optimal_key;

   if (!screen->info.have_EXT_shader_object) {
      VkPipeline libs[] = {stages[MESA_SHADER_VERTEX]->precompile.gpl, stages[MESA_SHADER_FRAGMENT]->precompile.gpl};
      struct zink_gfx_library_key *gkey = CALLOC_STRUCT(zink_gfx_library_key);
      if (!gkey) {
         mesa_loge("ZINK: failed to allocate gkey!");
         goto fail;
      }
      gkey->optimal_key = prog->last_variant_hash;
      assert(gkey->optimal_key);
      gkey->pipeline = zink_create_gfx_pipeline_combined(screen, prog, VK_NULL_HANDLE, libs, 2, VK_NULL_HANDLE, false, false);
      _mesa_set_add(&prog->libs->libs, gkey);
   }

   if (!(zink_debug & ZINK_DEBUG_NOOPT))
      util_queue_add_job(&screen->cache_get_thread, prog, &prog->base.cache_fence, create_linked_separable_job, NULL, 0);

   return prog;
fail:
   if (prog)
      zink_destroy_gfx_program(screen, prog);
   return NULL;
}

static uint32_t
hash_compute_pipeline_state_local_size(const void *key)
{
   const struct zink_compute_pipeline_state *state = key;
   uint32_t hash = _mesa_hash_data(state, offsetof(struct zink_compute_pipeline_state, hash));
   hash = XXH32(&state->local_size[0], sizeof(state->local_size), hash);
   return hash;
}

static uint32_t
hash_compute_pipeline_state(const void *key)
{
   const struct zink_compute_pipeline_state *state = key;
   return _mesa_hash_data(state, offsetof(struct zink_compute_pipeline_state, hash));
}

void
zink_program_update_compute_pipeline_state(struct zink_context *ctx, struct zink_compute_program *comp, const struct pipe_grid_info *info)
{
   if (comp->use_local_size) {
      for (int i = 0; i < ARRAY_SIZE(ctx->compute_pipeline_state.local_size); i++) {
         if (ctx->compute_pipeline_state.local_size[i] != info->block[i])
            ctx->compute_pipeline_state.dirty = true;
         ctx->compute_pipeline_state.local_size[i] = info->block[i];
      }
   }
   if (ctx->compute_pipeline_state.variable_shared_mem != info->variable_shared_mem) {
      ctx->compute_pipeline_state.dirty = true;
      ctx->compute_pipeline_state.variable_shared_mem = info->variable_shared_mem;
   }
}

static bool
equals_compute_pipeline_state(const void *a, const void *b)
{
   const struct zink_compute_pipeline_state *sa = a;
   const struct zink_compute_pipeline_state *sb = b;
   return !memcmp(a, b, offsetof(struct zink_compute_pipeline_state, hash)) &&
          sa->module == sb->module;
}

static bool
equals_compute_pipeline_state_local_size(const void *a, const void *b)
{
   const struct zink_compute_pipeline_state *sa = a;
   const struct zink_compute_pipeline_state *sb = b;
   return !memcmp(a, b, offsetof(struct zink_compute_pipeline_state, hash)) &&
          !memcmp(sa->local_size, sb->local_size, sizeof(sa->local_size)) &&
          sa->module == sb->module;
}

static void
precompile_compute_job(void *data, void *gdata, int thread_index)
{
   struct zink_compute_program *comp = data;
   struct zink_screen *screen = gdata;

   comp->shader = zink_shader_create(screen, comp->nir);
   comp->curr = comp->module = CALLOC_STRUCT(zink_shader_module);
   assert(comp->module);
   comp->module->shobj = false;
   comp->module->obj = zink_shader_compile(screen, false, comp->shader, comp->nir, NULL, NULL, &comp->base);
   /* comp->nir will be freed by zink_shader_compile */
   comp->nir = NULL;
   assert(comp->module->obj.spirv);
   util_dynarray_init(&comp->shader_cache[0], comp);
   util_dynarray_init(&comp->shader_cache[1], comp);

   struct mesa_sha1 sha1_ctx;
   _mesa_sha1_init(&sha1_ctx);
   _mesa_sha1_update(&sha1_ctx, comp->shader->blob.data, comp->shader->blob.size);
   _mesa_sha1_final(&sha1_ctx, comp->base.sha1);

   zink_descriptor_program_init(comp->base.ctx, &comp->base);

   zink_screen_get_pipeline_cache(screen, &comp->base, true);
   if (comp->base.can_precompile)
      comp->base_pipeline = zink_create_compute_pipeline(screen, comp, NULL);
   if (comp->base_pipeline)
      zink_screen_update_pipeline_cache(screen, &comp->base, true);
}

static struct zink_compute_program *
create_compute_program(struct zink_context *ctx, nir_shader *nir)
{
   struct zink_screen *screen = zink_screen(ctx->base.screen);
   struct zink_compute_program *comp = create_program(ctx, true);
   if (!comp)
      return NULL;
   simple_mtx_init(&comp->cache_lock, mtx_plain);
   comp->scratch_size = nir->scratch_size;
   comp->nir = nir;
   comp->num_inlinable_uniforms = nir->info.num_inlinable_uniforms;

   comp->use_local_size = !(nir->info.workgroup_size[0] ||
                            nir->info.workgroup_size[1] ||
                            nir->info.workgroup_size[2]);
   comp->has_variable_shared_mem = nir->info.cs.has_variable_shared_mem;
   comp->base.can_precompile = !comp->use_local_size &&
                               (screen->info.have_EXT_non_seamless_cube_map || !zink_shader_has_cubes(nir)) &&
                               (screen->info.rb2_feats.robustImageAccess2 || !(ctx->flags & PIPE_CONTEXT_ROBUST_BUFFER_ACCESS));
   _mesa_hash_table_init(&comp->pipelines, comp, NULL, comp->use_local_size ?
                                                       equals_compute_pipeline_state_local_size :
                                                       equals_compute_pipeline_state);
   if (zink_debug & ZINK_DEBUG_NOBGC)
      precompile_compute_job(comp, screen, 0);
   else
      util_queue_add_job(&screen->cache_get_thread, comp, &comp->base.cache_fence,
                        precompile_compute_job, NULL, 0);
   return comp;
}

uint32_t
zink_program_get_descriptor_usage(struct zink_context *ctx, gl_shader_stage stage, enum zink_descriptor_type type)
{
   struct zink_shader *zs = NULL;
   switch (stage) {
   case MESA_SHADER_VERTEX:
   case MESA_SHADER_TESS_CTRL:
   case MESA_SHADER_TESS_EVAL:
   case MESA_SHADER_GEOMETRY:
   case MESA_SHADER_FRAGMENT:
      zs = ctx->gfx_stages[stage];
      break;
   case MESA_SHADER_COMPUTE: {
      zs = ctx->curr_compute->shader;
      break;
   }
   default:
      unreachable("unknown shader type");
   }
   if (!zs)
      return 0;
   switch (type) {
   case ZINK_DESCRIPTOR_TYPE_UBO:
      return zs->ubos_used;
   case ZINK_DESCRIPTOR_TYPE_SSBO:
      return zs->ssbos_used;
   case ZINK_DESCRIPTOR_TYPE_SAMPLER_VIEW:
      return BITSET_TEST_RANGE(zs->info.textures_used, 0, PIPE_MAX_SAMPLERS - 1);
   case ZINK_DESCRIPTOR_TYPE_IMAGE:
      return BITSET_TEST_RANGE(zs->info.images_used, 0, PIPE_MAX_SAMPLERS - 1);
   default:
      unreachable("unknown descriptor type!");
   }
   return 0;
}

bool
zink_program_descriptor_is_buffer(struct zink_context *ctx, gl_shader_stage stage, enum zink_descriptor_type type, unsigned i)
{
   struct zink_shader *zs = NULL;
   switch (stage) {
   case MESA_SHADER_VERTEX:
   case MESA_SHADER_TESS_CTRL:
   case MESA_SHADER_TESS_EVAL:
   case MESA_SHADER_GEOMETRY:
   case MESA_SHADER_FRAGMENT:
      zs = ctx->gfx_stages[stage];
      break;
   case MESA_SHADER_COMPUTE: {
      zs = ctx->curr_compute->shader;
      break;
   }
   default:
      unreachable("unknown shader type");
   }
   if (!zs)
      return false;
   return zink_shader_descriptor_is_buffer(zs, type, i);
}

static unsigned
get_num_bindings(struct zink_shader *zs, enum zink_descriptor_type type)
{
   switch (type) {
   case ZINK_DESCRIPTOR_TYPE_UNIFORMS:
      return !!zs->has_uniforms;
   case ZINK_DESCRIPTOR_TYPE_UBO:
   case ZINK_DESCRIPTOR_TYPE_SSBO:
      return zs->num_bindings[type];
   default:
      break;
   }
   unsigned num_bindings = 0;
   for (int i = 0; i < zs->num_bindings[type]; i++)
      num_bindings += zs->bindings[type][i].size;
   return num_bindings;
}

unsigned
zink_program_num_bindings_typed(const struct zink_program *pg, enum zink_descriptor_type type)
{
   unsigned num_bindings = 0;
   if (pg->is_compute) {
      struct zink_compute_program *comp = (void*)pg;
      return get_num_bindings(comp->shader, type);
   }
   struct zink_gfx_program *prog = (void*)pg;
   for (unsigned i = 0; i < ZINK_GFX_SHADER_COUNT; i++) {
      if (prog->shaders[i])
         num_bindings += get_num_bindings(prog->shaders[i], type);
   }
   return num_bindings;
}

unsigned
zink_program_num_bindings(const struct zink_program *pg)
{
   unsigned num_bindings = 0;
   for (unsigned i = 0; i < ZINK_DESCRIPTOR_BASE_TYPES; i++)
      num_bindings += zink_program_num_bindings_typed(pg, i);
   return num_bindings;
}

static void
deinit_program(struct zink_screen *screen, struct zink_program *pg)
{
   util_queue_fence_wait(&pg->cache_fence);
   if (pg->layout)
      VKSCR(DestroyPipelineLayout)(screen->dev, pg->layout, NULL);

   if (pg->pipeline_cache)
      VKSCR(DestroyPipelineCache)(screen->dev, pg->pipeline_cache, NULL);
   u_rwlock_destroy(&pg->pipeline_cache_lock);
   zink_descriptor_program_deinit(screen, pg);
}

void
zink_destroy_gfx_program(struct zink_screen *screen,
                         struct zink_gfx_program *prog)
{
   unsigned max_idx = ARRAY_SIZE(prog->pipelines[0]);
   if (screen->info.have_EXT_extended_dynamic_state) {
      /* only need first 3/4 for point/line/tri/patch */
      if ((prog->stages_present &
          (BITFIELD_BIT(MESA_SHADER_TESS_EVAL) | BITFIELD_BIT(MESA_SHADER_GEOMETRY))) ==
          BITFIELD_BIT(MESA_SHADER_TESS_EVAL))
         max_idx = 4;
      else
         max_idx = 3;
      max_idx++;
   }

   if (prog->is_separable)
      zink_gfx_program_reference(screen, &prog->full_prog, NULL);
   for (unsigned r = 0; r < ARRAY_SIZE(prog->pipelines); r++) {
      for (int i = 0; i < max_idx; ++i) {
         hash_table_foreach(&prog->pipelines[r][i], entry) {
            struct zink_gfx_pipeline_cache_entry *pc_entry = entry->data;

            util_queue_fence_wait(&pc_entry->fence);
            VKSCR(DestroyPipeline)(screen->dev, pc_entry->pipeline, NULL);
            VKSCR(DestroyPipeline)(screen->dev, pc_entry->gpl.unoptimized_pipeline, NULL);
            free(pc_entry);
         }
      }
   }

   deinit_program(screen, &prog->base);

   for (int i = 0; i < ZINK_GFX_SHADER_COUNT; ++i) {
      if (prog->shaders[i]) {
         _mesa_set_remove_key(prog->shaders[i]->programs, prog);
         prog->shaders[i] = NULL;
      }
      if (!prog->is_separable) {
         destroy_shader_cache(screen, &prog->shader_cache[i][0][0]);
         destroy_shader_cache(screen, &prog->shader_cache[i][0][1]);
         destroy_shader_cache(screen, &prog->shader_cache[i][1][0]);
         destroy_shader_cache(screen, &prog->shader_cache[i][1][1]);
         blob_finish(&prog->blobs[i]);
      }
   }
   if (prog->libs)
      zink_gfx_lib_cache_unref(screen, prog->libs);

   ralloc_free(prog);
}

void
zink_destroy_compute_program(struct zink_screen *screen,
                             struct zink_compute_program *comp)
{
   deinit_program(screen, &comp->base);

   assert(comp->shader);
   assert(!comp->shader->spirv);

   zink_shader_free(screen, comp->shader);

   destroy_shader_cache(screen, &comp->shader_cache[0]);
   destroy_shader_cache(screen, &comp->shader_cache[1]);

   hash_table_foreach(&comp->pipelines, entry) {
      struct compute_pipeline_cache_entry *pc_entry = entry->data;

      VKSCR(DestroyPipeline)(screen->dev, pc_entry->pipeline, NULL);
      free(pc_entry);
   }
   VKSCR(DestroyPipeline)(screen->dev, comp->base_pipeline, NULL);
   zink_destroy_shader_module(screen, comp->module);

   ralloc_free(comp);
}

ALWAYS_INLINE static bool
compute_can_shortcut(const struct zink_compute_program *comp)
{
   return !comp->use_local_size && !comp->curr->num_uniforms && !comp->curr->has_nonseamless;
}

VkPipeline
zink_get_compute_pipeline(struct zink_screen *screen,
                      struct zink_compute_program *comp,
                      struct zink_compute_pipeline_state *state)
{
   struct hash_entry *entry = NULL;
   struct compute_pipeline_cache_entry *cache_entry;

   if (!state->dirty && !state->module_changed)
      return state->pipeline;
   if (state->dirty) {
      if (state->pipeline) //avoid on first hash
         state->final_hash ^= state->hash;
      if (comp->use_local_size)
         state->hash = hash_compute_pipeline_state_local_size(state);
      else
         state->hash = hash_compute_pipeline_state(state);
      state->dirty = false;
      state->final_hash ^= state->hash;
   }

   util_queue_fence_wait(&comp->base.cache_fence);
   if (comp->base_pipeline && compute_can_shortcut(comp)) {
      state->pipeline = comp->base_pipeline;
      return state->pipeline;
   }
   entry = _mesa_hash_table_search_pre_hashed(&comp->pipelines, state->final_hash, state);

   if (!entry) {
      simple_mtx_lock(&comp->cache_lock);
      entry = _mesa_hash_table_search_pre_hashed(&comp->pipelines, state->final_hash, state);
      if (entry) {
         simple_mtx_unlock(&comp->cache_lock);
         goto out;
      }
      VkPipeline pipeline = zink_create_compute_pipeline(screen, comp, state);

      if (pipeline == VK_NULL_HANDLE) {
         simple_mtx_unlock(&comp->cache_lock);
         return VK_NULL_HANDLE;
      }

      zink_screen_update_pipeline_cache(screen, &comp->base, false);
      if (compute_can_shortcut(comp)) {
         simple_mtx_unlock(&comp->cache_lock);
         /* don't add base pipeline to cache */
         state->pipeline = comp->base_pipeline = pipeline;
         return state->pipeline;
      }

      struct compute_pipeline_cache_entry *pc_entry = CALLOC_STRUCT(compute_pipeline_cache_entry);
      if (!pc_entry) {
         simple_mtx_unlock(&comp->cache_lock);
         return VK_NULL_HANDLE;
      }

      memcpy(&pc_entry->state, state, sizeof(*state));
      pc_entry->pipeline = pipeline;

      entry = _mesa_hash_table_insert_pre_hashed(&comp->pipelines, state->final_hash, pc_entry, pc_entry);
      assert(entry);
      simple_mtx_unlock(&comp->cache_lock);
   }
out:
   cache_entry = entry->data;
   state->pipeline = cache_entry->pipeline;
   return state->pipeline;
}

static void
bind_gfx_stage(struct zink_context *ctx, gl_shader_stage stage, struct zink_shader *shader)
{
   /* RADV doesn't support binding pipelines in DGC */
   if (zink_screen(ctx->base.screen)->info.nv_dgc_props.maxGraphicsShaderGroupCount == 0)
      zink_flush_dgc_if_enabled(ctx);
   if (shader && shader->info.num_inlinable_uniforms)
      ctx->shader_has_inlinable_uniforms_mask |= 1 << stage;
   else
      ctx->shader_has_inlinable_uniforms_mask &= ~(1 << stage);

   if (ctx->gfx_stages[stage])
      ctx->gfx_hash ^= ctx->gfx_stages[stage]->hash;

   if (stage == MESA_SHADER_GEOMETRY && ctx->is_generated_gs_bound && (!shader || !shader->non_fs.parent)) {
      ctx->inlinable_uniforms_valid_mask &= ~BITFIELD64_BIT(MESA_SHADER_GEOMETRY);
      ctx->is_generated_gs_bound = false;
   }

   ctx->gfx_stages[stage] = shader;
   ctx->gfx_dirty = ctx->gfx_stages[MESA_SHADER_FRAGMENT] && ctx->gfx_stages[MESA_SHADER_VERTEX];
   ctx->gfx_pipeline_state.modules_changed = true;
   if (shader) {
      ctx->shader_stages |= BITFIELD_BIT(stage);
      ctx->gfx_hash ^= ctx->gfx_stages[stage]->hash;
   } else {
      ctx->gfx_pipeline_state.modules[stage] = VK_NULL_HANDLE;
      if (ctx->curr_program)
         ctx->gfx_pipeline_state.final_hash ^= ctx->curr_program->last_variant_hash;
      ctx->curr_program = NULL;
      ctx->shader_stages &= ~BITFIELD_BIT(stage);
   }
}

static enum mesa_prim
gs_output_to_reduced_prim_type(struct shader_info *info)
{
   switch (info->gs.output_primitive) {
   case MESA_PRIM_POINTS:
      return MESA_PRIM_POINTS;

   case MESA_PRIM_LINES:
   case MESA_PRIM_LINE_LOOP:
   case MESA_PRIM_LINE_STRIP:
   case MESA_PRIM_LINES_ADJACENCY:
   case MESA_PRIM_LINE_STRIP_ADJACENCY:
      return MESA_PRIM_LINES;

   case MESA_PRIM_TRIANGLES:
   case MESA_PRIM_TRIANGLE_STRIP:
   case MESA_PRIM_TRIANGLE_FAN:
   case MESA_PRIM_TRIANGLES_ADJACENCY:
   case MESA_PRIM_TRIANGLE_STRIP_ADJACENCY:
      return MESA_PRIM_TRIANGLES;

   default:
      unreachable("unexpected output primitive type");
   }
}

static enum mesa_prim
update_rast_prim(struct zink_shader *shader)
{
   struct shader_info *info = &shader->info;
   if (info->stage == MESA_SHADER_GEOMETRY)
      return gs_output_to_reduced_prim_type(info);
   else if (info->stage == MESA_SHADER_TESS_EVAL) {
      if (info->tess.point_mode)
         return MESA_PRIM_POINTS;
      else {
         switch (info->tess._primitive_mode) {
         case TESS_PRIMITIVE_ISOLINES:
            return MESA_PRIM_LINES;
         case TESS_PRIMITIVE_TRIANGLES:
         case TESS_PRIMITIVE_QUADS:
            return MESA_PRIM_TRIANGLES;
         default:
            return MESA_PRIM_COUNT;
         }
      }
   }
   return MESA_PRIM_COUNT;
}

static void
unbind_generated_gs(struct zink_context *ctx, gl_shader_stage stage, struct zink_shader *prev_shader)
{
   if (prev_shader->non_fs.is_generated)
      ctx->inlinable_uniforms_valid_mask &= ~BITFIELD64_BIT(MESA_SHADER_GEOMETRY);

   if (ctx->gfx_stages[MESA_SHADER_GEOMETRY] &&
       ctx->gfx_stages[MESA_SHADER_GEOMETRY]->non_fs.parent ==
       prev_shader) {
      bind_gfx_stage(ctx, MESA_SHADER_GEOMETRY, NULL);
   }
}

static void
bind_last_vertex_stage(struct zink_context *ctx, gl_shader_stage stage, struct zink_shader *prev_shader)
{
   if (prev_shader && stage < MESA_SHADER_GEOMETRY)
      unbind_generated_gs(ctx, stage, prev_shader);

   gl_shader_stage old = ctx->last_vertex_stage ? ctx->last_vertex_stage->info.stage : MESA_SHADER_STAGES;
   if (ctx->gfx_stages[MESA_SHADER_GEOMETRY])
      ctx->last_vertex_stage = ctx->gfx_stages[MESA_SHADER_GEOMETRY];
   else if (ctx->gfx_stages[MESA_SHADER_TESS_EVAL])
      ctx->last_vertex_stage = ctx->gfx_stages[MESA_SHADER_TESS_EVAL];
   else
      ctx->last_vertex_stage = ctx->gfx_stages[MESA_SHADER_VERTEX];
   gl_shader_stage current = ctx->last_vertex_stage ? ctx->last_vertex_stage->info.stage : MESA_SHADER_VERTEX;

   /* update rast_prim */
   ctx->gfx_pipeline_state.shader_rast_prim =
      ctx->last_vertex_stage ? update_rast_prim(ctx->last_vertex_stage) :
                               MESA_PRIM_COUNT;

   if (old != current) {
      if (!zink_screen(ctx->base.screen)->optimal_keys) {
         if (old != MESA_SHADER_STAGES) {
            memset(&ctx->gfx_pipeline_state.shader_keys.key[old].key.vs_base, 0, sizeof(struct zink_vs_key_base));
            ctx->dirty_gfx_stages |= BITFIELD_BIT(old);
         } else {
            /* always unset vertex shader values when changing to a non-vs last stage */
            memset(&ctx->gfx_pipeline_state.shader_keys.key[MESA_SHADER_VERTEX].key.vs_base, 0, sizeof(struct zink_vs_key_base));
         }
      }

      unsigned num_viewports = ctx->vp_state.num_viewports;
      struct zink_screen *screen = zink_screen(ctx->base.screen);
      /* number of enabled viewports is based on whether last vertex stage writes viewport index */
      if (ctx->last_vertex_stage) {
         if (ctx->last_vertex_stage->info.outputs_written & (VARYING_BIT_VIEWPORT | VARYING_BIT_VIEWPORT_MASK))
            ctx->vp_state.num_viewports = MIN2(screen->info.props.limits.maxViewports, PIPE_MAX_VIEWPORTS);
         else
            ctx->vp_state.num_viewports = 1;
      } else {
         ctx->vp_state.num_viewports = 1;
      }
      ctx->vp_state_changed |= num_viewports != ctx->vp_state.num_viewports;
      if (!screen->info.have_EXT_extended_dynamic_state) {
         if (ctx->gfx_pipeline_state.dyn_state1.num_viewports != ctx->vp_state.num_viewports)
            ctx->gfx_pipeline_state.dirty = true;
         ctx->gfx_pipeline_state.dyn_state1.num_viewports = ctx->vp_state.num_viewports;
      }
      ctx->last_vertex_stage_dirty = true;
   }
}

static void
zink_bind_vs_state(struct pipe_context *pctx,
                   void *cso)
{
   struct zink_context *ctx = zink_context(pctx);
   if (!cso && !ctx->gfx_stages[MESA_SHADER_VERTEX])
      return;
   struct zink_shader *prev_shader = ctx->gfx_stages[MESA_SHADER_VERTEX];
   bind_gfx_stage(ctx, MESA_SHADER_VERTEX, cso);
   bind_last_vertex_stage(ctx, MESA_SHADER_VERTEX, prev_shader);
   if (cso) {
      struct zink_shader *zs = cso;
      ctx->shader_reads_drawid = BITSET_TEST(zs->info.system_values_read, SYSTEM_VALUE_DRAW_ID);
      ctx->shader_reads_basevertex = BITSET_TEST(zs->info.system_values_read, SYSTEM_VALUE_BASE_VERTEX);
   } else {
      ctx->shader_reads_drawid = false;
      ctx->shader_reads_basevertex = false;
   }
}

/* if gl_SampleMask[] is written to, we have to ensure that we get a shader with the same sample count:
 * in GL, samples==1 means ignore gl_SampleMask[]
 * in VK, gl_SampleMask[] is never ignored
 */
void
zink_update_fs_key_samples(struct zink_context *ctx)
{
   if (!ctx->gfx_stages[MESA_SHADER_FRAGMENT])
      return;
   shader_info *info = &ctx->gfx_stages[MESA_SHADER_FRAGMENT]->info;
   if (info->outputs_written & (1 << FRAG_RESULT_SAMPLE_MASK)) {
      bool samples = zink_get_fs_base_key(ctx)->samples;
      if (samples != (ctx->fb_state.samples > 1))
         zink_set_fs_base_key(ctx)->samples = ctx->fb_state.samples > 1;
   }
}

void zink_update_gs_key_rectangular_line(struct zink_context *ctx)
{
   bool line_rectangular = zink_get_gs_key(ctx)->line_rectangular;
   if (line_rectangular != ctx->rast_state->base.line_rectangular)
      zink_set_gs_key(ctx)->line_rectangular = ctx->rast_state->base.line_rectangular;
}

static void
zink_bind_fs_state(struct pipe_context *pctx,
                   void *cso)
{
   struct zink_context *ctx = zink_context(pctx);
   if (!cso && !ctx->gfx_stages[MESA_SHADER_FRAGMENT])
      return;
   /*if (ctx->disable_fs && !ctx->disable_color_writes && cso != ctx->null_fs) {
      ctx->saved_fs = cso;
      zink_set_null_fs(ctx);
      return;
<<<<<<< HEAD
   }*/
=======
   }
   bool writes_cbuf0 = ctx->gfx_stages[MESA_SHADER_FRAGMENT] ? (ctx->gfx_stages[MESA_SHADER_FRAGMENT]->info.outputs_written & BITFIELD_BIT(FRAG_RESULT_DATA0)) > 0 : true;
>>>>>>> ab6ef877
   unsigned shadow_mask = ctx->gfx_stages[MESA_SHADER_FRAGMENT] ? ctx->gfx_stages[MESA_SHADER_FRAGMENT]->fs.legacy_shadow_mask : 0;
   bind_gfx_stage(ctx, MESA_SHADER_FRAGMENT, cso);
   ctx->fbfetch_outputs = 0;
   if (cso) {
      shader_info *info = &ctx->gfx_stages[MESA_SHADER_FRAGMENT]->info;
      bool new_writes_cbuf0 = (info->outputs_written & BITFIELD_BIT(FRAG_RESULT_DATA0)) > 0;
      if (ctx->gfx_pipeline_state.blend_state && ctx->gfx_pipeline_state.blend_state->alpha_to_coverage && writes_cbuf0 != new_writes_cbuf0) {
         ctx->blend_state_changed = true;
         ctx->ds3_states |= BITFIELD_BIT(ZINK_DS3_BLEND_A2C);
      }
      if (info->fs.uses_fbfetch_output) {
         if (info->outputs_read & (BITFIELD_BIT(FRAG_RESULT_DEPTH) | BITFIELD_BIT(FRAG_RESULT_STENCIL)))
            ctx->fbfetch_outputs |= BITFIELD_BIT(PIPE_MAX_COLOR_BUFS);
         ctx->fbfetch_outputs |= info->outputs_read >> FRAG_RESULT_DATA0;
      }
      zink_update_fs_key_samples(ctx);
      if (zink_screen(pctx->screen)->info.have_EXT_rasterization_order_attachment_access) {
         if (ctx->gfx_pipeline_state.rast_attachment_order != info->fs.uses_fbfetch_output)
            ctx->gfx_pipeline_state.dirty = true;
         ctx->gfx_pipeline_state.rast_attachment_order = info->fs.uses_fbfetch_output;
      }
      zink_set_zs_needs_shader_swizzle_key(ctx, MESA_SHADER_FRAGMENT, false);
      if (shadow_mask != ctx->gfx_stages[MESA_SHADER_FRAGMENT]->fs.legacy_shadow_mask &&
          !zink_screen(pctx->screen)->driver_workarounds.needs_zs_shader_swizzle)
         zink_update_shadow_samplerviews(ctx, shadow_mask | ctx->gfx_stages[MESA_SHADER_FRAGMENT]->fs.legacy_shadow_mask);
      if (!ctx->track_renderpasses && !ctx->blitting)
         ctx->rp_tc_info_updated = true;
   }
   zink_update_fbfetch(ctx);
}

static void
zink_bind_gs_state(struct pipe_context *pctx,
                   void *cso)
{
   struct zink_context *ctx = zink_context(pctx);
   if (!cso && !ctx->gfx_stages[MESA_SHADER_GEOMETRY])
      return;
   bind_gfx_stage(ctx, MESA_SHADER_GEOMETRY, cso);
   bind_last_vertex_stage(ctx, MESA_SHADER_GEOMETRY, NULL);
}

static void
zink_bind_tcs_state(struct pipe_context *pctx,
                   void *cso)
{
   bind_gfx_stage(zink_context(pctx), MESA_SHADER_TESS_CTRL, cso);
}

static void
zink_bind_tes_state(struct pipe_context *pctx,
                   void *cso)
{
   struct zink_context *ctx = zink_context(pctx);
   if (!cso && !ctx->gfx_stages[MESA_SHADER_TESS_EVAL])
      return;
   if (!!ctx->gfx_stages[MESA_SHADER_TESS_EVAL] != !!cso) {
      if (!cso) {
         /* if unsetting a TESS that uses a generated TCS, ensure the TCS is unset */
         if (ctx->gfx_stages[MESA_SHADER_TESS_CTRL] == ctx->gfx_stages[MESA_SHADER_TESS_EVAL]->non_fs.generated_tcs)
            ctx->gfx_stages[MESA_SHADER_TESS_CTRL] = NULL;
      }
   }
   struct zink_shader *prev_shader = ctx->gfx_stages[MESA_SHADER_TESS_EVAL];
   bind_gfx_stage(ctx, MESA_SHADER_TESS_EVAL, cso);
   bind_last_vertex_stage(ctx, MESA_SHADER_TESS_EVAL, prev_shader);
}

static void *
zink_create_cs_state(struct pipe_context *pctx,
                     const struct pipe_compute_state *shader)
{
   struct nir_shader *nir;
   if (shader->ir_type != PIPE_SHADER_IR_NIR)
      nir = zink_tgsi_to_nir(pctx->screen, shader->prog);
   else
      nir = (struct nir_shader *)shader->prog;

   if (nir->info.uses_bindless)
      zink_descriptors_init_bindless(zink_context(pctx));

   return create_compute_program(zink_context(pctx), nir);
}

static void
zink_bind_cs_state(struct pipe_context *pctx,
                   void *cso)
{
   struct zink_context *ctx = zink_context(pctx);
   struct zink_compute_program *comp = cso;
   if (comp && comp->num_inlinable_uniforms)
      ctx->shader_has_inlinable_uniforms_mask |= 1 << MESA_SHADER_COMPUTE;
   else
      ctx->shader_has_inlinable_uniforms_mask &= ~(1 << MESA_SHADER_COMPUTE);

   if (ctx->curr_compute) {
      zink_batch_reference_program(&ctx->batch, &ctx->curr_compute->base);
      ctx->compute_pipeline_state.final_hash ^= ctx->compute_pipeline_state.module_hash;
      ctx->compute_pipeline_state.module = VK_NULL_HANDLE;
      ctx->compute_pipeline_state.module_hash = 0;
   }
   ctx->compute_pipeline_state.dirty = true;
   ctx->curr_compute = comp;
   if (comp && comp != ctx->curr_compute) {
      ctx->compute_pipeline_state.module_hash = ctx->curr_compute->curr->hash;
      if (util_queue_fence_is_signalled(&comp->base.cache_fence))
         ctx->compute_pipeline_state.module = ctx->curr_compute->curr->obj.mod;
      ctx->compute_pipeline_state.final_hash ^= ctx->compute_pipeline_state.module_hash;
      if (ctx->compute_pipeline_state.key.base.nonseamless_cube_mask)
         ctx->compute_dirty = true;
   }
   zink_select_launch_grid(ctx);
}

static void
zink_get_compute_state_info(struct pipe_context *pctx, void *cso, struct pipe_compute_state_object_info *info)
{
   struct zink_compute_program *comp = cso;
   struct zink_screen *screen = zink_screen(pctx->screen);

   info->max_threads = screen->info.props.limits.maxComputeWorkGroupInvocations;
   info->private_memory = comp->scratch_size;
   if (screen->info.props11.subgroupSize) {
      info->preferred_simd_size = screen->info.props11.subgroupSize;
      info->simd_sizes = info->preferred_simd_size;
   } else {
      // just guess it
      info->preferred_simd_size = 64;
      // only used for actual subgroup support
      info->simd_sizes = 0;
   }
}

static void
zink_delete_cs_shader_state(struct pipe_context *pctx, void *cso)
{
   struct zink_compute_program *comp = cso;
   zink_compute_program_reference(zink_screen(pctx->screen), &comp, NULL);
}

/* caller must lock prog->libs->lock */
struct zink_gfx_library_key *
zink_create_pipeline_lib(struct zink_screen *screen, struct zink_gfx_program *prog, struct zink_gfx_pipeline_state *state)
{
   struct zink_gfx_library_key *gkey = CALLOC_STRUCT(zink_gfx_library_key);
   if (!gkey) {
      mesa_loge("ZINK: failed to allocate gkey!");
      return NULL;
   }
      
   gkey->optimal_key = state->optimal_key;
   assert(gkey->optimal_key);
   for (unsigned i = 0; i < ZINK_GFX_SHADER_COUNT; i++)
      gkey->modules[i] = prog->objs[i].mod;
   gkey->pipeline = zink_create_gfx_pipeline_library(screen, prog);
   _mesa_set_add(&prog->libs->libs, gkey);
   return gkey;
}

static const char *
print_exe_stages(VkShaderStageFlags stages)
{
   if (stages == VK_SHADER_STAGE_VERTEX_BIT)
      return "VS";
   if (stages == (VK_SHADER_STAGE_VERTEX_BIT | VK_SHADER_STAGE_GEOMETRY_BIT))
      return "VS+GS";
   if (stages == (VK_SHADER_STAGE_VERTEX_BIT | VK_SHADER_STAGE_TESSELLATION_CONTROL_BIT | VK_SHADER_STAGE_TESSELLATION_EVALUATION_BIT))
      return "VS+TCS+TES";
   if (stages == (VK_SHADER_STAGE_VERTEX_BIT | VK_SHADER_STAGE_TESSELLATION_CONTROL_BIT | VK_SHADER_STAGE_TESSELLATION_EVALUATION_BIT | VK_SHADER_STAGE_GEOMETRY_BIT))
      return "VS+TCS+TES+GS";
   if (stages == VK_SHADER_STAGE_TESSELLATION_CONTROL_BIT)
      return "TCS";
   if (stages == VK_SHADER_STAGE_TESSELLATION_EVALUATION_BIT)
      return "TES";
   if (stages == VK_SHADER_STAGE_GEOMETRY_BIT)
      return "GS";
   if (stages == VK_SHADER_STAGE_FRAGMENT_BIT)
      return "FS";
   if (stages == VK_SHADER_STAGE_COMPUTE_BIT)
      return "CS";
   unreachable("unhandled combination of stages!");
}

static void
print_pipeline_stats(struct zink_screen *screen, VkPipeline pipeline)
{
   VkPipelineInfoKHR pinfo = {
     VK_STRUCTURE_TYPE_PIPELINE_INFO_KHR,
     NULL,
     pipeline 
   };
   unsigned exe_count = 0;
   VkPipelineExecutablePropertiesKHR props[10] = {0};
   for (unsigned i = 0; i < ARRAY_SIZE(props); i++) {
      props[i].sType = VK_STRUCTURE_TYPE_PIPELINE_EXECUTABLE_PROPERTIES_KHR;
      props[i].pNext = NULL;
   }
   VKSCR(GetPipelineExecutablePropertiesKHR)(screen->dev, &pinfo, &exe_count, NULL);
   VKSCR(GetPipelineExecutablePropertiesKHR)(screen->dev, &pinfo, &exe_count, props);
   printf("PIPELINE STATISTICS:");
   for (unsigned e = 0; e < exe_count; e++) {
      VkPipelineExecutableInfoKHR info = {
         VK_STRUCTURE_TYPE_PIPELINE_EXECUTABLE_INFO_KHR,
         NULL,
         pipeline,
         e
      };
      unsigned count = 0;
      printf("\n\t%s (%s): ", print_exe_stages(props[e].stages), props[e].name);
      VkPipelineExecutableStatisticKHR *stats = NULL;
      VKSCR(GetPipelineExecutableStatisticsKHR)(screen->dev, &info, &count, NULL);
      stats = calloc(count, sizeof(VkPipelineExecutableStatisticKHR));
      if (!stats) {
         mesa_loge("ZINK: failed to allocate stats!");
         return;
      }
         
      for (unsigned i = 0; i < count; i++)
         stats[i].sType = VK_STRUCTURE_TYPE_PIPELINE_EXECUTABLE_STATISTIC_KHR;
      VKSCR(GetPipelineExecutableStatisticsKHR)(screen->dev, &info, &count, stats);

      for (unsigned i = 0; i < count; i++) {
         if (i)
            printf(", ");
         switch (stats[i].format) {
         case VK_PIPELINE_EXECUTABLE_STATISTIC_FORMAT_BOOL32_KHR:
            printf("%s: %u", stats[i].name, stats[i].value.b32);
            break;
         case VK_PIPELINE_EXECUTABLE_STATISTIC_FORMAT_INT64_KHR:
            printf("%s: %" PRIi64, stats[i].name, stats[i].value.i64);
            break;
         case VK_PIPELINE_EXECUTABLE_STATISTIC_FORMAT_UINT64_KHR:
            printf("%s: %" PRIu64, stats[i].name, stats[i].value.u64);
            break;
         case VK_PIPELINE_EXECUTABLE_STATISTIC_FORMAT_FLOAT64_KHR:
            printf("%s: %g", stats[i].name, stats[i].value.f64);
            break;
         default:
            unreachable("unknown statistic");
         }
      }
   }
   printf("\n");
}

static void
precompile_job(void *data, void *gdata, int thread_index)
{
   struct zink_screen *screen = gdata;
   struct zink_gfx_program *prog = data;

   struct zink_gfx_pipeline_state state = {0};
   state.shader_keys_optimal.key.vs_base.last_vertex_stage = true;
   state.shader_keys_optimal.key.tcs.patch_vertices = 3; //random guess, generated tcs precompile is hard
   state.optimal_key = state.shader_keys_optimal.key.val;
   generate_gfx_program_modules_optimal(NULL, screen, prog, &state);
   zink_screen_get_pipeline_cache(screen, &prog->base, true);
   if (!screen->info.have_EXT_shader_object) {
      simple_mtx_lock(&prog->libs->lock);
      zink_create_pipeline_lib(screen, prog, &state);
      simple_mtx_unlock(&prog->libs->lock);
   }
   zink_screen_update_pipeline_cache(screen, &prog->base, true);
}

static void
precompile_separate_shader_job(void *data, void *gdata, int thread_index)
{
   struct zink_screen *screen = gdata;
   struct zink_shader *zs = data;

   zs->precompile.obj = zink_shader_compile_separate(screen, zs);
   if (!screen->info.have_EXT_shader_object) {
      struct zink_shader_object objs[ZINK_GFX_SHADER_COUNT] = {0};
      objs[zs->info.stage].mod = zs->precompile.obj.mod;
      zs->precompile.gpl = zink_create_gfx_pipeline_separate(screen, objs, zs->precompile.layout, zs->info.stage);
   }
}

static void
zink_link_gfx_shader(struct pipe_context *pctx, void **shaders)
{
   struct zink_context *ctx = zink_context(pctx);
   struct zink_shader **zshaders = (struct zink_shader **)shaders;
   if (shaders[MESA_SHADER_COMPUTE])
      return;
   /* explicitly block sample shading: this needs full pipelines always */
   if (zshaders[MESA_SHADER_FRAGMENT] && zshaders[MESA_SHADER_FRAGMENT]->info.fs.uses_sample_shading)
      return;
   /* can't precompile fixedfunc */
   if (!shaders[MESA_SHADER_VERTEX] || !shaders[MESA_SHADER_FRAGMENT]) {
      /* handled directly from shader create */
      return;
   }
   unsigned hash = 0;
   unsigned shader_stages = 0;
   for (unsigned i = 0; i < ZINK_GFX_SHADER_COUNT; i++) {
      if (zshaders[i]) {
         hash ^= zshaders[i]->hash;
         shader_stages |= BITFIELD_BIT(i);
      }
   }
   unsigned tess_stages = BITFIELD_BIT(MESA_SHADER_TESS_CTRL) | BITFIELD_BIT(MESA_SHADER_TESS_EVAL);
   unsigned tess = shader_stages & tess_stages;
   /* can't do fixedfunc tes either */
   if (tess && !shaders[MESA_SHADER_TESS_EVAL])
      return;
   struct hash_table *ht = &ctx->program_cache[zink_program_cache_stages(shader_stages)];
   simple_mtx_lock(&ctx->program_lock[zink_program_cache_stages(shader_stages)]);
   /* link can be called repeatedly with the same shaders: ignore */
   if (_mesa_hash_table_search_pre_hashed(ht, hash, shaders)) {
      simple_mtx_unlock(&ctx->program_lock[zink_program_cache_stages(shader_stages)]);
      return;
   }
   struct zink_gfx_program *prog = zink_create_gfx_program(ctx, zshaders, 3, hash);
   u_foreach_bit(i, shader_stages)
      assert(prog->shaders[i]);
   _mesa_hash_table_insert_pre_hashed(ht, hash, prog->shaders, prog);
   prog->base.removed = false;
   simple_mtx_unlock(&ctx->program_lock[zink_program_cache_stages(shader_stages)]);
   if (zink_debug & ZINK_DEBUG_SHADERDB) {
      struct zink_screen *screen = zink_screen(pctx->screen);
      if (screen->optimal_keys)
         generate_gfx_program_modules_optimal(ctx, screen,  prog, &ctx->gfx_pipeline_state);
      else
         generate_gfx_program_modules(ctx, screen,  prog, &ctx->gfx_pipeline_state);
      VkPipeline pipeline = zink_create_gfx_pipeline(screen, prog, prog->objs, &ctx->gfx_pipeline_state,
                                                     ctx->gfx_pipeline_state.element_state->binding_map,
                                                     shaders[MESA_SHADER_TESS_EVAL] ? VK_PRIMITIVE_TOPOLOGY_PATCH_LIST : VK_PRIMITIVE_TOPOLOGY_TRIANGLE_LIST, true, NULL);
      print_pipeline_stats(screen, pipeline);
   } else {
      if (zink_screen(pctx->screen)->info.have_EXT_shader_object)
         prog->base.uses_shobj = !BITSET_TEST(zshaders[MESA_SHADER_FRAGMENT]->info.system_values_read, SYSTEM_VALUE_SAMPLE_MASK_IN);
      if (zink_debug & ZINK_DEBUG_NOBGC)
         precompile_job(prog, pctx->screen, 0);
      else
         util_queue_add_job(&zink_screen(pctx->screen)->cache_get_thread, prog, &prog->base.cache_fence, precompile_job, NULL, 0);
   }
}

void
zink_delete_shader_state(struct pipe_context *pctx, void *cso)
{
   zink_gfx_shader_free(zink_screen(pctx->screen), cso);
}

void *
zink_create_gfx_shader_state(struct pipe_context *pctx, const struct pipe_shader_state *shader)
{
   struct zink_screen *screen = zink_screen(pctx->screen);
   nir_shader *nir;
   if (shader->type != PIPE_SHADER_IR_NIR)
      nir = zink_tgsi_to_nir(pctx->screen, shader->tokens);
   else
      nir = (struct nir_shader *)shader->ir.nir;

   if (nir->info.stage == MESA_SHADER_FRAGMENT && nir->info.fs.uses_fbfetch_output)
      zink_descriptor_util_init_fbfetch(zink_context(pctx));
   if (nir->info.uses_bindless)
      zink_descriptors_init_bindless(zink_context(pctx));

   void *ret = zink_shader_create(zink_screen(pctx->screen), nir);

   if (nir->info.separate_shader && zink_descriptor_mode == ZINK_DESCRIPTOR_MODE_DB &&
       (screen->info.have_EXT_shader_object ||
       (screen->info.have_EXT_graphics_pipeline_library && (nir->info.stage == MESA_SHADER_FRAGMENT || nir->info.stage == MESA_SHADER_VERTEX)))) {
      struct zink_shader *zs = ret;
      /* sample shading can't precompile */
      if (nir->info.stage != MESA_SHADER_FRAGMENT || !nir->info.fs.uses_sample_shading) {
         if (zink_debug & ZINK_DEBUG_NOBGC)
            precompile_separate_shader_job(zs, screen, 0);
         else
            util_queue_add_job(&screen->cache_get_thread, zs, &zs->precompile.fence, precompile_separate_shader_job, NULL, 0);
      }
   }
   ralloc_free(nir);

   return ret;
}

static void
zink_delete_cached_shader_state(struct pipe_context *pctx, void *cso)
{
   struct zink_screen *screen = zink_screen(pctx->screen);
   util_shader_reference(pctx, &screen->shaders, &cso, NULL);
}

static void *
zink_create_cached_shader_state(struct pipe_context *pctx, const struct pipe_shader_state *shader)
{
   bool cache_hit;
   struct zink_screen *screen = zink_screen(pctx->screen);
   return util_live_shader_cache_get(pctx, &screen->shaders, shader, &cache_hit);
}


void
zink_program_init(struct zink_context *ctx)
{
   ctx->base.create_vs_state = zink_create_cached_shader_state;
   ctx->base.bind_vs_state = zink_bind_vs_state;
   ctx->base.delete_vs_state = zink_delete_cached_shader_state;

   ctx->base.create_fs_state = zink_create_cached_shader_state;
   ctx->base.bind_fs_state = zink_bind_fs_state;
   ctx->base.delete_fs_state = zink_delete_cached_shader_state;

   ctx->base.create_gs_state = zink_create_cached_shader_state;
   ctx->base.bind_gs_state = zink_bind_gs_state;
   ctx->base.delete_gs_state = zink_delete_cached_shader_state;

   ctx->base.create_tcs_state = zink_create_cached_shader_state;
   ctx->base.bind_tcs_state = zink_bind_tcs_state;
   ctx->base.delete_tcs_state = zink_delete_cached_shader_state;

   ctx->base.create_tes_state = zink_create_cached_shader_state;
   ctx->base.bind_tes_state = zink_bind_tes_state;
   ctx->base.delete_tes_state = zink_delete_cached_shader_state;

   ctx->base.create_compute_state = zink_create_cs_state;
   ctx->base.bind_compute_state = zink_bind_cs_state;
   ctx->base.get_compute_state_info = zink_get_compute_state_info;
   ctx->base.delete_compute_state = zink_delete_cs_shader_state;

   if (zink_screen(ctx->base.screen)->info.have_EXT_vertex_input_dynamic_state)
      _mesa_set_init(&ctx->gfx_inputs, ctx, hash_gfx_input_dynamic, equals_gfx_input_dynamic);
   else
      _mesa_set_init(&ctx->gfx_inputs, ctx, hash_gfx_input, equals_gfx_input);
   if (zink_screen(ctx->base.screen)->have_full_ds3)
      _mesa_set_init(&ctx->gfx_outputs, ctx, hash_gfx_output_ds3, equals_gfx_output_ds3);
   else
      _mesa_set_init(&ctx->gfx_outputs, ctx, hash_gfx_output, equals_gfx_output);
   /* validate struct packing */
   STATIC_ASSERT(offsetof(struct zink_gfx_output_key, sample_mask) == sizeof(uint32_t));
   STATIC_ASSERT(offsetof(struct zink_gfx_pipeline_state, vertex_buffers_enabled_mask) - offsetof(struct zink_gfx_pipeline_state, input) ==
                 offsetof(struct zink_gfx_input_key, vertex_buffers_enabled_mask) - offsetof(struct zink_gfx_input_key, input));
   STATIC_ASSERT(offsetof(struct zink_gfx_pipeline_state, vertex_strides) - offsetof(struct zink_gfx_pipeline_state, input) ==
                 offsetof(struct zink_gfx_input_key, vertex_strides) - offsetof(struct zink_gfx_input_key, input));
   STATIC_ASSERT(offsetof(struct zink_gfx_pipeline_state, element_state) - offsetof(struct zink_gfx_pipeline_state, input) ==
                 offsetof(struct zink_gfx_input_key, element_state) - offsetof(struct zink_gfx_input_key, input));

   STATIC_ASSERT(sizeof(union zink_shader_key_optimal) == sizeof(uint32_t));

   struct zink_screen *screen = zink_screen(ctx->base.screen);
   if (screen->info.have_EXT_graphics_pipeline_library || screen->info.have_EXT_shader_object || zink_debug & ZINK_DEBUG_SHADERDB)
      ctx->base.link_shader = zink_link_gfx_shader;
}

bool
zink_set_rasterizer_discard(struct zink_context *ctx, bool disable)
{
   bool value = disable ? false : (ctx->rast_state ? ctx->rast_state->base.rasterizer_discard : false);
   bool changed = ctx->gfx_pipeline_state.dyn_state2.rasterizer_discard != value;
   ctx->gfx_pipeline_state.dyn_state2.rasterizer_discard = value;
   if (!changed)
      return false;
   if (!zink_screen(ctx->base.screen)->info.have_EXT_extended_dynamic_state2)
      ctx->gfx_pipeline_state.dirty |= true;
   ctx->rasterizer_discard_changed = true;
   return true;
}

void
zink_driver_thread_add_job(struct pipe_screen *pscreen, void *data,
                           struct util_queue_fence *fence,
                           pipe_driver_thread_func execute,
                           pipe_driver_thread_func cleanup,
                           const size_t job_size)
{
   struct zink_screen *screen = zink_screen(pscreen);
   util_queue_add_job(&screen->cache_get_thread, data, fence, execute, cleanup, job_size);
}

static bool
has_edge_flags(struct zink_context *ctx)
{
   switch(ctx->gfx_pipeline_state.gfx_prim_mode) {
   case MESA_PRIM_POINTS:
   case MESA_PRIM_LINE_STRIP:
   case MESA_PRIM_LINE_STRIP_ADJACENCY:
   case MESA_PRIM_LINES:
   case MESA_PRIM_LINE_LOOP:
   case MESA_PRIM_LINES_ADJACENCY:
   case MESA_PRIM_TRIANGLE_STRIP:
   case MESA_PRIM_TRIANGLE_FAN:
   case MESA_PRIM_TRIANGLE_STRIP_ADJACENCY:
   case MESA_PRIM_QUAD_STRIP:
   case MESA_PRIM_PATCHES:
      return false;
   case MESA_PRIM_TRIANGLES:
   case MESA_PRIM_TRIANGLES_ADJACENCY:
   case MESA_PRIM_QUADS:
   case MESA_PRIM_POLYGON:
   case MESA_PRIM_COUNT:
   default:
      break;
   }
   return (ctx->gfx_pipeline_state.rast_prim == MESA_PRIM_LINES ||
           ctx->gfx_pipeline_state.rast_prim == MESA_PRIM_POINTS) &&
          ctx->gfx_stages[MESA_SHADER_VERTEX]->has_edgeflags;
}

static enum zink_rast_prim
zink_rast_prim_for_pipe(enum mesa_prim prim)
{
   switch (prim) {
   case MESA_PRIM_POINTS:
      return ZINK_PRIM_POINTS;
   case MESA_PRIM_LINES:
      return ZINK_PRIM_LINES;
   case MESA_PRIM_TRIANGLES:
   default:
      return ZINK_PRIM_TRIANGLES;
   }
}

static enum mesa_prim
zink_tess_prim_type(struct zink_shader *tess)
{
   if (tess->info.tess.point_mode)
      return MESA_PRIM_POINTS;
   else {
      switch (tess->info.tess._primitive_mode) {
      case TESS_PRIMITIVE_ISOLINES:
         return MESA_PRIM_LINES;
      case TESS_PRIMITIVE_TRIANGLES:
      case TESS_PRIMITIVE_QUADS:
         return MESA_PRIM_TRIANGLES;
      default:
         return MESA_PRIM_COUNT;
      }
   }
}

static inline void
zink_add_inline_uniform(nir_shader *shader, int offset)
{
   shader->info.inlinable_uniform_dw_offsets[shader->info.num_inlinable_uniforms] = offset;
   ++shader->info.num_inlinable_uniforms;
}

static unsigned
encode_lower_pv_mode(enum mesa_prim prim_type)
{
   switch (prim_type) {
   case MESA_PRIM_TRIANGLE_STRIP:
   case MESA_PRIM_QUAD_STRIP:
      return ZINK_PVE_PRIMITIVE_TRISTRIP;
   case MESA_PRIM_TRIANGLE_FAN:
      return ZINK_PVE_PRIMITIVE_FAN;
   default:
      return ZINK_PVE_PRIMITIVE_SIMPLE;
   }
}

void
zink_set_primitive_emulation_keys(struct zink_context *ctx)
{
   struct zink_screen *screen = zink_screen(ctx->base.screen);
   bool lower_line_stipple = false, lower_line_smooth = false;
   unsigned lower_pv_mode = 0;
   if (!screen->optimal_keys) {
      lower_line_stipple = ctx->gfx_pipeline_state.rast_prim == MESA_PRIM_LINES &&
                                screen->driver_workarounds.no_linestipple &&
                                ctx->rast_state->base.line_stipple_enable &&
                                !ctx->num_so_targets;

      bool lower_point_smooth = ctx->gfx_pipeline_state.rast_prim == MESA_PRIM_POINTS &&
                                screen->driconf.emulate_point_smooth &&
                                ctx->rast_state->base.point_smooth;
      if (zink_get_fs_key(ctx)->lower_line_stipple != lower_line_stipple) {
         assert(zink_get_gs_key(ctx)->lower_line_stipple ==
                zink_get_fs_key(ctx)->lower_line_stipple);
         zink_set_fs_key(ctx)->lower_line_stipple = lower_line_stipple;
         zink_set_gs_key(ctx)->lower_line_stipple = lower_line_stipple;
      }

      lower_line_smooth = ctx->gfx_pipeline_state.rast_prim == MESA_PRIM_LINES &&
                          screen->driver_workarounds.no_linesmooth &&
                          ctx->rast_state->base.line_smooth &&
                          !ctx->num_so_targets;

      if (zink_get_fs_key(ctx)->lower_line_smooth != lower_line_smooth) {
         assert(zink_get_gs_key(ctx)->lower_line_smooth ==
                zink_get_fs_key(ctx)->lower_line_smooth);
         zink_set_fs_key(ctx)->lower_line_smooth = lower_line_smooth;
         zink_set_gs_key(ctx)->lower_line_smooth = lower_line_smooth;
      }

      if (zink_get_fs_key(ctx)->lower_point_smooth != lower_point_smooth) {
         zink_set_fs_key(ctx)->lower_point_smooth = lower_point_smooth;
      }

      lower_pv_mode = ctx->gfx_pipeline_state.dyn_state3.pv_last &&
                      !screen->info.have_EXT_provoking_vertex;
      if (lower_pv_mode)
         lower_pv_mode = encode_lower_pv_mode(ctx->gfx_pipeline_state.gfx_prim_mode);

      if (zink_get_gs_key(ctx)->lower_pv_mode != lower_pv_mode)
         zink_set_gs_key(ctx)->lower_pv_mode = lower_pv_mode;
   }

   bool lower_edge_flags = has_edge_flags(ctx);

   bool lower_quad_prim = ctx->gfx_pipeline_state.gfx_prim_mode == MESA_PRIM_QUADS;

   bool lower_filled_quad =  lower_quad_prim &&
      ctx->gfx_pipeline_state.rast_prim == MESA_PRIM_TRIANGLES;

   if (lower_line_stipple || lower_line_smooth ||
       lower_edge_flags || lower_quad_prim ||
       //lower_pv_mode || zink_get_gs_key(ctx)->lower_gl_point) {
       zink_get_gs_key(ctx)->lower_gl_point) {
      enum pipe_shader_type prev_vertex_stage =
         ctx->gfx_stages[MESA_SHADER_TESS_EVAL] ?
            MESA_SHADER_TESS_EVAL : MESA_SHADER_VERTEX;
      enum zink_rast_prim zink_prim_type =
         zink_rast_prim_for_pipe(ctx->gfx_pipeline_state.rast_prim);

      //when using transform feedback primitives must be tessellated
      lower_filled_quad |= lower_quad_prim && ctx->gfx_stages[prev_vertex_stage]->info.has_transform_feedback_varyings;

      if (!ctx->gfx_stages[MESA_SHADER_GEOMETRY] || (ctx->gfx_stages[MESA_SHADER_GEOMETRY]->non_fs.is_generated &&
          ctx->gfx_stages[MESA_SHADER_GEOMETRY]->info.gs.input_primitive != ctx->gfx_pipeline_state.gfx_prim_mode)) {

         if (!ctx->gfx_stages[prev_vertex_stage]->non_fs.generated_gs[ctx->gfx_pipeline_state.gfx_prim_mode][zink_prim_type]) {
            nir_shader *prev_stage = zink_shader_deserialize(screen, ctx->gfx_stages[prev_vertex_stage]);
            nir_shader *nir;
            if (lower_filled_quad) {
               nir = zink_create_quads_emulation_gs(
                  &screen->nir_options,
                  prev_stage);
            } else {
               enum mesa_prim prim = ctx->gfx_pipeline_state.gfx_prim_mode;
               if (prev_vertex_stage == MESA_SHADER_TESS_EVAL)
                  prim = zink_tess_prim_type(ctx->gfx_stages[MESA_SHADER_TESS_EVAL]);
               nir = nir_create_passthrough_gs(
                  &screen->nir_options,
                  prev_stage,
                  prim,
                  ctx->gfx_pipeline_state.rast_prim,
                  lower_edge_flags,
                  lower_line_stipple || lower_quad_prim);
            }
            zink_lower_system_values_to_inlined_uniforms(nir);

            zink_add_inline_uniform(nir, ZINK_INLINE_VAL_FLAT_MASK);
            zink_add_inline_uniform(nir, ZINK_INLINE_VAL_PV_LAST_VERT);
            ralloc_free(prev_stage);
            struct zink_shader *shader = zink_shader_create(screen, nir);
            shader->needs_inlining = true;
            ctx->gfx_stages[prev_vertex_stage]->non_fs.generated_gs[ctx->gfx_pipeline_state.gfx_prim_mode][zink_prim_type] = shader;
            shader->non_fs.is_generated = true;
            shader->non_fs.parent = ctx->gfx_stages[prev_vertex_stage];
            shader->can_inline = true;
            memcpy(shader->sinfo.stride, ctx->gfx_stages[prev_vertex_stage]->sinfo.stride, sizeof(shader->sinfo.stride));
         }

         ctx->base.bind_gs_state(&ctx->base,
                                 ctx->gfx_stages[prev_vertex_stage]->non_fs.generated_gs[ctx->gfx_pipeline_state.gfx_prim_mode][zink_prim_type]);
         ctx->is_generated_gs_bound = true;
      }

      ctx->base.set_inlinable_constants(&ctx->base, MESA_SHADER_GEOMETRY, 2,
                                        (uint32_t []){ctx->gfx_stages[MESA_SHADER_FRAGMENT]->flat_flags,
                                                      ctx->gfx_pipeline_state.dyn_state3.pv_last});
   } else if (ctx->gfx_stages[MESA_SHADER_GEOMETRY] &&
              ctx->gfx_stages[MESA_SHADER_GEOMETRY]->non_fs.is_generated)
         ctx->base.bind_gs_state(&ctx->base, NULL);
}<|MERGE_RESOLUTION|>--- conflicted
+++ resolved
@@ -1863,12 +1863,10 @@
       ctx->saved_fs = cso;
       zink_set_null_fs(ctx);
       return;
-<<<<<<< HEAD
    }*/
-=======
-   }
+
    bool writes_cbuf0 = ctx->gfx_stages[MESA_SHADER_FRAGMENT] ? (ctx->gfx_stages[MESA_SHADER_FRAGMENT]->info.outputs_written & BITFIELD_BIT(FRAG_RESULT_DATA0)) > 0 : true;
->>>>>>> ab6ef877
+
    unsigned shadow_mask = ctx->gfx_stages[MESA_SHADER_FRAGMENT] ? ctx->gfx_stages[MESA_SHADER_FRAGMENT]->fs.legacy_shadow_mask : 0;
    bind_gfx_stage(ctx, MESA_SHADER_FRAGMENT, cso);
    ctx->fbfetch_outputs = 0;
