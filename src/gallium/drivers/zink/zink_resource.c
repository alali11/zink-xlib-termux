--- conflicted
+++ resolved
@@ -369,17 +369,15 @@
    if (ici->mipLevels > image_props.maxMipLevels)
       return false;
    if (ici->arrayLayers > image_props.maxArrayLayers)
-<<<<<<< HEAD
       return false;
    return true;
-=======
-      return USAGE_FAIL_ERROR;
+   
+   /*   return USAGE_FAIL_ERROR;
    if (!(ici->samples & image_props.sampleCounts))
       return USAGE_FAIL_ERROR;
    if (!optimalDeviceAccess)
       return USAGE_FAIL_SUBOPTIMAL;
-   return USAGE_FAIL_NONE;
->>>>>>> 7ba43413
+   return USAGE_FAIL_NONE;*/
 }
 
 static VkImageUsageFlags
