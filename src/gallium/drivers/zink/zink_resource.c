--- conflicted
+++ resolved
@@ -1574,14 +1574,10 @@
       struct zink_resource *res = zink_resource(pres);
       if (pres->target != PIPE_BUFFER)
          res->valid = true;
-<<<<<<< HEAD
       /*else
          tc_buffer_disable_cpu_storage(pres);*/
-=======
-      else
-         tc_buffer_disable_cpu_storage(pres);
+
       res->internal_format = whandle->format;
->>>>>>> 03c2bdda
    }
    return pres;
 #else
