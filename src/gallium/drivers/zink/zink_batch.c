#include "zink_batch.h"
#include "zink_context.h"
#include "zink_descriptors.h"
#include "zink_framebuffer.h"
#include "zink_kopper.h"
#include "zink_program.h"
#include "zink_query.h"
#include "zink_resource.h"
#include "zink_screen.h"
#include "zink_surface.h"

#ifdef VK_USE_PLATFORM_METAL_EXT
#include "QuartzCore/CAMetalLayer.h"
#endif

#define MAX_VIEW_COUNT 500

void
debug_describe_zink_batch_state(char *buf, const struct zink_batch_state *ptr)
{
   sprintf(buf, "zink_batch_state");
}

/* this resets the batch usage and tracking for a resource object */
static void
reset_obj(struct zink_screen *screen, struct zink_batch_state *bs, struct zink_resource_object *obj)
{
   /* if no batch usage exists after removing the usage from 'bs', this resource is considered fully idle */
   if (!zink_resource_object_usage_unset(obj, bs)) {
      /* the resource is idle, so reset all access/reordering info */
      obj->unordered_read = true;
      obj->unordered_write = true;
      obj->access = 0;
      obj->unordered_access = 0;
      obj->last_write = 0;
      obj->access_stage = 0;
      obj->unordered_access_stage = 0;
      obj->copies_need_reset = true;
      obj->unsync_access = true;
      /* also prune dead view objects */
      simple_mtx_lock(&obj->view_lock);
      if (obj->is_buffer) {
         while (util_dynarray_contains(&obj->views, VkBufferView))
            VKSCR(DestroyBufferView)(screen->dev, util_dynarray_pop(&obj->views, VkBufferView), NULL);
      } else {
         while (util_dynarray_contains(&obj->views, VkImageView))
            VKSCR(DestroyImageView)(screen->dev, util_dynarray_pop(&obj->views, VkImageView), NULL);
      }
      obj->view_prune_count = 0;
      obj->view_prune_timeline = 0;
      simple_mtx_unlock(&obj->view_lock);
      if (obj->dt)
         zink_kopper_prune_batch_usage(obj->dt, &bs->usage);
   } else if (util_dynarray_num_elements(&obj->views, VkBufferView) > MAX_VIEW_COUNT && !zink_bo_has_unflushed_usage(obj->bo)) {
      /* avoid ballooning from too many views on always-used resources: */
      simple_mtx_lock(&obj->view_lock);
      /* ensure no existing view pruning is queued, double check elements in case pruning just finished */
      if (!obj->view_prune_timeline && util_dynarray_num_elements(&obj->views, VkBufferView) > MAX_VIEW_COUNT) {
         /* prune all existing views */
         obj->view_prune_count = util_dynarray_num_elements(&obj->views, VkBufferView);
         /* prune them when the views will definitely not be in use */
         obj->view_prune_timeline = MAX2(obj->bo->reads.u ? obj->bo->reads.u->usage : 0,
                                         obj->bo->writes.u ? obj->bo->writes.u->usage : 0);
      }
      simple_mtx_unlock(&obj->view_lock);
   }
   /* resource objects are not unrefed here;
    * this is typically the last ref on a resource object, and destruction will
    * usually trigger an ioctl, so defer deletion to the submit thread to avoid blocking
    */
   util_dynarray_append(&bs->unref_resources, struct zink_resource_object*, obj);
}

/* reset all the resource objects in a given batch object list */
static void
reset_obj_list(struct zink_screen *screen, struct zink_batch_state *bs, struct zink_batch_obj_list *list)
{
   for (unsigned i = 0; i < list->num_buffers; i++)
      reset_obj(screen, bs, list->objs[i]);
   list->num_buffers = 0;
}

/* reset a given batch state */
void
zink_reset_batch_state(struct zink_context *ctx, struct zink_batch_state *bs)
{
   struct zink_screen *screen = zink_screen(ctx->base.screen);

   VkResult result = VKSCR(ResetCommandPool)(screen->dev, bs->cmdpool, 0);
   if (result != VK_SUCCESS)
      mesa_loge("ZINK: vkResetCommandPool failed (%s)", vk_Result_to_str(result));
   result = VKSCR(ResetCommandPool)(screen->dev, bs->unsynchronized_cmdpool, 0);
   if (result != VK_SUCCESS)
      mesa_loge("ZINK: vkResetCommandPool failed (%s)", vk_Result_to_str(result));

   /* unref/reset all used resources */
   reset_obj_list(screen, bs, &bs->real_objs);
   reset_obj_list(screen, bs, &bs->slab_objs);
   reset_obj_list(screen, bs, &bs->sparse_objs);
   while (util_dynarray_contains(&bs->swapchain_obj, struct zink_resource_object*)) {
      struct zink_resource_object *obj = util_dynarray_pop(&bs->swapchain_obj, struct zink_resource_object*);
      reset_obj(screen, bs, obj);
   }

   /* this is where bindless texture/buffer ids get recycled */
   for (unsigned i = 0; i < 2; i++) {
      while (util_dynarray_contains(&bs->bindless_releases[i], uint32_t)) {
         uint32_t handle = util_dynarray_pop(&bs->bindless_releases[i], uint32_t);
         bool is_buffer = ZINK_BINDLESS_IS_BUFFER(handle);
         struct util_idalloc *ids = i ? &ctx->di.bindless[is_buffer].img_slots : &ctx->di.bindless[is_buffer].tex_slots;
         util_idalloc_free(ids, is_buffer ? handle - ZINK_MAX_BINDLESS_HANDLES : handle);
      }
   }

   /* queries must only be destroyed once they are inactive */
   set_foreach_remove(&bs->active_queries, entry) {
      struct zink_query *query = (void*)entry->key;
      zink_prune_query(bs, query);
   }
   util_dynarray_foreach(&bs->dead_querypools, VkQueryPool, pool)
      VKSCR(DestroyQueryPool)(screen->dev, *pool, NULL);
   util_dynarray_clear(&bs->dead_querypools);

   util_dynarray_foreach(&bs->dgc.pipelines, VkPipeline, pipeline)
      VKSCR(DestroyPipeline)(screen->dev, *pipeline, NULL);
   util_dynarray_clear(&bs->dgc.pipelines);
   util_dynarray_foreach(&bs->dgc.layouts, VkIndirectCommandsLayoutNV, iclayout)
      VKSCR(DestroyIndirectCommandsLayoutNV)(screen->dev, *iclayout, NULL);
   util_dynarray_clear(&bs->dgc.layouts);

   /* framebuffers are appended to the batch state in which they are destroyed
    * to ensure deferred deletion without destroying in-use objects
    */
   util_dynarray_foreach(&bs->dead_framebuffers, struct zink_framebuffer*, fb) {
      zink_framebuffer_reference(screen, fb, NULL);
   }
   util_dynarray_clear(&bs->dead_framebuffers);
   /* samplers are appended to the batch state in which they are destroyed
    * to ensure deferred deletion without destroying in-use objects
    */
   util_dynarray_foreach(&bs->zombie_samplers, VkSampler, samp) {
      VKSCR(DestroySampler)(screen->dev, *samp, NULL);
   }
   util_dynarray_clear(&bs->zombie_samplers);

   zink_batch_descriptor_reset(screen, bs);

   /* programs are refcounted and batch-tracked */
   set_foreach_remove(&bs->programs, entry) {
      struct zink_program *pg = (struct zink_program*)entry->key;
      zink_batch_usage_unset(&pg->batch_uses, bs);
      zink_program_reference(screen, &pg, NULL);
   }

   bs->resource_size = 0;
   bs->signal_semaphore = VK_NULL_HANDLE;
   util_dynarray_clear(&bs->wait_semaphore_stages);

   bs->present = VK_NULL_HANDLE;
   /* check the arrays first to avoid locking unnecessarily */
   if (util_dynarray_contains(&bs->acquires, VkSemaphore) || util_dynarray_contains(&bs->wait_semaphores, VkSemaphore)) {
      simple_mtx_lock(&screen->semaphores_lock);
      util_dynarray_append_dynarray(&screen->semaphores, &bs->acquires);
      util_dynarray_clear(&bs->acquires);
      util_dynarray_append_dynarray(&screen->semaphores, &bs->wait_semaphores);
      util_dynarray_clear(&bs->wait_semaphores);
      simple_mtx_unlock(&screen->semaphores_lock);
   }
   if (util_dynarray_contains(&bs->signal_semaphores, VkSemaphore) || util_dynarray_contains(&bs->fd_wait_semaphores, VkSemaphore)) {
      simple_mtx_lock(&screen->semaphores_lock);
      util_dynarray_append_dynarray(&screen->fd_semaphores, &bs->signal_semaphores);
      util_dynarray_clear(&bs->signal_semaphores);
      util_dynarray_append_dynarray(&screen->fd_semaphores, &bs->fd_wait_semaphores);
      util_dynarray_clear(&bs->fd_wait_semaphores);
      simple_mtx_unlock(&screen->semaphores_lock);
   }
   bs->swapchain = NULL;

   util_dynarray_foreach(&bs->fences, struct zink_tc_fence*, mfence)
      zink_fence_reference(screen, mfence, NULL);
   util_dynarray_clear(&bs->fences);

   bs->unordered_write_access = 0;
   bs->unordered_write_stages = 0;

   /* only increment batch generation if previously in-use to avoid false detection of batch completion */
   if (bs->fence.submitted)
      bs->usage.submit_count++;
   /* only reset submitted here so that tc fence desync can pick up the 'completed' flag
    * before the state is reused
    */
   bs->fence.submitted = false;
   bs->has_barriers = false;
   bs->has_unsync = false;
   if (bs->fence.batch_id)
      zink_screen_update_last_finished(screen, bs->fence.batch_id);
   bs->fence.batch_id = 0;
   bs->usage.usage = 0;
   bs->next = NULL;
   bs->last_added_obj = NULL;
}

/* this is where deferred resource unrefs occur */
static void
unref_resources(struct zink_screen *screen, struct zink_batch_state *bs)
{
   while (util_dynarray_contains(&bs->unref_resources, struct zink_resource_object*)) {
      struct zink_resource_object *obj = util_dynarray_pop(&bs->unref_resources, struct zink_resource_object*);
      /* view pruning may be deferred to avoid ballooning */
      if (obj->view_prune_timeline && zink_screen_check_last_finished(screen, obj->view_prune_timeline)) {
         simple_mtx_lock(&obj->view_lock);
         /* check again under lock in case multi-context use is in the same place */
         if (obj->view_prune_timeline && zink_screen_check_last_finished(screen, obj->view_prune_timeline)) {
            /* prune `view_prune_count` views */
            if (obj->is_buffer) {
               VkBufferView *views = obj->views.data;
               for (unsigned i = 0; i < obj->view_prune_count; i++)
                  VKSCR(DestroyBufferView)(screen->dev, views[i], NULL);
            } else {
               VkImageView *views = obj->views.data;
               for (unsigned i = 0; i < obj->view_prune_count; i++)
                  VKSCR(DestroyImageView)(screen->dev, views[i], NULL);
            }
            size_t offset = obj->view_prune_count * sizeof(VkBufferView);
            uint8_t *data = obj->views.data;
            /* shift the view array to the start */
            memcpy(data, data + offset, obj->views.size - offset);
            /* adjust the array size */
            obj->views.size -= offset;
            obj->view_prune_count = 0;
            obj->view_prune_timeline = 0;
         }
         simple_mtx_unlock(&obj->view_lock);
      }
      /* this is typically where resource objects get destroyed */
      zink_resource_object_reference(screen, &obj, NULL);
   }
}

/* utility for resetting a batch state; called on context destruction */
void
zink_clear_batch_state(struct zink_context *ctx, struct zink_batch_state *bs)
{
   bs->fence.completed = true;
   zink_reset_batch_state(ctx, bs);
   unref_resources(zink_screen(ctx->base.screen), bs);
}

/* utility for managing the singly-linked batch state list */
static void
pop_batch_state(struct zink_context *ctx)
{
   const struct zink_batch_state *bs = ctx->batch_states;
   ctx->batch_states = bs->next;
   ctx->batch_states_count--;
   if (ctx->last_fence == &bs->fence)
      ctx->last_fence = NULL;
}

/* reset all batch states and append to the free state list
 * only usable after a full stall
 */
void
zink_batch_reset_all(struct zink_context *ctx)
{
   simple_mtx_lock(&ctx->batch_mtx);

   while (ctx->batch_states) {
      struct zink_batch_state *bs = ctx->batch_states;
      bs->fence.completed = true;
      pop_batch_state(ctx);
      zink_reset_batch_state(ctx, bs);
      if (ctx->last_free_batch_state)
         ctx->last_free_batch_state->next = bs;
      else
         ctx->free_batch_states = bs;
      ctx->last_free_batch_state = bs;
   }

   simple_mtx_unlock(&ctx->batch_mtx);
}

/* called only on context destruction */
void
zink_batch_state_destroy(struct zink_screen *screen, struct zink_batch_state *bs)
{
   if (!bs)
      return;

   util_queue_fence_destroy(&bs->flush_completed);

   cnd_destroy(&bs->usage.flush);
   mtx_destroy(&bs->usage.mtx);

   if (bs->fence.fence)
      VKSCR(DestroyFence)(screen->dev, bs->fence.fence, NULL);

   if (bs->cmdbuf)
      VKSCR(FreeCommandBuffers)(screen->dev, bs->cmdpool, 1, &bs->cmdbuf);
   if (bs->reordered_cmdbuf)
      VKSCR(FreeCommandBuffers)(screen->dev, bs->cmdpool, 1, &bs->reordered_cmdbuf);
   if (bs->cmdpool)
      VKSCR(DestroyCommandPool)(screen->dev, bs->cmdpool, NULL);
   if (bs->unsynchronized_cmdbuf)
      VKSCR(FreeCommandBuffers)(screen->dev, bs->unsynchronized_cmdpool, 1, &bs->unsynchronized_cmdbuf);
   if (bs->unsynchronized_cmdpool)
      VKSCR(DestroyCommandPool)(screen->dev, bs->unsynchronized_cmdpool, NULL);
   free(bs->real_objs.objs);
   free(bs->slab_objs.objs);
   free(bs->sparse_objs.objs);
   util_dynarray_fini(&bs->dead_querypools);
   util_dynarray_fini(&bs->dgc.pipelines);
   util_dynarray_fini(&bs->dgc.layouts);
   util_dynarray_fini(&bs->swapchain_obj);
   util_dynarray_fini(&bs->zombie_samplers);
   util_dynarray_fini(&bs->dead_framebuffers);
   util_dynarray_fini(&bs->unref_resources);
   util_dynarray_fini(&bs->bindless_releases[0]);
   util_dynarray_fini(&bs->bindless_releases[1]);
   util_dynarray_fini(&bs->acquires);
   util_dynarray_fini(&bs->acquire_flags);
   unsigned num_mfences = util_dynarray_num_elements(&bs->fence.mfences, void *);
   struct zink_tc_fence **mfence = bs->fence.mfences.data;
   for (unsigned i = 0; i < num_mfences; i++) {
      mfence[i]->fence = NULL;
   }
   util_dynarray_fini(&bs->fence.mfences);
   zink_batch_descriptor_deinit(screen, bs);
   ralloc_free(bs);
}

/* batch states are created:
 * - on context creation
 * - dynamically up to a threshold if no free ones are available
 */
static struct zink_batch_state *
create_batch_state(struct zink_context *ctx)
{
   struct zink_screen *screen = zink_screen(ctx->base.screen);
   struct zink_batch_state *bs = rzalloc(NULL, struct zink_batch_state);

   bs->have_timelines = ctx->have_timelines;

   VkCommandPoolCreateInfo cpci = {0};
   cpci.sType = VK_STRUCTURE_TYPE_COMMAND_POOL_CREATE_INFO;
   cpci.queueFamilyIndex = screen->gfx_queue;
   VkResult result;

   VRAM_ALLOC_LOOP(result,
      VKSCR(CreateCommandPool)(screen->dev, &cpci, NULL, &bs->cmdpool),
      if (result != VK_SUCCESS) {
         mesa_loge("ZINK: vkCreateCommandPool failed (%s)", vk_Result_to_str(result));
         goto fail;
      }
   );
   VRAM_ALLOC_LOOP(result,
      VKSCR(CreateCommandPool)(screen->dev, &cpci, NULL, &bs->unsynchronized_cmdpool),
      if (result != VK_SUCCESS) {
         mesa_loge("ZINK: vkCreateCommandPool failed (%s)", vk_Result_to_str(result));
         goto fail;
      }
   );

   VkCommandBuffer cmdbufs[2];
   VkCommandBufferAllocateInfo cbai = {0};
   cbai.sType = VK_STRUCTURE_TYPE_COMMAND_BUFFER_ALLOCATE_INFO;
   cbai.level = VK_COMMAND_BUFFER_LEVEL_PRIMARY;
   cbai.commandPool = bs->cmdpool;
   cbai.commandBufferCount = 2;

   VRAM_ALLOC_LOOP(result,
      VKSCR(AllocateCommandBuffers)(screen->dev, &cbai, cmdbufs),
      if (result != VK_SUCCESS) {
         mesa_loge("ZINK: vkAllocateCommandBuffers failed (%s)", vk_Result_to_str(result));
         goto fail;
      }
   );

   bs->cmdbuf = cmdbufs[0];
   bs->reordered_cmdbuf = cmdbufs[1];

   cbai.commandPool = bs->unsynchronized_cmdpool;
   cbai.commandBufferCount = 1;
   VRAM_ALLOC_LOOP(result,
      VKSCR(AllocateCommandBuffers)(screen->dev, &cbai, &bs->unsynchronized_cmdbuf);,
      if (result != VK_SUCCESS) {
         mesa_loge("ZINK: vkAllocateCommandBuffers failed (%s)", vk_Result_to_str(result));
         goto fail;
      }
   );

#define SET_CREATE_OR_FAIL(ptr) \
   if (!_mesa_set_init(ptr, bs, _mesa_hash_pointer, _mesa_key_pointer_equal)) \
      goto fail

   bs->ctx = ctx;

   SET_CREATE_OR_FAIL(&bs->programs);
   SET_CREATE_OR_FAIL(&bs->active_queries);
   SET_CREATE_OR_FAIL(&bs->dmabuf_exports);
   util_dynarray_init(&bs->signal_semaphores, NULL);
   util_dynarray_init(&bs->wait_semaphores, NULL);
   util_dynarray_init(&bs->fd_wait_semaphores, NULL);
   util_dynarray_init(&bs->fences, NULL);
   util_dynarray_init(&bs->dead_querypools, NULL);
   util_dynarray_init(&bs->dgc.pipelines, NULL);
   util_dynarray_init(&bs->dgc.layouts, NULL);
   util_dynarray_init(&bs->wait_semaphore_stages, NULL);
   util_dynarray_init(&bs->fd_wait_semaphore_stages, NULL);
   util_dynarray_init(&bs->zombie_samplers, NULL);
   util_dynarray_init(&bs->dead_framebuffers, NULL);
   util_dynarray_init(&bs->unref_resources, NULL);
   util_dynarray_init(&bs->acquires, NULL);
   util_dynarray_init(&bs->acquire_flags, NULL);
   util_dynarray_init(&bs->bindless_releases[0], NULL);
   util_dynarray_init(&bs->bindless_releases[1], NULL);
   util_dynarray_init(&bs->swapchain_obj, NULL);
   util_dynarray_init(&bs->fence.mfences, NULL);

   cnd_init(&bs->usage.flush);
   mtx_init(&bs->usage.mtx, mtx_plain);
   simple_mtx_init(&bs->exportable_lock, mtx_plain);
   memset(&bs->buffer_indices_hashlist, -1, sizeof(bs->buffer_indices_hashlist));

   if (!zink_batch_descriptor_init(screen, bs))
      goto fail;

   if (!screen->info.have_KHR_timeline_semaphore) {
      VkFenceCreateInfo fci = {0};
      fci.sType = VK_STRUCTURE_TYPE_FENCE_CREATE_INFO;

      if (VKSCR(CreateFence)(screen->dev, &fci, NULL, &bs->fence.fence) != VK_SUCCESS)
         goto fail;
   }

   util_queue_fence_init(&bs->flush_completed);

   return bs;
fail:
   zink_batch_state_destroy(screen, bs);
   return NULL;
}

/* a batch state is considered "free" if it is both submitted and completed */
static inline bool
find_unused_state(struct zink_batch_state *bs)
{
   struct zink_fence *fence = &bs->fence;
   /* we can't reset these from fence_finish because threads */
   bool completed = p_atomic_read(&fence->completed);
   bool submitted = p_atomic_read(&fence->submitted);
   return submitted && completed;
}

/* find a "free" batch state */
static struct zink_batch_state *
get_batch_state(struct zink_context *ctx, struct zink_batch *batch)
{
   struct zink_screen *screen = zink_screen(ctx->base.screen);
   struct zink_batch_state *bs = NULL;

   simple_mtx_lock(&ctx->batch_mtx);

   /* try from the ones that are known to be free first */
   if (ctx->free_batch_states) {
      bs = ctx->free_batch_states;
      ctx->free_batch_states = bs->next;
      if (bs == ctx->last_free_batch_state)
         ctx->last_free_batch_state = NULL;
   }

   if (!bs && ctx->batch_states) {
      /* states are stored sequentially, so if the first one doesn't work, none of them will */
      if (zink_screen_check_last_finished(screen, ctx->batch_states->fence.batch_id) ||
          find_unused_state(ctx->batch_states)) {
         bs = ctx->batch_states;
         pop_batch_state(ctx);
      }
   }
 
   simple_mtx_unlock(&ctx->batch_mtx);
   
   if (bs) {
      if (bs->fence.submitted && !bs->fence.completed && bs->fence.fence)
         /* this fence is already done, so we need vulkan to release the cmdbuf */
         zink_vkfence_wait(screen, &bs->fence, OS_TIMEOUT_INFINITE);

      zink_reset_batch_state(ctx, bs);
   } else {
      if (!batch->state) {
         /* this is batch init, so create a few more states for later use */
         for (int i = 0; i < 3; i++) {
            struct zink_batch_state *state = create_batch_state(ctx);
            if (ctx->last_free_batch_state)
               ctx->last_free_batch_state->next = state;
            else
               ctx->free_batch_states = state;
            ctx->last_free_batch_state = state;
         }
      }
      /* no batch states were available: make a new one */
      bs = create_batch_state(ctx);
   }
   return bs;
}

/* reset the batch object: get a new state and unset 'has_work' to disable flushing */
void
zink_reset_batch(struct zink_context *ctx, struct zink_batch *batch)
{
   batch->state = get_batch_state(ctx, batch);
   assert(batch->state);

   batch->has_work = false;
}

void
zink_batch_bind_db(struct zink_context *ctx)
{
   struct zink_screen *screen = zink_screen(ctx->base.screen);
   struct zink_batch *batch = &ctx->batch;
   unsigned count = 1;
   VkDescriptorBufferBindingInfoEXT infos[2] = {0};
   infos[0].sType = VK_STRUCTURE_TYPE_DESCRIPTOR_BUFFER_BINDING_INFO_EXT;
   infos[0].address = batch->state->dd.db->obj->bda;
   infos[0].usage = batch->state->dd.db->obj->vkusage;
   assert(infos[0].usage);

   if (ctx->dd.bindless_init) {
      infos[1].sType = VK_STRUCTURE_TYPE_DESCRIPTOR_BUFFER_BINDING_INFO_EXT;
      infos[1].address = ctx->dd.db.bindless_db->obj->bda;
      infos[1].usage = ctx->dd.db.bindless_db->obj->vkusage;
      assert(infos[1].usage);
      count++;
   }
   VKSCR(CmdBindDescriptorBuffersEXT)(batch->state->cmdbuf, count, infos);
   VKSCR(CmdBindDescriptorBuffersEXT)(batch->state->reordered_cmdbuf, count, infos);
   batch->state->dd.db_bound = true;
}

/* called on context creation and after flushing an old batch */
void
zink_start_batch(struct zink_context *ctx, struct zink_batch *batch)
{
   struct zink_screen *screen = zink_screen(ctx->base.screen);
   zink_reset_batch(ctx, batch);

   batch->state->usage.unflushed = true;

   VkCommandBufferBeginInfo cbbi = {0};
   cbbi.sType = VK_STRUCTURE_TYPE_COMMAND_BUFFER_BEGIN_INFO;
   cbbi.flags = VK_COMMAND_BUFFER_USAGE_ONE_TIME_SUBMIT_BIT;

   VkResult result;
   VRAM_ALLOC_LOOP(result,
      VKCTX(BeginCommandBuffer)(batch->state->cmdbuf, &cbbi),
      if (result != VK_SUCCESS)
         mesa_loge("ZINK: vkBeginCommandBuffer failed (%s)", vk_Result_to_str(result));
   );
   VRAM_ALLOC_LOOP(result,
      VKCTX(BeginCommandBuffer)(batch->state->reordered_cmdbuf, &cbbi),
      if (result != VK_SUCCESS)
         mesa_loge("ZINK: vkBeginCommandBuffer failed (%s)", vk_Result_to_str(result));
   );
   VRAM_ALLOC_LOOP(result,
      VKCTX(BeginCommandBuffer)(batch->state->unsynchronized_cmdbuf, &cbbi),
      if (result != VK_SUCCESS)
         mesa_loge("ZINK: vkBeginCommandBuffer failed (%s)", vk_Result_to_str(result));
   );

   batch->state->fence.completed = false;
   if (ctx->last_fence) {
      struct zink_batch_state *last_state = zink_batch_state(ctx->last_fence);
      batch->last_batch_usage = &last_state->usage;
   }

#ifdef HAVE_RENDERDOC_APP_H
   if (VKCTX(CmdInsertDebugUtilsLabelEXT) && screen->renderdoc_api) {
      VkDebugUtilsLabelEXT capture_label;
      /* Magic fallback which lets us bridge the Wine barrier over to Linux RenderDoc. */
      capture_label.sType = VK_STRUCTURE_TYPE_DEBUG_UTILS_LABEL_EXT;
      capture_label.pNext = NULL;
      capture_label.pLabelName = "vr-marker,frame_end,type,application";
      memset(capture_label.color, 0, sizeof(capture_label.color));
      VKCTX(CmdInsertDebugUtilsLabelEXT)(batch->state->unsynchronized_cmdbuf, &capture_label);
      VKCTX(CmdInsertDebugUtilsLabelEXT)(batch->state->reordered_cmdbuf, &capture_label);
      VKCTX(CmdInsertDebugUtilsLabelEXT)(batch->state->cmdbuf, &capture_label);
   }

   unsigned renderdoc_frame = p_atomic_read(&screen->renderdoc_frame);
   if (!(ctx->flags & ZINK_CONTEXT_COPY_ONLY) && screen->renderdoc_api && !screen->renderdoc_capturing &&
        ((screen->renderdoc_capture_all && screen->screen_id == 1) || (renderdoc_frame >= screen->renderdoc_capture_start && renderdoc_frame <= screen->renderdoc_capture_end))) {
      screen->renderdoc_api->StartFrameCapture(RENDERDOC_DEVICEPOINTER_FROM_VKINSTANCE(screen->instance), NULL);
      screen->renderdoc_capturing = true;
   }
#endif

   /* descriptor buffers must always be bound at the start of a batch */
   if (zink_descriptor_mode == ZINK_DESCRIPTOR_MODE_DB && !(ctx->flags & ZINK_CONTEXT_COPY_ONLY))
      zink_batch_bind_db(ctx);
   /* zero init for unordered blits */
   if (screen->info.have_EXT_attachment_feedback_loop_dynamic_state) {
      VKCTX(CmdSetAttachmentFeedbackLoopEnableEXT)(ctx->batch.state->cmdbuf, 0);
      VKCTX(CmdSetAttachmentFeedbackLoopEnableEXT)(ctx->batch.state->reordered_cmdbuf, 0);
      VKCTX(CmdSetAttachmentFeedbackLoopEnableEXT)(ctx->batch.state->unsynchronized_cmdbuf, 0);
   }
}

/* common operations to run post submit; split out for clarity */
static void
post_submit(void *data, void *gdata, int thread_index)
{
   struct zink_batch_state *bs = data;
   struct zink_screen *screen = zink_screen(bs->ctx->base.screen);

   if (bs->is_device_lost) {
      if (bs->ctx->reset.reset)
         bs->ctx->reset.reset(bs->ctx->reset.data, PIPE_GUILTY_CONTEXT_RESET);
      else if (screen->abort_on_hang && !screen->robust_ctx_count)
         /* if nothing can save us, abort */
         abort();
      screen->device_lost = true;
   /*} else if (bs->ctx->batch_states_count > 5000) {
      zink_screen_timeline_wait(screen, bs->fence.batch_id - 2500, PIPE_TIMEOUT_INFINITE);*/
   } else if (bs->ctx->batch_states_count > 5000) {
      /* throttle in case something crazy is happening */
      zink_screen_batch_id_wait(screen, bs->fence.batch_id - 2500, OS_TIMEOUT_INFINITE);
   }
   /* this resets the buffer hashlist for the state's next use */
   memset(&bs->buffer_indices_hashlist, -1, sizeof(bs->buffer_indices_hashlist));
}

typedef enum {
   ZINK_SUBMIT_WAIT_ACQUIRE,
   ZINK_SUBMIT_WAIT_FD,
   ZINK_SUBMIT_CMDBUF,
   ZINK_SUBMIT_SIGNAL,
   ZINK_SUBMIT_MAX
} zink_submit;

static void
submit_queue(void *data, void *gdata, int thread_index)
{
   struct zink_batch_state *bs = data;
   struct zink_context *ctx = bs->ctx;
   struct zink_screen *screen = zink_screen(ctx->base.screen);
   VkSubmitInfo si[ZINK_SUBMIT_MAX] = {0};
   VkSubmitInfo *submit = si;
   int num_si = ZINK_SUBMIT_MAX;
   while (!bs->fence.batch_id)
      bs->fence.batch_id = (uint32_t)p_atomic_inc_return(&screen->curr_batch);
   bs->usage.usage = bs->fence.batch_id;
   bs->usage.unflushed = false;

   //if (screen->last_finished > bs->fence.batch_id && bs->fence.batch_id == 1) {
   if (ctx->have_timelines && screen->last_finished > bs->fence.batch_id && bs->fence.batch_id == 1) {   
      if (!zink_screen_init_semaphore(screen)) {
         debug_printf("timeline init failed, things are about to go dramatically wrong.");
	 ctx->have_timelines = false;
      }
   }
   
   if (bs->fence.fence && VKSCR(ResetFences)(screen->dev, 1, &bs->fence.fence) != VK_SUCCESS) {
      mesa_loge("ZINK: vkResetFences failed");
   }

   uint64_t batch_id = bs->fence.batch_id;
   /* first submit is just for acquire waits since they have a separate array */
   for (unsigned i = 0; i < ARRAY_SIZE(si); i++)
      si[i].sType = VK_STRUCTURE_TYPE_SUBMIT_INFO;
   si[ZINK_SUBMIT_WAIT_ACQUIRE].waitSemaphoreCount = util_dynarray_num_elements(&bs->acquires, VkSemaphore);
   si[ZINK_SUBMIT_WAIT_ACQUIRE].pWaitSemaphores = bs->acquires.data;
   while (util_dynarray_num_elements(&bs->acquire_flags, VkPipelineStageFlags) < si[ZINK_SUBMIT_WAIT_ACQUIRE].waitSemaphoreCount) {
      VkPipelineStageFlags mask = VK_PIPELINE_STAGE_COLOR_ATTACHMENT_OUTPUT_BIT;
      util_dynarray_append(&bs->acquire_flags, VkPipelineStageFlags, mask);
   }
   assert(util_dynarray_num_elements(&bs->acquires, VkSemaphore) <= util_dynarray_num_elements(&bs->acquire_flags, VkPipelineStageFlags));
   si[ZINK_SUBMIT_WAIT_ACQUIRE].pWaitDstStageMask = bs->acquire_flags.data;

   si[ZINK_SUBMIT_WAIT_FD].waitSemaphoreCount = util_dynarray_num_elements(&bs->fd_wait_semaphores, VkSemaphore);
   si[ZINK_SUBMIT_WAIT_FD].pWaitSemaphores = bs->fd_wait_semaphores.data;
   while (util_dynarray_num_elements(&bs->fd_wait_semaphore_stages, VkPipelineStageFlags) < si[ZINK_SUBMIT_WAIT_FD].waitSemaphoreCount) {
      VkPipelineStageFlags mask = VK_PIPELINE_STAGE_ALL_COMMANDS_BIT;
      util_dynarray_append(&bs->fd_wait_semaphore_stages, VkPipelineStageFlags, mask);
   }
   assert(util_dynarray_num_elements(&bs->fd_wait_semaphores, VkSemaphore) <= util_dynarray_num_elements(&bs->fd_wait_semaphore_stages, VkPipelineStageFlags));
   si[ZINK_SUBMIT_WAIT_FD].pWaitDstStageMask = bs->fd_wait_semaphore_stages.data;

   if (si[ZINK_SUBMIT_WAIT_ACQUIRE].waitSemaphoreCount == 0) {
      num_si--;
      submit++;
      if (si[ZINK_SUBMIT_WAIT_FD].waitSemaphoreCount == 0) {
         num_si--;
         submit++;
      }
   }

   /* then the real submit */
   si[ZINK_SUBMIT_CMDBUF].waitSemaphoreCount = util_dynarray_num_elements(&bs->wait_semaphores, VkSemaphore);
   si[ZINK_SUBMIT_CMDBUF].pWaitSemaphores = bs->wait_semaphores.data;
   si[ZINK_SUBMIT_CMDBUF].pWaitDstStageMask = bs->wait_semaphore_stages.data;
   VkCommandBuffer cmdbufs[3];
   unsigned c = 0;
   if (bs->has_unsync)
      cmdbufs[c++] = bs->unsynchronized_cmdbuf;
   if (bs->has_barriers)
      cmdbufs[c++] = bs->reordered_cmdbuf;
   cmdbufs[c++] = bs->cmdbuf;
   si[ZINK_SUBMIT_CMDBUF].pCommandBuffers = cmdbufs;
   si[ZINK_SUBMIT_CMDBUF].commandBufferCount = c;
   /* assorted signal submit from wsi/externals */
   si[ZINK_SUBMIT_CMDBUF].signalSemaphoreCount = util_dynarray_num_elements(&bs->signal_semaphores, VkSemaphore);
   si[ZINK_SUBMIT_CMDBUF].pSignalSemaphores = bs->signal_semaphores.data;

   /* then the signal submit with the timeline (fence) semaphore */
   VkSemaphore signals[3];
   si[ZINK_SUBMIT_SIGNAL].signalSemaphoreCount = !!bs->signal_semaphore;
   signals[0] = bs->signal_semaphore;
   si[ZINK_SUBMIT_SIGNAL].pSignalSemaphores = signals;
   VkTimelineSemaphoreSubmitInfo tsi = {0};
   uint64_t signal_values[2] = {0};

   if (bs->have_timelines) {
      tsi.sType = VK_STRUCTURE_TYPE_TIMELINE_SEMAPHORE_SUBMIT_INFO;
      si[ZINK_SUBMIT_SIGNAL].pNext = &tsi;
      tsi.pSignalSemaphoreValues = signal_values;
      signal_values[si[ZINK_SUBMIT_SIGNAL].signalSemaphoreCount] = batch_id;
      signals[si[ZINK_SUBMIT_SIGNAL].signalSemaphoreCount++] = screen->sem;
      tsi.signalSemaphoreValueCount = si[ZINK_SUBMIT_SIGNAL].signalSemaphoreCount;
   }

   if (bs->present)
      signals[si[ZINK_SUBMIT_SIGNAL].signalSemaphoreCount++] = bs->present;
   tsi.signalSemaphoreValueCount = si[ZINK_SUBMIT_SIGNAL].signalSemaphoreCount;


   VkResult result;
   VRAM_ALLOC_LOOP(result,
      VKSCR(EndCommandBuffer)(bs->cmdbuf),
      if (result != VK_SUCCESS) {
         mesa_loge("ZINK: vkEndCommandBuffer failed (%s)", vk_Result_to_str(result));
         bs->is_device_lost = true;
         goto end;
      }
   );
   if (bs->has_barriers) {
      if (bs->unordered_write_access) {
         VkMemoryBarrier mb;
         mb.sType = VK_STRUCTURE_TYPE_MEMORY_BARRIER;
         mb.pNext = NULL;
         mb.srcAccessMask = bs->unordered_write_access;
         mb.dstAccessMask = 0;
         VKSCR(CmdPipelineBarrier)(bs->reordered_cmdbuf,
                                   bs->unordered_write_stages, 0,
                                   0, 1, &mb, 0, NULL, 0, NULL);
      }
      VRAM_ALLOC_LOOP(result,
         VKSCR(EndCommandBuffer)(bs->reordered_cmdbuf),
         if (result != VK_SUCCESS) {
            mesa_loge("ZINK: vkEndCommandBuffer failed (%s)", vk_Result_to_str(result));
            bs->is_device_lost = true;
            goto end;
         }
      );
   }
   if (bs->has_unsync) {
      VRAM_ALLOC_LOOP(result,
         VKSCR(EndCommandBuffer)(bs->unsynchronized_cmdbuf),
         if (result != VK_SUCCESS) {
            mesa_loge("ZINK: vkEndCommandBuffer failed (%s)", vk_Result_to_str(result));
            bs->is_device_lost = true;
            goto end;
         }
      );
   }

   if (!si[ZINK_SUBMIT_SIGNAL].signalSemaphoreCount)
      num_si--;

   simple_mtx_lock(&screen->queue_lock);
<<<<<<< HEAD

   //result = VKSCR(QueueSubmit)(screen->queue, num_si, num_si == 2 ? si : &si[1], VK_NULL_HANDLE);
   result = VKSCR(QueueSubmit)(screen->queue, num_si, submit, bs->fence.fence);

   if (result != VK_SUCCESS) {
      mesa_loge("ZINK: vkQueueSubmit failed (%s)", vk_Result_to_str(result));
      bs->is_device_lost = true;
   }
=======
   VRAM_ALLOC_LOOP(result,
      VKSCR(QueueSubmit)(screen->queue, num_si, submit, VK_NULL_HANDLE),
      if (result != VK_SUCCESS) {
         mesa_loge("ZINK: vkQueueSubmit failed (%s)", vk_Result_to_str(result));
         bs->is_device_lost = true;
      }
   );
>>>>>>> ab6ef877
   simple_mtx_unlock(&screen->queue_lock);

   unsigned i = 0;
   VkSemaphore *sem = bs->signal_semaphores.data;
   set_foreach_remove(&bs->dmabuf_exports, entry) {
      struct zink_resource *res = (void*)entry->key;
      for (; res; res = zink_resource(res->base.b.next))
         zink_screen_import_dmabuf_semaphore(screen, res, sem[i++]);

      struct pipe_resource *pres = (void*)entry->key;
      pipe_resource_reference(&pres, NULL);
   }

   bs->usage.submit_count++;
end:
   cnd_broadcast(&bs->usage.flush);

   p_atomic_set(&bs->fence.submitted, true);
   unref_resources(screen, bs);
}

/* called during flush */
void
zink_end_batch(struct zink_context *ctx, struct zink_batch *batch)
{
   if (!ctx->queries_disabled)
      zink_suspend_queries(ctx, batch);


   struct zink_screen *screen = zink_screen(ctx->base.screen);
   if (ctx->tc && !ctx->track_renderpasses)
      tc_driver_internal_flush_notify(ctx->tc);
   struct zink_batch_state *bs;

   simple_mtx_lock(&ctx->batch_mtx);

   /* oom flushing is triggered to handle stupid piglit tests like streaming-texture-leak */
   if (ctx->oom_flush || ctx->batch_states_count > 25) {
      assert(!ctx->batch_states_count || ctx->batch_states);
      while (ctx->batch_states) {
         bs = ctx->batch_states;
         struct zink_fence *fence = &bs->fence;
         /* once an incomplete state is reached, no more will be complete */

         //if (!zink_check_batch_completion(ctx, fence->batch_id))
	 if (!zink_check_batch_completion(ctx, fence->batch_id, true))	 
            break;

         if (bs->fence.submitted && !bs->fence.completed && bs->fence.fence)
            /* this fence is already done, so we need vulkan to release the cmdbuf */
            zink_vkfence_wait(screen, &bs->fence, OS_TIMEOUT_INFINITE);

         pop_batch_state(ctx);
         zink_reset_batch_state(ctx, bs);
         if (ctx->last_free_batch_state)
            ctx->last_free_batch_state->next = bs;
         else
            ctx->free_batch_states = bs;
         ctx->last_free_batch_state = bs;
      }
      if (ctx->batch_states_count > 50)
         ctx->oom_flush = true;
   }

   bs = batch->state;
   if (ctx->last_fence)
      zink_batch_state(ctx->last_fence)->next = bs;
   else {
      assert(!ctx->batch_states);
      ctx->batch_states = bs;
   }
   ctx->last_fence = &bs->fence;
   ctx->batch_states_count++;

   simple_mtx_unlock(&ctx->batch_mtx);

   batch->work_count = 0;

   /* this is swapchain presentation semaphore handling */
   if (batch->swapchain) {
      if (zink_kopper_acquired(batch->swapchain->obj->dt, batch->swapchain->obj->dt_idx) && !batch->swapchain->obj->present) {
         batch->state->present = zink_kopper_present(screen, batch->swapchain);
         batch->state->swapchain = batch->swapchain;
      }
      batch->swapchain = NULL;
   }

   if (screen->device_lost)
      return;

   if (ctx->tc) {
      set_foreach(&bs->active_queries, entry)
         zink_query_sync(ctx, (void*)entry->key);
   }

   set_foreach(&bs->dmabuf_exports, entry) {
      struct zink_resource *res = (void*)entry->key;
      if (screen->info.have_KHR_synchronization2) {
         VkImageMemoryBarrier2 imb;
         zink_resource_image_barrier2_init(&imb, res, res->layout, 0, VK_PIPELINE_STAGE_ALL_COMMANDS_BIT);
         imb.srcQueueFamilyIndex = screen->gfx_queue;
         imb.dstQueueFamilyIndex = VK_QUEUE_FAMILY_FOREIGN_EXT;
         VkDependencyInfo dep = {
            VK_STRUCTURE_TYPE_DEPENDENCY_INFO,
            NULL,
            0,
            0,
            NULL,
            0,
            NULL,
            1,
            &imb
         };
         VKCTX(CmdPipelineBarrier2)(bs->cmdbuf, &dep);
      } else {
         VkImageMemoryBarrier imb;
         zink_resource_image_barrier_init(&imb, res, res->layout, 0, VK_PIPELINE_STAGE_ALL_COMMANDS_BIT);
         imb.srcQueueFamilyIndex = screen->gfx_queue;
         imb.dstQueueFamilyIndex = VK_QUEUE_FAMILY_FOREIGN_EXT;
         VKCTX(CmdPipelineBarrier)(
            bs->cmdbuf,
            res->obj->access_stage,
            VK_PIPELINE_STAGE_ALL_COMMANDS_BIT,
            0,
            0, NULL,
            0, NULL,
            1, &imb
         );
      }
      res->queue = VK_QUEUE_FAMILY_FOREIGN_EXT;

      for (; res; res = zink_resource(res->base.b.next)) {
         VkSemaphore sem = zink_create_exportable_semaphore(screen);
         if (sem)
            util_dynarray_append(&ctx->batch.state->signal_semaphores, VkSemaphore, sem);
      }
   }

   if (screen->threaded_submit) {
      util_queue_add_job(&screen->flush_queue, bs, &bs->flush_completed,
                         submit_queue, post_submit, 0);
   } else {
      submit_queue(bs, NULL, 0);
      post_submit(bs, NULL, 0);
   }
#ifdef HAVE_RENDERDOC_APP_H
   if (!(ctx->flags & ZINK_CONTEXT_COPY_ONLY) && screen->renderdoc_capturing && p_atomic_read(&screen->renderdoc_frame) > screen->renderdoc_capture_end) {
      screen->renderdoc_api->EndFrameCapture(RENDERDOC_DEVICEPOINTER_FROM_VKINSTANCE(screen->instance), NULL);
      screen->renderdoc_capturing = false;
   }
#endif
}

static int
batch_find_resource(struct zink_batch_state *bs, struct zink_resource_object *obj, struct zink_batch_obj_list *list)
{
   unsigned hash = obj->bo->unique_id & (BUFFER_HASHLIST_SIZE-1);
   int i = bs->buffer_indices_hashlist[hash];

   /* not found or found */
   if (i < 0 || (i < list->num_buffers && list->objs[i] == obj))
      return i;

   /* Hash collision, look for the BO in the list of list->objs linearly. */
   for (int i = list->num_buffers - 1; i >= 0; i--) {
      if (list->objs[i] == obj) {
         /* Put this buffer in the hash list.
          * This will prevent additional hash collisions if there are
          * several consecutive lookup_buffer calls for the same buffer.
          *
          * Example: Assuming list->objs A,B,C collide in the hash list,
          * the following sequence of list->objs:
          *         AAAAAAAAAAABBBBBBBBBBBBBBCCCCCCCC
          * will collide here: ^ and here:   ^,
          * meaning that we should get very few collisions in the end. */
         bs->buffer_indices_hashlist[hash] = i & (BUFFER_HASHLIST_SIZE-1);
         return i;
      }
   }
   return -1;
}

void
zink_batch_reference_resource_rw(struct zink_batch *batch, struct zink_resource *res, bool write)
{
   /* if the resource already has usage of any sort set for this batch, */
   if (!zink_resource_usage_matches(res, batch->state) ||
       /* or if it's bound somewhere */
       !zink_resource_has_binds(res))
      /* then it already has a batch ref and doesn't need one here */
      zink_batch_reference_resource(batch, res);
   zink_batch_resource_usage_set(batch, res, write, res->obj->is_buffer);
}

void
zink_batch_add_wait_semaphore(struct zink_batch *batch, VkSemaphore sem)
{
   util_dynarray_append(&batch->state->acquires, VkSemaphore, sem);
}

static bool
batch_ptr_add_usage(struct zink_batch *batch, struct set *s, void *ptr)
{
   bool found = false;
   _mesa_set_search_or_add(s, ptr, &found);
   return !found;
}

/* this is a vague, handwave-y estimate */
ALWAYS_INLINE static void
check_oom_flush(struct zink_context *ctx, const struct zink_batch *batch)
{
   const VkDeviceSize resource_size = batch->state->resource_size;
   if (resource_size >= zink_screen(ctx->base.screen)->clamp_video_mem) {
       ctx->oom_flush = true;
       ctx->oom_stall = true;
    }
}

/* this adds a ref (batch tracking) */
void
zink_batch_reference_resource(struct zink_batch *batch, struct zink_resource *res)
{
   if (!zink_batch_reference_resource_move(batch, res))
      zink_resource_object_reference(NULL, NULL, res->obj);
}

/* this adds batch usage */
bool
zink_batch_reference_resource_move(struct zink_batch *batch, struct zink_resource *res)
{
   struct zink_batch_state *bs = batch->state;

   simple_mtx_lock(&batch->ref_lock);
   /* swapchains are special */
   if (zink_is_swapchain(res)) {
      struct zink_resource_object **swapchains = bs->swapchain_obj.data;
      unsigned count = util_dynarray_num_elements(&bs->swapchain_obj, struct zink_resource_object*);
      for (unsigned i = 0; i < count; i++) {
         if (swapchains[i] == res->obj) {
            simple_mtx_unlock(&batch->ref_lock);
            return true;
         }
      }
      util_dynarray_append(&bs->swapchain_obj, struct zink_resource_object*, res->obj);
      simple_mtx_unlock(&batch->ref_lock);
      return false;
   }
   /* Fast exit for no-op calls.
    * This is very effective with suballocators and linear uploaders that
    * are outside of the winsys.
    */
   if (res->obj == bs->last_added_obj) {
      simple_mtx_unlock(&batch->ref_lock);
      return true;
   }

   struct zink_bo *bo = res->obj->bo;
   struct zink_batch_obj_list *list;
   if (!(res->base.b.flags & PIPE_RESOURCE_FLAG_SPARSE)) {
      if (!bo->mem) {
         list = &bs->slab_objs;
      } else {
         list = &bs->real_objs;
      }
   } else {
      list = &bs->sparse_objs;
   }
   int idx = batch_find_resource(bs, res->obj, list);
   if (idx >= 0) {
      simple_mtx_unlock(&batch->ref_lock);
      return true;
   }

   if (list->num_buffers >= list->max_buffers) {
      unsigned new_max = MAX2(list->max_buffers + 16, (unsigned)(list->max_buffers * 1.3));
      struct zink_resource_object **objs = realloc(list->objs, new_max * sizeof(void*));
      if (!objs) {
         /* things are about to go dramatically wrong anyway */
         mesa_loge("zink: buffer list realloc failed due to oom!\n");
         abort();
      }
      list->objs = objs;
      list->max_buffers = new_max;
   }
   idx = list->num_buffers++;
   list->objs[idx] = res->obj;
   unsigned hash = bo->unique_id & (BUFFER_HASHLIST_SIZE-1);
   bs->buffer_indices_hashlist[hash] = idx & 0x7fff;
   bs->last_added_obj = res->obj;
   if (!(res->base.b.flags & PIPE_RESOURCE_FLAG_SPARSE)) {
      bs->resource_size += res->obj->size;
   } else {
      // TODO: check backing pages
   }
   check_oom_flush(batch->state->ctx, batch);
   batch->has_work = true;
   simple_mtx_unlock(&batch->ref_lock);
   return false;
}

/* this is how programs achieve deferred deletion */
void
zink_batch_reference_program(struct zink_batch *batch,
                             struct zink_program *pg)
{
   if (zink_batch_usage_matches(pg->batch_uses, batch->state) ||
       !batch_ptr_add_usage(batch, &batch->state->programs, pg))
      return;
   pipe_reference(NULL, &pg->reference);
   zink_batch_usage_set(&pg->batch_uses, batch->state);
   batch->has_work = true;
}

/* a fast (hopefully) way to check whether a given batch has completed */
bool
zink_screen_usage_check_completion(struct zink_screen *screen, const struct zink_batch_usage *u)
{
   if (!zink_batch_usage_exists(u))
      return true;
   if (zink_batch_usage_is_unflushed(u))
      return false;

   //return zink_screen_timeline_wait(screen, u->usage, 0);
   return zink_screen_batch_id_wait(screen, u->usage, 0);
}

/* an even faster check that doesn't ioctl */
bool
zink_screen_usage_check_completion_fast(struct zink_screen *screen, const struct zink_batch_usage *u)
{
   if (!zink_batch_usage_exists(u))
      return true;
   if (zink_batch_usage_is_unflushed(u))
      return false;

   return zink_screen_check_last_finished(screen, u->usage);
}

bool
zink_batch_usage_check_completion(struct zink_context *ctx, const struct zink_batch_usage *u)
{
   if (!zink_batch_usage_exists(u))
      return true;
   if (zink_batch_usage_is_unflushed(u))
      return false;

   //return zink_check_batch_completion(ctx, u->usage);
   return zink_check_batch_completion(ctx, u->usage, false);
}

static void
batch_usage_wait(struct zink_context *ctx, struct zink_batch_usage *u, bool trywait)
{
   if (!zink_batch_usage_exists(u))
      return;
   if (zink_batch_usage_is_unflushed(u)) {
      if (likely(u == &ctx->batch.state->usage))
         ctx->base.flush(&ctx->base, NULL, PIPE_FLUSH_HINT_FINISH);
      else { //multi-context
         mtx_lock(&u->mtx);
         if (trywait) {
            struct timespec ts = {0, 10000};
            cnd_timedwait(&u->flush, &u->mtx, &ts);
         } else
            cnd_wait(&u->flush, &u->mtx);
         mtx_unlock(&u->mtx);
      }
   }
   zink_wait_on_batch(ctx, u->usage);
}

void
zink_batch_usage_wait(struct zink_context *ctx, struct zink_batch_usage *u)
{
   batch_usage_wait(ctx, u, false);
}

void
zink_batch_usage_try_wait(struct zink_context *ctx, struct zink_batch_usage *u)
{
   batch_usage_wait(ctx, u, true);
}<|MERGE_RESOLUTION|>--- conflicted
+++ resolved
@@ -778,24 +778,16 @@
       num_si--;
 
    simple_mtx_lock(&screen->queue_lock);
-<<<<<<< HEAD
-
-   //result = VKSCR(QueueSubmit)(screen->queue, num_si, num_si == 2 ? si : &si[1], VK_NULL_HANDLE);
-   result = VKSCR(QueueSubmit)(screen->queue, num_si, submit, bs->fence.fence);
-
-   if (result != VK_SUCCESS) {
-      mesa_loge("ZINK: vkQueueSubmit failed (%s)", vk_Result_to_str(result));
-      bs->is_device_lost = true;
-   }
-=======
+
    VRAM_ALLOC_LOOP(result,
-      VKSCR(QueueSubmit)(screen->queue, num_si, submit, VK_NULL_HANDLE),
+      //VKSCR(QueueSubmit)(screen->queue, num_si, submit, VK_NULL_HANDLE),
+      VKSCR(QueueSubmit)(screen->queue, num_si, submit, bs->fence.fence),
       if (result != VK_SUCCESS) {
          mesa_loge("ZINK: vkQueueSubmit failed (%s)", vk_Result_to_str(result));
          bs->is_device_lost = true;
       }
    );
->>>>>>> ab6ef877
+
    simple_mtx_unlock(&screen->queue_lock);
 
    unsigned i = 0;
