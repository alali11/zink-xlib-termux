/*
 * Copyright 2018 Collabora Ltd.
 *
 * Permission is hereby granted, free of charge, to any person obtaining a
 * copy of this software and associated documentation files (the "Software"),
 * to deal in the Software without restriction, including without limitation
 * on the rights to use, copy, modify, merge, publish, distribute, sub
 * license, and/or sell copies of the Software, and to permit persons to whom
 * the Software is furnished to do so, subject to the following conditions:
 *
 * The above copyright notice and this permission notice (including the next
 * paragraph) shall be included in all copies or substantial portions of the
 * Software.
 *
 * THE SOFTWARE IS PROVIDED "AS IS", WITHOUT WARRANTY OF ANY KIND, EXPRESS OR
 * IMPLIED, INCLUDING BUT NOT LIMITED TO THE WARRANTIES OF MERCHANTABILITY,
 * FITNESS FOR A PARTICULAR PURPOSE AND NON-INFRINGEMENT. IN NO EVENT SHALL
 * THE AUTHOR(S) AND/OR THEIR SUPPLIERS BE LIABLE FOR ANY CLAIM,
 * DAMAGES OR OTHER LIABILITY, WHETHER IN AN ACTION OF CONTRACT, TORT OR
 * OTHERWISE, ARISING FROM, OUT OF OR IN CONNECTION WITH THE SOFTWARE OR THE
 * USE OR OTHER DEALINGS IN THE SOFTWARE.
 */

#include "zink_clear.h"
#include "zink_context.h"
#include "zink_descriptors.h"
#include "zink_fence.h"
#include "zink_format.h"
#include "zink_framebuffer.h"
#include "zink_helpers.h"
#include "zink_inlines.h"
#include "zink_kopper.h"
#include "zink_pipeline.h"
#include "zink_program.h"
#include "zink_query.h"
#include "zink_render_pass.h"
#include "zink_resource.h"
#include "zink_screen.h"
#include "zink_state.h"
#include "zink_surface.h"


#include "nir/pipe_nir.h"
#include "util/u_blitter.h"
#include "util/u_debug.h"
#include "util/format_srgb.h"
#include "util/format/u_format.h"
#include "util/u_helpers.h"
#include "util/u_inlines.h"
#include "util/u_sample_positions.h"
#include "util/u_string.h"
#include "util/u_thread.h"
#include "util/perf/u_trace.h"
#include "util/u_cpu_detect.h"
#include "util/thread_sched.h"
#include "util/strndup.h"
#include "nir.h"
#include "nir_builder.h"

#include "vk_format.h"

#include "driver_trace/tr_context.h"

#include "util/u_memory.h"
#include "util/u_upload_mgr.h"

#define XXH_INLINE_ALL
#include "util/xxhash.h"

struct pipe_context* zink_xlib_context;

static void
update_tc_info(struct zink_context *ctx)
{
   if (ctx->track_renderpasses) {
      const struct tc_renderpass_info *info = threaded_context_get_renderpass_info(ctx->tc);
      ctx->rp_changed |= ctx->dynamic_fb.tc_info.data != info->data;
      ctx->dynamic_fb.tc_info.data = info->data;
   } else {
      struct tc_renderpass_info info = ctx->dynamic_fb.tc_info;
      bool zsbuf_used = !ctx->zsbuf_unused;
      bool zsbuf_write = zink_is_zsbuf_write(ctx);
      ctx->dynamic_fb.tc_info.data32[0] = 0;
      if (ctx->clears_enabled & PIPE_CLEAR_DEPTHSTENCIL)
         ctx->dynamic_fb.tc_info.zsbuf_clear_partial = true;
      if (ctx->rp_clears_enabled & PIPE_CLEAR_DEPTHSTENCIL)
         ctx->dynamic_fb.tc_info.zsbuf_clear = true;
      if (ctx->dynamic_fb.tc_info.zsbuf_clear != info.zsbuf_clear)
         ctx->rp_loadop_changed = true;
      if (zink_is_zsbuf_write(ctx) != zsbuf_write)
         ctx->rp_layout_changed = true;
      ctx->rp_changed |= zink_is_zsbuf_used(ctx) != zsbuf_used;
   }
}

void
debug_describe_zink_buffer_view(char *buf, const struct zink_buffer_view *ptr)
{
   sprintf(buf, "zink_buffer_view");
}

ALWAYS_INLINE static void
check_resource_for_batch_ref(struct zink_context *ctx, struct zink_resource *res)
{
   if (!zink_resource_has_binds(res)) {
      /* avoid desync between usage and tracking:
       * - if usage exists, it must be removed before the context is destroyed
       * - having usage does not imply having tracking
       * - if tracking will be added here, also reapply usage to avoid dangling usage once tracking is removed
       * TODO: somehow fix this for perf because it's an extra hash lookup
       */
      if (!res->obj->dt && zink_resource_has_usage(res))
         zink_batch_reference_resource_rw(ctx, res, !!res->obj->bo->writes.u);
      else
         zink_batch_reference_resource(ctx, res);
   }
}

static void
zink_context_destroy(struct pipe_context *pctx)
{
   struct zink_context *ctx = zink_context(pctx);
   struct zink_screen *screen = zink_screen(pctx->screen);

   struct pipe_framebuffer_state fb = {0};
   pctx->set_framebuffer_state(pctx, &fb);

   if (util_queue_is_initialized(&screen->flush_queue))
      util_queue_finish(&screen->flush_queue);
   if (ctx->bs && !screen->device_lost) {
      simple_mtx_lock(&screen->queue_lock);
      VkResult result = VKSCR(QueueWaitIdle)(screen->queue);
      simple_mtx_unlock(&screen->queue_lock);

      if (result != VK_SUCCESS)
         mesa_loge("ZINK: vkQueueWaitIdle failed (%s)", vk_Result_to_str(result));
   }

   for (unsigned i = 0; i < ARRAY_SIZE(ctx->program_cache); i++) {
      simple_mtx_lock((&ctx->program_lock[i]));
      hash_table_foreach(&ctx->program_cache[i], entry) {
         struct zink_program *pg = entry->data;
         zink_program_finish(ctx, pg);
         pg->removed = true;
      }
      simple_mtx_unlock((&ctx->program_lock[i]));
   }

   if (ctx->blitter)
      util_blitter_destroy(ctx->blitter);
   for (unsigned i = 0; i < ctx->fb_state.nr_cbufs; i++)
      pipe_surface_release(&ctx->base, &ctx->fb_state.cbufs[i]);
   pipe_surface_release(&ctx->base, &ctx->fb_state.zsbuf);

   pipe_resource_reference(&ctx->dummy_vertex_buffer, NULL);
   pipe_resource_reference(&ctx->dummy_xfb_buffer, NULL);

   for (unsigned i = 0; i < ARRAY_SIZE(ctx->dummy_surface); i++)
      pipe_surface_release(&ctx->base, &ctx->dummy_surface[i]);
   zink_buffer_view_reference(screen, &ctx->dummy_bufferview, NULL);

   zink_descriptors_deinit_bindless(ctx);

   simple_mtx_destroy(&ctx->batch_mtx);

   struct zink_batch_state *bs = ctx->batch_states;
   while (bs) {
      struct zink_batch_state *bs_next = bs->next;
      zink_clear_batch_state(ctx, bs);
      /* restore link as we insert them into the screens free_batch_states
       * list below
       */
      bs->next = bs_next;
      bs = bs_next;
   }
   bs = ctx->free_batch_states;
   while (bs) {
      struct zink_batch_state *bs_next = bs->next;
      zink_clear_batch_state(ctx, bs);
      bs->ctx = NULL;
      /* restore link as we insert them into the screens free_batch_states
       * list below
       */
      bs->next = bs_next;
      bs = bs_next;
   }
   simple_mtx_lock(&screen->free_batch_states_lock);
   if (ctx->batch_states) {
      if (screen->free_batch_states)
         screen->last_free_batch_state->next = ctx->batch_states;
      else {
         screen->free_batch_states = ctx->batch_states;
         screen->last_free_batch_state = screen->free_batch_states;
      }
   }
   while (screen->last_free_batch_state && screen->last_free_batch_state->next)
      screen->last_free_batch_state = screen->last_free_batch_state->next;
   if (ctx->free_batch_states) {
      if (screen->free_batch_states)
         screen->last_free_batch_state->next = ctx->free_batch_states;
      else {
         screen->free_batch_states = ctx->free_batch_states;
         screen->last_free_batch_state = ctx->last_free_batch_state;
      }
   }
   while (screen->last_free_batch_state && screen->last_free_batch_state->next)
      screen->last_free_batch_state = screen->last_free_batch_state->next;
   if (ctx->bs) {
      zink_clear_batch_state(ctx, ctx->bs);
      if (screen->free_batch_states)
         screen->last_free_batch_state->next = ctx->bs;
      else {
         screen->free_batch_states = ctx->bs;
         screen->last_free_batch_state = screen->free_batch_states;
      }
   }
   while (screen->last_free_batch_state && screen->last_free_batch_state->next)
      screen->last_free_batch_state = screen->last_free_batch_state->next;
   simple_mtx_unlock(&screen->free_batch_states_lock);

   for (unsigned i = 0; i < 2; i++) {
      util_idalloc_fini(&ctx->di.bindless[i].tex_slots);
      util_idalloc_fini(&ctx->di.bindless[i].img_slots);
      if (zink_descriptor_mode == ZINK_DESCRIPTOR_MODE_DB)
         free(ctx->di.bindless[i].db.buffer_infos);
      else
         free(ctx->di.bindless[i].t.buffer_infos);
      free(ctx->di.bindless[i].img_infos);
      util_dynarray_fini(&ctx->di.bindless[i].updates);
      util_dynarray_fini(&ctx->di.bindless[i].resident);
   }

   /*if (ctx->null_fs)
      pctx->delete_fs_state(pctx, ctx->null_fs);*/
   
   /*hash_table_foreach(&ctx->framebuffer_cache, he)
      zink_destroy_framebuffer(screen, he->data);*/
	  
   if (screen->info.have_KHR_imageless_framebuffer) {
      hash_table_foreach(&ctx->framebuffer_cache, he)
         zink_destroy_framebuffer(screen, he->data);
   } else if (ctx->framebuffer) {
      simple_mtx_lock(&screen->framebuffer_mtx);
      struct hash_entry *entry = _mesa_hash_table_search(&screen->framebuffer_cache, &ctx->framebuffer->state);
      if (zink_framebuffer_reference(screen, &ctx->framebuffer, NULL))
         _mesa_hash_table_remove(&screen->framebuffer_cache, entry);
      simple_mtx_unlock(&screen->framebuffer_mtx);
   }	  

   hash_table_foreach(ctx->render_pass_cache, he)
      zink_destroy_render_pass(screen, he->data);

   zink_context_destroy_query_pools(ctx);
   set_foreach(&ctx->gfx_inputs, he) {
      struct zink_gfx_input_key *ikey = (void*)he->key;
      VKSCR(DestroyPipeline)(screen->dev, ikey->pipeline, NULL);
   }
   set_foreach(&ctx->gfx_outputs, he) {
      struct zink_gfx_output_key *okey = (void*)he->key;
      VKSCR(DestroyPipeline)(screen->dev, okey->pipeline, NULL);
   }
   u_upload_destroy(pctx->stream_uploader);
   u_upload_destroy(pctx->const_uploader);
   slab_destroy_child(&ctx->transfer_pool);
   for (unsigned i = 0; i < ARRAY_SIZE(ctx->program_cache); i++)
      _mesa_hash_table_clear(&ctx->program_cache[i], NULL);
   for (unsigned i = 0; i < ARRAY_SIZE(ctx->program_lock); i++)
      simple_mtx_destroy(&ctx->program_lock[i]);
   _mesa_hash_table_destroy(ctx->render_pass_cache, NULL);
   slab_destroy_child(&ctx->transfer_pool_unsync);

   if (zink_debug & ZINK_DEBUG_DGC) {
      for (unsigned i = 0; i < ARRAY_SIZE(ctx->dgc.upload); i++)
         u_upload_destroy(ctx->dgc.upload[i]);
      for (unsigned i = 0; i < ARRAY_SIZE(ctx->dgc.buffers); i++) {
         if (!ctx->dgc.buffers[i])
            continue;
         struct pipe_resource *pres = &ctx->dgc.buffers[i]->base.b;
         pipe_resource_reference(&pres, NULL);
      }
      util_dynarray_fini(&ctx->dgc.pipelines);
   }

   zink_descriptors_deinit(ctx);

   if (!(ctx->flags & ZINK_CONTEXT_COPY_ONLY))
      p_atomic_dec(&screen->base.num_contexts);

   util_dynarray_foreach(&ctx->di.global_bindings, struct pipe_resource *, res) {
      pipe_resource_reference(res, NULL);
   }
   util_dynarray_fini(&ctx->di.global_bindings);

   ralloc_free(ctx);
}

static void
check_device_lost(struct zink_context *ctx)
{
   if (!zink_screen(ctx->base.screen)->device_lost || ctx->is_device_lost)
      return;
   debug_printf("ZINK: device lost detected!\n");
   if (ctx->reset.reset)
      ctx->reset.reset(ctx->reset.data, PIPE_GUILTY_CONTEXT_RESET);
   ctx->is_device_lost = true;
}

static enum pipe_reset_status
zink_get_device_reset_status(struct pipe_context *pctx)
{
   struct zink_context *ctx = zink_context(pctx);

   enum pipe_reset_status status = PIPE_NO_RESET;

   if (ctx->is_device_lost) {
      // Since we don't know what really happened to the hardware, just
      // assume that we are in the wrong
      status = PIPE_GUILTY_CONTEXT_RESET;

      debug_printf("ZINK: device lost detected!\n");

      if (ctx->reset.reset)
         ctx->reset.reset(ctx->reset.data, status);
   }

   return status;
}

static void
zink_set_device_reset_callback(struct pipe_context *pctx,
                               const struct pipe_device_reset_callback *cb)
{
   struct zink_context *ctx = zink_context(pctx);
   bool had_reset = !!ctx->reset.reset;

   if (cb)
      ctx->reset = *cb;
   else
      memset(&ctx->reset, 0, sizeof(ctx->reset));

   bool have_reset = !!ctx->reset.reset;
   if (had_reset != have_reset) {
      if (have_reset)
         p_atomic_inc(&zink_screen(pctx->screen)->robust_ctx_count);
      else
         p_atomic_dec(&zink_screen(pctx->screen)->robust_ctx_count);
   }
}

static void
zink_set_context_param(struct pipe_context *pctx, enum pipe_context_param param,
                       unsigned value)
{
   struct zink_context *ctx = zink_context(pctx);
   struct zink_screen *screen = zink_screen(ctx->base.screen);

   switch (param) {
   case PIPE_CONTEXT_PARAM_UPDATE_THREAD_SCHEDULING:
      if (screen->threaded_submit)
         util_thread_sched_apply_policy(screen->flush_queue.threads[0],
                                        UTIL_THREAD_DRIVER_SUBMIT, value, NULL);
      break;
   default:
      break;
   }
}

static void
zink_set_debug_callback(struct pipe_context *pctx, const struct util_debug_callback *cb)
{
   struct zink_context *ctx = zink_context(pctx);

   if (cb)
      ctx->dbg = *cb;
   else
      memset(&ctx->dbg, 0, sizeof(ctx->dbg));
}

static VkSamplerMipmapMode
sampler_mipmap_mode(enum pipe_tex_mipfilter filter)
{
   switch (filter) {
   case PIPE_TEX_MIPFILTER_NEAREST: return VK_SAMPLER_MIPMAP_MODE_NEAREST;
   case PIPE_TEX_MIPFILTER_LINEAR: return VK_SAMPLER_MIPMAP_MODE_LINEAR;
   case PIPE_TEX_MIPFILTER_NONE:
      unreachable("PIPE_TEX_MIPFILTER_NONE should be dealt with earlier");
   }
   unreachable("unexpected filter");
}

static VkSamplerAddressMode
sampler_address_mode(enum pipe_tex_wrap filter)
{
   switch (filter) {
   case PIPE_TEX_WRAP_REPEAT: return VK_SAMPLER_ADDRESS_MODE_REPEAT;
   case PIPE_TEX_WRAP_CLAMP_TO_EDGE: return VK_SAMPLER_ADDRESS_MODE_CLAMP_TO_EDGE;
   case PIPE_TEX_WRAP_CLAMP_TO_BORDER: return VK_SAMPLER_ADDRESS_MODE_CLAMP_TO_BORDER;
   case PIPE_TEX_WRAP_MIRROR_REPEAT: return VK_SAMPLER_ADDRESS_MODE_MIRRORED_REPEAT;
   case PIPE_TEX_WRAP_MIRROR_CLAMP_TO_EDGE: return VK_SAMPLER_ADDRESS_MODE_MIRROR_CLAMP_TO_EDGE;
   case PIPE_TEX_WRAP_MIRROR_CLAMP_TO_BORDER: return VK_SAMPLER_ADDRESS_MODE_MIRROR_CLAMP_TO_EDGE; /* not technically correct, but kinda works */
   default: break;
   }
   unreachable("unexpected wrap");
}

/* unnormalizedCoordinates only support CLAMP_TO_EDGE or CLAMP_TO_BORDER */
static VkSamplerAddressMode
sampler_address_mode_unnormalized(enum pipe_tex_wrap filter)
{
   switch (filter) {
   case PIPE_TEX_WRAP_CLAMP_TO_EDGE: return VK_SAMPLER_ADDRESS_MODE_CLAMP_TO_EDGE;
   case PIPE_TEX_WRAP_CLAMP_TO_BORDER: return VK_SAMPLER_ADDRESS_MODE_CLAMP_TO_BORDER;
   default: break;
   }
   unreachable("unexpected wrap");
}

static VkCompareOp
compare_op(enum pipe_compare_func op)
{
   switch (op) {
      case PIPE_FUNC_NEVER: return VK_COMPARE_OP_NEVER;
      case PIPE_FUNC_LESS: return VK_COMPARE_OP_LESS;
      case PIPE_FUNC_EQUAL: return VK_COMPARE_OP_EQUAL;
      case PIPE_FUNC_LEQUAL: return VK_COMPARE_OP_LESS_OR_EQUAL;
      case PIPE_FUNC_GREATER: return VK_COMPARE_OP_GREATER;
      case PIPE_FUNC_NOTEQUAL: return VK_COMPARE_OP_NOT_EQUAL;
      case PIPE_FUNC_GEQUAL: return VK_COMPARE_OP_GREATER_OR_EQUAL;
      case PIPE_FUNC_ALWAYS: return VK_COMPARE_OP_ALWAYS;
   }
   unreachable("unexpected compare");
}

static inline bool
wrap_needs_border_color(unsigned wrap)
{
   return wrap == PIPE_TEX_WRAP_CLAMP || wrap == PIPE_TEX_WRAP_CLAMP_TO_BORDER ||
          wrap == PIPE_TEX_WRAP_MIRROR_CLAMP || wrap == PIPE_TEX_WRAP_MIRROR_CLAMP_TO_BORDER;
}

static VkBorderColor
get_border_color(const union pipe_color_union *color, bool is_integer, bool need_custom)
{
   if (is_integer) {
      if (color->ui[0] == 0 && color->ui[1] == 0 && color->ui[2] == 0 && color->ui[3] == 0)
         return VK_BORDER_COLOR_INT_TRANSPARENT_BLACK;
      if (color->ui[0] == 0 && color->ui[1] == 0 && color->ui[2] == 0 && color->ui[3] == 1)
         return VK_BORDER_COLOR_INT_OPAQUE_BLACK;
      if (color->ui[0] == 1 && color->ui[1] == 1 && color->ui[2] == 1 && color->ui[3] == 1)
         return VK_BORDER_COLOR_INT_OPAQUE_WHITE;
      return need_custom ? VK_BORDER_COLOR_INT_CUSTOM_EXT : VK_BORDER_COLOR_INT_TRANSPARENT_BLACK;
   }

   if (color->f[0] == 0 && color->f[1] == 0 && color->f[2] == 0 && color->f[3] == 0)
      return VK_BORDER_COLOR_FLOAT_TRANSPARENT_BLACK;
   if (color->f[0] == 0 && color->f[1] == 0 && color->f[2] == 0 && color->f[3] == 1)
      return VK_BORDER_COLOR_FLOAT_OPAQUE_BLACK;
   if (color->f[0] == 1 && color->f[1] == 1 && color->f[2] == 1 && color->f[3] == 1)
      return VK_BORDER_COLOR_FLOAT_OPAQUE_WHITE;
   return need_custom ? VK_BORDER_COLOR_FLOAT_CUSTOM_EXT : VK_BORDER_COLOR_FLOAT_TRANSPARENT_BLACK;
}

static void *
zink_create_sampler_state(struct pipe_context *pctx,
                          const struct pipe_sampler_state *state)
{
   struct zink_screen *screen = zink_screen(pctx->screen);
   ASSERTED struct zink_context *zink = zink_context(pctx);
   bool need_custom = false;
   bool need_clamped_border_color = false;
   VkSamplerCreateInfo sci = {0};
   VkSamplerCustomBorderColorCreateInfoEXT cbci = {0};
   VkSamplerCustomBorderColorCreateInfoEXT cbci_clamped = {0};
   sci.sType = VK_STRUCTURE_TYPE_SAMPLER_CREATE_INFO;
   if (screen->info.have_EXT_non_seamless_cube_map && !state->seamless_cube_map)
      sci.flags |= VK_SAMPLER_CREATE_NON_SEAMLESS_CUBE_MAP_BIT_EXT;
   if (state->unnormalized_coords) {
      assert(zink->flags & PIPE_CONTEXT_COMPUTE_ONLY);
      sci.unnormalizedCoordinates = state->unnormalized_coords;
   }
   sci.magFilter = zink_filter(state->mag_img_filter);
   if (sci.unnormalizedCoordinates)
      sci.minFilter = sci.magFilter;
   else
      sci.minFilter = zink_filter(state->min_img_filter);

   VkSamplerReductionModeCreateInfo rci;
   rci.sType = VK_STRUCTURE_TYPE_SAMPLER_REDUCTION_MODE_CREATE_INFO;
   rci.pNext = NULL;
   switch (state->reduction_mode) {
   case PIPE_TEX_REDUCTION_MIN:
      rci.reductionMode = VK_SAMPLER_REDUCTION_MODE_MIN;
      break;
   case PIPE_TEX_REDUCTION_MAX:
      rci.reductionMode = VK_SAMPLER_REDUCTION_MODE_MAX;
      break;
   default:
      rci.reductionMode = VK_SAMPLER_REDUCTION_MODE_WEIGHTED_AVERAGE;
      break;
   }
   if (state->reduction_mode)
      sci.pNext = &rci;

   if (sci.unnormalizedCoordinates) {
      sci.mipmapMode = VK_SAMPLER_MIPMAP_MODE_NEAREST;
   } else if (state->min_mip_filter != PIPE_TEX_MIPFILTER_NONE) {
      sci.mipmapMode = sampler_mipmap_mode(state->min_mip_filter);
      sci.minLod = state->min_lod;
      sci.maxLod = MAX2(state->max_lod, state->min_lod);
   } else {
      sci.mipmapMode = VK_SAMPLER_MIPMAP_MODE_NEAREST;
      sci.minLod = CLAMP(state->min_lod, 0.0f, 0.25f);
      sci.maxLod = CLAMP(state->max_lod, 0.0f, 0.25f);
   }

   if (!sci.unnormalizedCoordinates) {
      sci.addressModeU = sampler_address_mode(state->wrap_s);
      sci.addressModeV = sampler_address_mode(state->wrap_t);
      sci.addressModeW = sampler_address_mode(state->wrap_r);
   } else {
      sci.addressModeU = sampler_address_mode_unnormalized(state->wrap_s);
      sci.addressModeV = sampler_address_mode_unnormalized(state->wrap_t);
      sci.addressModeW = sampler_address_mode_unnormalized(state->wrap_r);
   }

   sci.mipLodBias = CLAMP(state->lod_bias,
                          -screen->info.props.limits.maxSamplerLodBias,
                          screen->info.props.limits.maxSamplerLodBias);

   need_custom |= wrap_needs_border_color(state->wrap_s);
   need_custom |= wrap_needs_border_color(state->wrap_t);
   need_custom |= wrap_needs_border_color(state->wrap_r);

   if (state->compare_mode == PIPE_TEX_COMPARE_NONE)
      sci.compareOp = VK_COMPARE_OP_NEVER;
   else {
      sci.compareOp = compare_op(state->compare_func);
      sci.compareEnable = VK_TRUE;
   }

   bool is_integer = state->border_color_is_integer;

   sci.borderColor = get_border_color(&state->border_color, is_integer, need_custom);
   if (sci.borderColor > VK_BORDER_COLOR_INT_OPAQUE_WHITE && need_custom) {
      if (!screen->info.border_color_feats.customBorderColorWithoutFormat &&
          screen->info.driver_props.driverID != VK_DRIVER_ID_MESA_TURNIP) {
         static bool warned = false;
         warn_missing_feature(warned, "customBorderColorWithoutFormat");
      }
      if (screen->info.have_EXT_custom_border_color &&
          (screen->info.border_color_feats.customBorderColorWithoutFormat || state->border_color_format)) {
         if (!screen->info.have_EXT_border_color_swizzle) {
            static bool warned = false;
            warn_missing_feature(warned, "VK_EXT_border_color_swizzle");
         }

         if (!is_integer && !screen->have_D24_UNORM_S8_UINT) {
            union pipe_color_union clamped_border_color;
            for (unsigned i = 0; i < 4; ++i) {
               /* Use channel 0 on purpose, so that we can use OPAQUE_WHITE
                * when the border color is 1.0. */
               clamped_border_color.f[i] = CLAMP(state->border_color.f[0], 0, 1);
            }
            if (memcmp(&state->border_color, &clamped_border_color, sizeof(clamped_border_color)) != 0) {
               need_clamped_border_color = true;
               cbci_clamped.sType = VK_STRUCTURE_TYPE_SAMPLER_CUSTOM_BORDER_COLOR_CREATE_INFO_EXT;
               cbci_clamped.format = VK_FORMAT_UNDEFINED;
               /* these are identical unions */
               memcpy(&cbci_clamped.customBorderColor, &clamped_border_color, sizeof(union pipe_color_union));
            }
         }
         cbci.sType = VK_STRUCTURE_TYPE_SAMPLER_CUSTOM_BORDER_COLOR_CREATE_INFO_EXT;
         if (screen->info.border_color_feats.customBorderColorWithoutFormat) {
            cbci.format = VK_FORMAT_UNDEFINED;
            /* these are identical unions */
            memcpy(&cbci.customBorderColor, &state->border_color, sizeof(union pipe_color_union));
         } else {
            if (util_format_is_depth_or_stencil(state->border_color_format)) {
               if (is_integer) {
                  cbci.format = VK_FORMAT_S8_UINT;
                  for (unsigned i = 0; i < 4; i++)
                     cbci.customBorderColor.uint32[i] = CLAMP(state->border_color.ui[i], 0, 255);
               } else {
                  cbci.format = zink_get_format(screen, util_format_get_depth_only(state->border_color_format));
                  /* these are identical unions */
                  memcpy(&cbci.customBorderColor, &state->border_color, sizeof(union pipe_color_union));
               }
            } else {
               cbci.format = zink_get_format(screen, state->border_color_format);
               union pipe_color_union color;
               for (unsigned i = 0; i < 4; i++) {
                  zink_format_clamp_channel_srgb(util_format_description(state->border_color_format), &color, &state->border_color, i);
               }
               zink_convert_color(screen, state->border_color_format, (void*)&cbci.customBorderColor, &color);
            }
         }
         cbci.pNext = sci.pNext;
         sci.pNext = &cbci;
         UNUSED uint32_t check = p_atomic_inc_return(&screen->cur_custom_border_color_samplers);
         assert(check <= screen->info.border_color_props.maxCustomBorderColorSamplers);
      } else
         sci.borderColor = VK_BORDER_COLOR_FLOAT_TRANSPARENT_BLACK; // TODO with custom shader if we're super interested?
   }

   if (state->max_anisotropy > 1) {
      sci.maxAnisotropy = state->max_anisotropy;
      sci.anisotropyEnable = VK_TRUE;
   }

   struct zink_sampler_state *sampler = CALLOC_STRUCT(zink_sampler_state);
   if (!sampler)
      return NULL;

   VkResult result = VKSCR(CreateSampler)(screen->dev, &sci, NULL, &sampler->sampler);
   if (result != VK_SUCCESS) {
      mesa_loge("ZINK: vkCreateSampler failed (%s)", vk_Result_to_str(result));
      FREE(sampler);
      return NULL;
   }
   if (need_clamped_border_color) {
      sci.pNext = &cbci_clamped;
      result = VKSCR(CreateSampler)(screen->dev, &sci, NULL, &sampler->sampler_clamped);
      if (result != VK_SUCCESS) {
         mesa_loge("ZINK: vkCreateSampler failed (%s)", vk_Result_to_str(result));
         VKSCR(DestroySampler)(screen->dev, sampler->sampler, NULL);
         FREE(sampler);
         return NULL;
      }
   }
   sampler->custom_border_color = need_custom;
   if (!screen->info.have_EXT_non_seamless_cube_map)
      sampler->emulate_nonseamless = !state->seamless_cube_map;

   return sampler;
}

ALWAYS_INLINE static VkImageLayout
get_layout_for_binding(const struct zink_context *ctx, struct zink_resource *res, enum zink_descriptor_type type, bool is_compute)
{
   if (res->obj->is_buffer)
      return 0;
   switch (type) {
   case ZINK_DESCRIPTOR_TYPE_SAMPLER_VIEW:
      return zink_descriptor_util_image_layout_eval(ctx, res, is_compute);
   case ZINK_DESCRIPTOR_TYPE_IMAGE:
      return VK_IMAGE_LAYOUT_GENERAL;
   default:
      break;
   }
   return 0;
}

ALWAYS_INLINE static struct zink_surface *
get_imageview_for_binding(struct zink_context *ctx, gl_shader_stage stage, enum zink_descriptor_type type, unsigned idx)
{
   switch (type) {
   case ZINK_DESCRIPTOR_TYPE_SAMPLER_VIEW: {
      struct zink_sampler_view *sampler_view = zink_sampler_view(ctx->sampler_views[stage][idx]);
      if (!sampler_view || !sampler_view->base.texture)
         return NULL;
      /* if this is a non-seamless cube sampler, return the cube array view */
      if (ctx->di.emulate_nonseamless[stage] & ctx->di.cubes[stage] & BITFIELD_BIT(idx))
         return sampler_view->cube_array;
      bool needs_zs_shader_swizzle = (ctx->di.zs_swizzle[stage].mask & BITFIELD_BIT(idx)) &&
                                     zink_screen(ctx->base.screen)->driver_workarounds.needs_zs_shader_swizzle;
      bool needs_shadow_shader_swizzle = (stage == MESA_SHADER_FRAGMENT) && ctx->gfx_stages[MESA_SHADER_FRAGMENT] &&
                                         (ctx->di.zs_swizzle[MESA_SHADER_FRAGMENT].mask & ctx->gfx_stages[MESA_SHADER_FRAGMENT]->fs.legacy_shadow_mask & BITFIELD_BIT(idx));
      if (sampler_view->zs_view && (needs_zs_shader_swizzle || needs_shadow_shader_swizzle))
         return sampler_view->zs_view;
      return sampler_view->image_view;
   }
   case ZINK_DESCRIPTOR_TYPE_IMAGE: {
      struct zink_image_view *image_view = &ctx->image_views[stage][idx];
      return image_view->base.resource ? image_view->surface : NULL;
   }
   default:
      break;
   }
   unreachable("ACK");
   return VK_NULL_HANDLE;
}

ALWAYS_INLINE static struct zink_buffer_view *
get_bufferview_for_binding(struct zink_context *ctx, gl_shader_stage stage, enum zink_descriptor_type type, unsigned idx)
{
   switch (type) {
   case ZINK_DESCRIPTOR_TYPE_SAMPLER_VIEW: {
      struct zink_sampler_view *sampler_view = zink_sampler_view(ctx->sampler_views[stage][idx]);
      return sampler_view->base.texture ? sampler_view->buffer_view : NULL;
   }
   case ZINK_DESCRIPTOR_TYPE_IMAGE: {
      struct zink_image_view *image_view = &ctx->image_views[stage][idx];
      return image_view->base.resource ? image_view->buffer_view : NULL;
   }
   default:
      break;
   }
   unreachable("ACK");
   return VK_NULL_HANDLE;
}

ALWAYS_INLINE static struct zink_resource *
update_descriptor_state_ubo(struct zink_context *ctx, gl_shader_stage shader, unsigned slot, struct zink_resource *res)
{
   struct zink_screen *screen = zink_screen(ctx->base.screen);
   bool have_null_descriptors = screen->info.rb2_feats.nullDescriptor;
   const enum zink_descriptor_type type = ZINK_DESCRIPTOR_TYPE_UBO;
   ctx->di.descriptor_res[type][shader][slot] = res;
   if (zink_descriptor_mode == ZINK_DESCRIPTOR_MODE_DB) {
      if (res)
         ctx->di.db.ubos[shader][slot].address = res->obj->bda + ctx->ubos[shader][slot].buffer_offset;
      else
         ctx->di.db.ubos[shader][slot].address = 0;
      ctx->di.db.ubos[shader][slot].range = res ? ctx->ubos[shader][slot].buffer_size : VK_WHOLE_SIZE;
      assert(ctx->di.db.ubos[shader][slot].range == VK_WHOLE_SIZE ||
             ctx->di.db.ubos[shader][slot].range <= screen->info.props.limits.maxUniformBufferRange);
   } else {
      ctx->di.t.ubos[shader][slot].offset = ctx->ubos[shader][slot].buffer_offset;
      if (res) {
         ctx->di.t.ubos[shader][slot].buffer = res->obj->buffer;
         ctx->di.t.ubos[shader][slot].range = ctx->ubos[shader][slot].buffer_size;
         assert(ctx->di.t.ubos[shader][slot].range <= screen->info.props.limits.maxUniformBufferRange);
      } else {
         VkBuffer null_buffer = zink_resource(ctx->dummy_vertex_buffer)->obj->buffer;
         ctx->di.t.ubos[shader][slot].buffer = have_null_descriptors ? VK_NULL_HANDLE : null_buffer;
         ctx->di.t.ubos[shader][slot].range = VK_WHOLE_SIZE;
      }
   }

   return res;
}

ALWAYS_INLINE static struct zink_resource *
update_descriptor_state_ssbo(struct zink_context *ctx, gl_shader_stage shader, unsigned slot, struct zink_resource *res)
{
   struct zink_screen *screen = zink_screen(ctx->base.screen);
   bool have_null_descriptors = screen->info.rb2_feats.nullDescriptor;
   const enum zink_descriptor_type type = ZINK_DESCRIPTOR_TYPE_SSBO;
   ctx->di.descriptor_res[type][shader][slot] = res;
   if (zink_descriptor_mode == ZINK_DESCRIPTOR_MODE_DB) {
      if (res)
         ctx->di.db.ssbos[shader][slot].address = res->obj->bda + ctx->ssbos[shader][slot].buffer_offset;
      else
         ctx->di.db.ssbos[shader][slot].address = 0;
      ctx->di.db.ssbos[shader][slot].range = res ? ctx->ssbos[shader][slot].buffer_size : VK_WHOLE_SIZE;
   } else {
      ctx->di.t.ssbos[shader][slot].offset = ctx->ssbos[shader][slot].buffer_offset;
      if (res) {
         ctx->di.t.ssbos[shader][slot].buffer = res->obj->buffer;
         ctx->di.t.ssbos[shader][slot].range = ctx->ssbos[shader][slot].buffer_size;
      } else {
         VkBuffer null_buffer = zink_resource(ctx->dummy_vertex_buffer)->obj->buffer;
         ctx->di.t.ssbos[shader][slot].buffer = have_null_descriptors ? VK_NULL_HANDLE : null_buffer;
         ctx->di.t.ssbos[shader][slot].range = VK_WHOLE_SIZE;
      }
   }
   return res;
}

ALWAYS_INLINE static struct zink_resource *
update_descriptor_state_sampler(struct zink_context *ctx, gl_shader_stage shader, unsigned slot, struct zink_resource *res)
{
   struct zink_screen *screen = zink_screen(ctx->base.screen);
   bool have_null_descriptors = screen->info.rb2_feats.nullDescriptor;
   const enum zink_descriptor_type type = ZINK_DESCRIPTOR_TYPE_SAMPLER_VIEW;
   ctx->di.descriptor_res[type][shader][slot] = res;
   if (res) {
      if (res->obj->is_buffer) {
         if (zink_descriptor_mode == ZINK_DESCRIPTOR_MODE_DB) {
            ctx->di.db.tbos[shader][slot].address = res->obj->bda + ctx->sampler_views[shader][slot]->u.buf.offset;
            ctx->di.db.tbos[shader][slot].range = zink_sampler_view(ctx->sampler_views[shader][slot])->tbo_size;
            ctx->di.db.tbos[shader][slot].format = zink_get_format(screen, ctx->sampler_views[shader][slot]->format);
         } else {
            struct zink_buffer_view *bv = get_bufferview_for_binding(ctx, shader, type, slot);
            ctx->di.t.tbos[shader][slot] = bv->buffer_view;
         }
      } else {
         struct zink_surface *surface = get_imageview_for_binding(ctx, shader, type, slot);
         ctx->di.textures[shader][slot].imageLayout = ctx->blitting ? res->layout : get_layout_for_binding(ctx, res, type, shader == MESA_SHADER_COMPUTE);
         ctx->di.textures[shader][slot].imageView = surface->image_view;
         if (!screen->have_D24_UNORM_S8_UINT &&
             ctx->sampler_states[shader][slot] && ctx->sampler_states[shader][slot]->sampler_clamped) {
            struct zink_sampler_state *state = ctx->sampler_states[shader][slot];
            VkSampler sampler = (surface->base.format == PIPE_FORMAT_Z24X8_UNORM && surface->ivci.format == VK_FORMAT_D32_SFLOAT) ||
                                (surface->base.format == PIPE_FORMAT_Z24_UNORM_S8_UINT && surface->ivci.format == VK_FORMAT_D32_SFLOAT_S8_UINT) ?
                                state->sampler_clamped :
                                state->sampler;
            if (ctx->di.textures[shader][slot].sampler != sampler) {
               ctx->invalidate_descriptor_state(ctx, shader, ZINK_DESCRIPTOR_TYPE_SAMPLER_VIEW, slot, 1);
               ctx->di.textures[shader][slot].sampler = sampler;
            }
         }
      }
   } else {
      if (likely(have_null_descriptors)) {
         ctx->di.textures[shader][slot].imageView = VK_NULL_HANDLE;
         ctx->di.textures[shader][slot].imageLayout = VK_IMAGE_LAYOUT_UNDEFINED;
         if (zink_descriptor_mode == ZINK_DESCRIPTOR_MODE_DB) {
            ctx->di.db.tbos[shader][slot].address = 0;
            ctx->di.db.tbos[shader][slot].range = VK_WHOLE_SIZE;
         } else {
            ctx->di.t.tbos[shader][slot] = VK_NULL_HANDLE;
         }
      } else {
         assert(zink_descriptor_mode != ZINK_DESCRIPTOR_MODE_DB);
         struct zink_surface *null_surface = zink_get_dummy_surface(ctx, 0);
         struct zink_buffer_view *null_bufferview = ctx->dummy_bufferview;
         ctx->di.textures[shader][slot].imageView = null_surface->image_view;
         ctx->di.textures[shader][slot].imageLayout = VK_IMAGE_LAYOUT_SHADER_READ_ONLY_OPTIMAL;
         ctx->di.t.tbos[shader][slot] = null_bufferview->buffer_view;
      }
   }
   return res;
}

void
zink_update_shadow_samplerviews(struct zink_context *ctx, unsigned mask)
{
   u_foreach_bit(slot, mask)
      update_descriptor_state_sampler(ctx, MESA_SHADER_FRAGMENT, slot, ctx->di.descriptor_res[ZINK_DESCRIPTOR_TYPE_SAMPLER_VIEW][MESA_SHADER_FRAGMENT][slot]);
}

ALWAYS_INLINE static struct zink_resource *
update_descriptor_state_image(struct zink_context *ctx, gl_shader_stage shader, unsigned slot, struct zink_resource *res)
{
   struct zink_screen *screen = zink_screen(ctx->base.screen);
   bool have_null_descriptors = screen->info.rb2_feats.nullDescriptor;
   const enum zink_descriptor_type type = ZINK_DESCRIPTOR_TYPE_IMAGE;
   ctx->di.descriptor_res[type][shader][slot] = res;
   if (res) {
      if (res->obj->is_buffer) {
         if (zink_descriptor_mode == ZINK_DESCRIPTOR_MODE_DB) {
            ctx->di.db.texel_images[shader][slot].address = res->obj->bda + ctx->image_views[shader][slot].base.u.buf.offset;
            ctx->di.db.texel_images[shader][slot].range = ctx->image_views[shader][slot].base.u.buf.size;
            ctx->di.db.texel_images[shader][slot].format = zink_get_format(screen, ctx->image_views[shader][slot].base.format);
         } else {
            struct zink_buffer_view *bv = get_bufferview_for_binding(ctx, shader, type, slot);
            ctx->di.t.texel_images[shader][slot] = bv->buffer_view;
         }
      } else {
         struct zink_surface *surface = get_imageview_for_binding(ctx, shader, type, slot);
         ctx->di.images[shader][slot].imageLayout = VK_IMAGE_LAYOUT_GENERAL;
         ctx->di.images[shader][slot].imageView = surface->image_view;
      }
   } else {
      if (likely(have_null_descriptors)) {
         memset(&ctx->di.images[shader][slot], 0, sizeof(ctx->di.images[shader][slot]));
         if (zink_descriptor_mode == ZINK_DESCRIPTOR_MODE_DB) {
            ctx->di.db.texel_images[shader][slot].address = 0;
            ctx->di.db.texel_images[shader][slot].range = VK_WHOLE_SIZE;
         } else {
            ctx->di.t.texel_images[shader][slot] = VK_NULL_HANDLE;
         }
      } else {
         assert(zink_descriptor_mode != ZINK_DESCRIPTOR_MODE_DB);
         struct zink_surface *null_surface = zink_get_dummy_surface(ctx, 0);
         struct zink_buffer_view *null_bufferview = ctx->dummy_bufferview;
         ctx->di.images[shader][slot].imageView = null_surface->image_view;
         ctx->di.images[shader][slot].imageLayout = VK_IMAGE_LAYOUT_GENERAL;
         ctx->di.t.texel_images[shader][slot] = null_bufferview->buffer_view;
      }
   }
   return res;
}

static void
update_nonseamless_shader_key(struct zink_context *ctx, gl_shader_stage pstage)
{
   const uint32_t new_mask = ctx->di.emulate_nonseamless[pstage] & ctx->di.cubes[pstage];
   if (pstage == MESA_SHADER_COMPUTE) {
      if (ctx->compute_pipeline_state.key.base.nonseamless_cube_mask != new_mask)
         ctx->compute_dirty = true;
      ctx->compute_pipeline_state.key.base.nonseamless_cube_mask = new_mask;
   } else {
      if (zink_get_shader_key_base(ctx, pstage)->nonseamless_cube_mask != new_mask)
         zink_set_shader_key_base(ctx, pstage)->nonseamless_cube_mask = new_mask;
   }
}

static void
zink_bind_sampler_states(struct pipe_context *pctx,
                         gl_shader_stage shader,
                         unsigned start_slot,
                         unsigned num_samplers,
                         void **samplers)
{
   struct zink_context *ctx = zink_context(pctx);
   struct zink_screen *screen = zink_screen(pctx->screen);
   for (unsigned i = 0; i < num_samplers; ++i) {
      struct zink_sampler_state *state = samplers[i];
      if (samplers[i] == ctx->sampler_states[shader][start_slot + i])
         continue;
      ctx->invalidate_descriptor_state(ctx, shader, ZINK_DESCRIPTOR_TYPE_SAMPLER_VIEW, start_slot, 1);
      ctx->sampler_states[shader][start_slot + i] = state;
      if (state) {
         ctx->di.textures[shader][start_slot + i].sampler = state->sampler;
         if (state->sampler_clamped && !screen->have_D24_UNORM_S8_UINT) {
            struct zink_surface *surface = get_imageview_for_binding(ctx, shader, ZINK_DESCRIPTOR_TYPE_SAMPLER_VIEW, start_slot + i);
            if (surface &&
                ((surface->base.format == PIPE_FORMAT_Z24X8_UNORM && surface->ivci.format == VK_FORMAT_D32_SFLOAT) ||
                 (surface->base.format == PIPE_FORMAT_Z24_UNORM_S8_UINT && surface->ivci.format == VK_FORMAT_D32_SFLOAT_S8_UINT)))
               ctx->di.textures[shader][start_slot + i].sampler = state->sampler_clamped;
         }
      } else {
         ctx->di.textures[shader][start_slot + i].sampler = VK_NULL_HANDLE;
      }
   }
   ctx->di.num_samplers[shader] = start_slot + num_samplers;
}

static void
zink_bind_sampler_states_nonseamless(struct pipe_context *pctx,
                                     gl_shader_stage shader,
                                     unsigned start_slot,
                                     unsigned num_samplers,
                                     void **samplers)
{
   struct zink_context *ctx = zink_context(pctx);
   uint32_t old_mask = ctx->di.emulate_nonseamless[shader];
   uint32_t mask = BITFIELD_RANGE(start_slot, num_samplers);
   ctx->di.emulate_nonseamless[shader] &= ~mask;
   for (unsigned i = 0; i < num_samplers; ++i) {
      struct zink_sampler_state *state = samplers[i];
      const uint32_t bit = BITFIELD_BIT(start_slot + i);
      if (!state)
         continue;
      if (state->emulate_nonseamless)
         ctx->di.emulate_nonseamless[shader] |= bit;
      if (state->emulate_nonseamless != (old_mask & bit) && (ctx->di.cubes[shader] & bit)) {
         struct zink_surface *surface = get_imageview_for_binding(ctx, shader, ZINK_DESCRIPTOR_TYPE_SAMPLER_VIEW, start_slot + i);
         if (surface && ctx->di.images[shader][start_slot + i].imageView != surface->image_view) {
            ctx->di.images[shader][start_slot + i].imageView = surface->image_view;
            update_descriptor_state_sampler(ctx, shader, start_slot + i, zink_resource(surface->base.texture));
            ctx->invalidate_descriptor_state(ctx, shader, ZINK_DESCRIPTOR_TYPE_SAMPLER_VIEW, start_slot + i, 1);
         }
      }
   }
   zink_bind_sampler_states(pctx, shader, start_slot, num_samplers, samplers);
   update_nonseamless_shader_key(ctx, shader);
}

static void
zink_delete_sampler_state(struct pipe_context *pctx,
                          void *sampler_state)
{
   struct zink_sampler_state *sampler = sampler_state;
   struct zink_batch_state *bs = zink_context(pctx)->bs;
   /* may be called if context_create fails */
   if (bs) {
      util_dynarray_append(&bs->zombie_samplers, VkSampler,
                           sampler->sampler);
      if (sampler->sampler_clamped)
         util_dynarray_append(&bs->zombie_samplers, VkSampler,
                              sampler->sampler_clamped);
   }
   if (sampler->custom_border_color)
      p_atomic_dec(&zink_screen(pctx->screen)->cur_custom_border_color_samplers);
   FREE(sampler);
}

static VkImageAspectFlags
sampler_aspect_from_format(enum pipe_format fmt)
{
   if (util_format_is_depth_or_stencil(fmt)) {
      const struct util_format_description *desc = util_format_description(fmt);
      if (util_format_has_depth(desc))
         return VK_IMAGE_ASPECT_DEPTH_BIT;
      assert(util_format_has_stencil(desc));
      return VK_IMAGE_ASPECT_STENCIL_BIT;
   } else
     return VK_IMAGE_ASPECT_COLOR_BIT;
}

static uint32_t
hash_bufferview(void *bvci)
{
   size_t offset = offsetof(VkBufferViewCreateInfo, flags);
   return _mesa_hash_data((char*)bvci + offset, sizeof(VkBufferViewCreateInfo) - offset);
}

static VkBufferViewCreateInfo
create_bvci(struct zink_context *ctx, struct zink_resource *res, enum pipe_format format, uint32_t offset, uint32_t range)
{
   struct zink_screen *screen = zink_screen(ctx->base.screen);
   VkBufferViewCreateInfo bvci;
   // Zero whole struct (including alignment holes), so hash_bufferview
   // does not access potentially uninitialized data.
   memset(&bvci, 0, sizeof(bvci));
   bvci.sType = VK_STRUCTURE_TYPE_BUFFER_VIEW_CREATE_INFO;
   bvci.pNext = NULL;
   if (screen->format_props[format].bufferFeatures & VK_FORMAT_FEATURE_STORAGE_TEXEL_BUFFER_BIT)
      bvci.buffer = res->obj->storage_buffer ? res->obj->storage_buffer : res->obj->buffer;
   else
      bvci.buffer = res->obj->buffer;
   bvci.format = zink_get_format(screen, format);
   assert(bvci.format);
   bvci.offset = offset;
   bvci.range = !offset && range == res->base.b.width0 ? VK_WHOLE_SIZE : range;
   unsigned blocksize = util_format_get_blocksize(format);
   if (bvci.range != VK_WHOLE_SIZE) {
      /* clamp out partial texels */
      bvci.range -= bvci.range % blocksize;
      if (bvci.offset + bvci.range >= res->base.b.width0)
         bvci.range = VK_WHOLE_SIZE;
   }
   uint64_t clamp = blocksize * screen->info.props.limits.maxTexelBufferElements;
   if (bvci.range == VK_WHOLE_SIZE && res->base.b.width0 > clamp)
      bvci.range = clamp;
   bvci.flags = 0;
   return bvci;
}

static struct zink_buffer_view *
get_buffer_view(struct zink_context *ctx, struct zink_resource *res, VkBufferViewCreateInfo *bvci)
{
   struct zink_screen *screen = zink_screen(ctx->base.screen);
   struct zink_buffer_view *buffer_view = NULL;

   uint32_t hash = hash_bufferview(bvci);
   simple_mtx_lock(&res->bufferview_mtx);
   struct hash_entry *he = _mesa_hash_table_search_pre_hashed(&res->bufferview_cache, hash, bvci);
   if (he) {
      buffer_view = he->data;
      p_atomic_inc(&buffer_view->reference.count);
   } else {
      VkBufferView view;
      VkResult result = VKSCR(CreateBufferView)(screen->dev, bvci, NULL, &view);
      if (result != VK_SUCCESS) {
         mesa_loge("ZINK: vkCreateBufferView failed (%s)", vk_Result_to_str(result));
         goto out;
      }
      buffer_view = CALLOC_STRUCT(zink_buffer_view);
      if (!buffer_view) {
         VKSCR(DestroyBufferView)(screen->dev, view, NULL);
         goto out;
      }
      pipe_reference_init(&buffer_view->reference, 1);
      pipe_resource_reference(&buffer_view->pres, &res->base.b);
      buffer_view->bvci = *bvci;
      buffer_view->buffer_view = view;
      buffer_view->hash = hash;
      _mesa_hash_table_insert_pre_hashed(&res->bufferview_cache, hash, &buffer_view->bvci, buffer_view);
   }
out:
   simple_mtx_unlock(&res->bufferview_mtx);
   return buffer_view;
}

enum pipe_swizzle
zink_clamp_void_swizzle(const struct util_format_description *desc, enum pipe_swizzle swizzle)
{
   switch (swizzle) {
   case PIPE_SWIZZLE_X:
   case PIPE_SWIZZLE_Y:
   case PIPE_SWIZZLE_Z:
   case PIPE_SWIZZLE_W:
      return desc->channel[swizzle].type == UTIL_FORMAT_TYPE_VOID ? PIPE_SWIZZLE_1 : swizzle;
   default:
      break;
   }
   return swizzle;
}

ALWAYS_INLINE static enum pipe_swizzle
clamp_zs_swizzle(enum pipe_swizzle swizzle)
{
   switch (swizzle) {
   case PIPE_SWIZZLE_X:
   case PIPE_SWIZZLE_Y:
   case PIPE_SWIZZLE_Z:
   case PIPE_SWIZZLE_W:
      return PIPE_SWIZZLE_X;
   default:
      break;
   }
   return swizzle;
}

ALWAYS_INLINE static enum pipe_swizzle
clamp_alpha_swizzle(enum pipe_swizzle swizzle)
{
   if (swizzle == PIPE_SWIZZLE_W)
      return PIPE_SWIZZLE_X;
   if (swizzle < PIPE_SWIZZLE_W)
      return PIPE_SWIZZLE_0;
   return swizzle;
}

ALWAYS_INLINE static enum pipe_swizzle
clamp_luminance_swizzle(enum pipe_swizzle swizzle)
{
   if (swizzle == PIPE_SWIZZLE_W)
      return PIPE_SWIZZLE_1;
   if (swizzle < PIPE_SWIZZLE_W)
      return PIPE_SWIZZLE_X;
   return swizzle;
}

ALWAYS_INLINE static enum pipe_swizzle
clamp_luminance_alpha_swizzle(enum pipe_swizzle swizzle)
{
   if (swizzle == PIPE_SWIZZLE_W)
      return PIPE_SWIZZLE_Y;
   if (swizzle < PIPE_SWIZZLE_W)
      return PIPE_SWIZZLE_X;
   return swizzle;
}

ALWAYS_INLINE static bool
viewtype_is_cube(const VkImageViewCreateInfo *ivci)
{
   return ivci->viewType == VK_IMAGE_VIEW_TYPE_CUBE ||
          ivci->viewType == VK_IMAGE_VIEW_TYPE_CUBE_ARRAY;
}

static struct pipe_sampler_view *
zink_create_sampler_view(struct pipe_context *pctx, struct pipe_resource *pres,
                         const struct pipe_sampler_view *state)
{
   struct zink_screen *screen = zink_screen(pctx->screen);
   struct zink_resource *res = zink_resource(pres);
   struct zink_context *ctx = zink_context(pctx);
   struct zink_sampler_view *sampler_view = CALLOC_STRUCT_CL(zink_sampler_view);
   bool err;

   if (!sampler_view) {
      mesa_loge("ZINK: failed to allocate sampler_view!");
      return NULL;
   }
      
   sampler_view->base = *state;
   sampler_view->base.texture = NULL;
   pipe_resource_reference(&sampler_view->base.texture, pres);
   sampler_view->base.reference.count = 1;
   sampler_view->base.context = pctx;

   if (state->target != PIPE_BUFFER) {
      VkImageViewCreateInfo ivci;

      struct pipe_surface templ = {0};
      templ.u.tex.level = state->u.tex.first_level;
      templ.format = state->format;
      /* avoid needing mutable for depth/stencil sampling */
      if (util_format_is_depth_and_stencil(pres->format))
         templ.format = pres->format;
      if (state->target != PIPE_TEXTURE_3D) {
         templ.u.tex.first_layer = state->u.tex.first_layer;
         templ.u.tex.last_layer = state->u.tex.last_layer;
      }

      if (zink_is_swapchain(res)) {
         if (!zink_kopper_acquire(ctx, res, UINT64_MAX)) {
            FREE_CL(sampler_view);
            return NULL;
         }
      }

      ivci = create_ivci(screen, res, &templ, state->target);
      ivci.subresourceRange.levelCount = state->u.tex.last_level - state->u.tex.first_level + 1;
      ivci.subresourceRange.aspectMask = sampler_aspect_from_format(state->format);
      bool red_depth_sampler_view = false;
      /* samplers for stencil aspects of packed formats need to always use stencil swizzle */
      if (ivci.subresourceRange.aspectMask & (VK_IMAGE_ASPECT_DEPTH_BIT | VK_IMAGE_ASPECT_STENCIL_BIT)) {
         ivci.components.r = zink_component_mapping(clamp_zs_swizzle(sampler_view->base.swizzle_r));
         ivci.components.g = zink_component_mapping(clamp_zs_swizzle(sampler_view->base.swizzle_g));
         ivci.components.b = zink_component_mapping(clamp_zs_swizzle(sampler_view->base.swizzle_b));
         ivci.components.a = zink_component_mapping(clamp_zs_swizzle(sampler_view->base.swizzle_a));

         /* If we're sampling depth and we might need to do shader rewrites for
          * legacy shadow sampling, then set up an extra image view that just
          * returns the red (depth) component, so you can always have the shadow
          * result available in the red component for the in-shader swizzling.
          * (Or if we have PVR's needs_zs_shader_swizzle and are sampling ONE
          * value for stencil, which also uses that view).
          */
         if (ivci.subresourceRange.aspectMask == VK_IMAGE_ASPECT_DEPTH_BIT ||
             zink_screen(ctx->base.screen)->driver_workarounds.needs_zs_shader_swizzle) {
            VkComponentSwizzle *swizzle = (VkComponentSwizzle*)&ivci.components;
            for (unsigned i = 0; i < 4; i++) {
               if (swizzle[i] == VK_COMPONENT_SWIZZLE_ONE ||
                   (swizzle[i] == VK_COMPONENT_SWIZZLE_ZERO && ivci.subresourceRange.aspectMask == VK_IMAGE_ASPECT_DEPTH_BIT))
                  red_depth_sampler_view = true;
            }
            /* this is the data that will be used in shader rewrites */
            sampler_view->swizzle.s[0] = clamp_zs_swizzle(sampler_view->base.swizzle_r);
            sampler_view->swizzle.s[1] = clamp_zs_swizzle(sampler_view->base.swizzle_g);
            sampler_view->swizzle.s[2] = clamp_zs_swizzle(sampler_view->base.swizzle_b);
            sampler_view->swizzle.s[3] = clamp_zs_swizzle(sampler_view->base.swizzle_a);
         }
      } else {
         enum pipe_swizzle swizzle[4] = {
            sampler_view->base.swizzle_r,
            sampler_view->base.swizzle_g,
            sampler_view->base.swizzle_b,
            sampler_view->base.swizzle_a
         };
         /* if we have e.g., R8G8B8X8, then we have to ignore alpha since we're just emulating
          * these formats
          */
         if (zink_format_is_voidable_rgba_variant(state->format)) {
            const struct util_format_description *view_desc = util_format_description(state->format);
            for (int i = 0; i < 4; ++i)
               swizzle[i] = zink_clamp_void_swizzle(view_desc, swizzle[i]);
         } else if (util_format_is_alpha(state->format) && res->format != VK_FORMAT_A8_UNORM_KHR) {
            for (int i = 0; i < 4; ++i)
               swizzle[i] = clamp_alpha_swizzle(swizzle[i]);
         } else if (util_format_is_luminance(pres->format) ||
                    util_format_is_luminance_alpha(pres->format)) {
            if (util_format_is_luminance(pres->format)) {
               for (int i = 0; i < 4; ++i)
                  swizzle[i] = clamp_luminance_swizzle(swizzle[i]);
            } else {
               for (int i = 0; i < 4; ++i)
                  swizzle[i] = clamp_luminance_alpha_swizzle(swizzle[i]);
            }
            if (state->format != pres->format) {
               /* luminance / luminance-alpha formats can be reinterpreted
                * as red / red-alpha formats by the state-tracker, and we
                * need to whack the green/blue channels here to the
                * correct values for that to work.
                */
               enum pipe_format linear = util_format_linear(pres->format);
               if (state->format == util_format_luminance_to_red(linear)) {
                  assert(swizzle[1] == PIPE_SWIZZLE_X ||
                         swizzle[1] == PIPE_SWIZZLE_0);
                  assert(swizzle[2] == PIPE_SWIZZLE_X ||
                         swizzle[2] == PIPE_SWIZZLE_0);
                  swizzle[1] = swizzle[2] = PIPE_SWIZZLE_0;
               } else
                  assert(state->format == linear);
            }
         } else if (util_format_is_red_alpha(pres->format)) {
            /* RA formats are mapped to RG with adjusted swizzle */
            assert(util_format_is_red_green(vk_format_to_pipe_format(ivci.format)));
            swizzle[3] = PIPE_SWIZZLE_Y;
         }

         ivci.components.r = zink_component_mapping(swizzle[0]);
         ivci.components.g = zink_component_mapping(swizzle[1]);
         ivci.components.b = zink_component_mapping(swizzle[2]);
         ivci.components.a = zink_component_mapping(swizzle[3]);
      }
      assert(ivci.format);

      sampler_view->image_view = zink_get_surface(ctx, pres, &templ, &ivci);
      if (!screen->info.have_EXT_non_seamless_cube_map && viewtype_is_cube(&sampler_view->image_view->ivci)) {
         ivci.viewType = VK_IMAGE_VIEW_TYPE_2D_ARRAY;
         sampler_view->cube_array = zink_get_surface(ctx, pres, &templ, &ivci);
      } else if (red_depth_sampler_view) {
         /* there is only one component, and real swizzling can't be done here,
          * so ensure the shader gets the sampled data
          */
         ivci.components.r = VK_COMPONENT_SWIZZLE_R;
         ivci.components.g = VK_COMPONENT_SWIZZLE_R;
         ivci.components.b = VK_COMPONENT_SWIZZLE_R;
         ivci.components.a = VK_COMPONENT_SWIZZLE_R;
         sampler_view->zs_view = zink_get_surface(ctx, pres, &templ, &ivci);
      }
      err = !sampler_view->image_view;
   } else {
      if (zink_descriptor_mode == ZINK_DESCRIPTOR_MODE_DB) {
         /* always enforce limit clamping */
         unsigned blocksize = util_format_get_blocksize(state->format);
         sampler_view->tbo_size = MIN2(state->u.buf.size / blocksize, screen->info.props.limits.maxTexelBufferElements) * blocksize;
         return &sampler_view->base;
      }
      VkBufferViewCreateInfo bvci = create_bvci(ctx, res, state->format, state->u.buf.offset, state->u.buf.size);
      sampler_view->buffer_view = get_buffer_view(ctx, res, &bvci);
      err = !sampler_view->buffer_view;
   }
   if (err) {
      FREE_CL(sampler_view);
      return NULL;
   }
   return &sampler_view->base;
}

void
zink_destroy_buffer_view(struct zink_screen *screen, struct zink_buffer_view *buffer_view)
{
   struct zink_resource *res = zink_resource(buffer_view->pres);
   simple_mtx_lock(&res->bufferview_mtx);
   if (buffer_view->reference.count) {
      /* got a cache hit during deletion */
      simple_mtx_unlock(&res->bufferview_mtx);
      return;
   }
   struct hash_entry *he = _mesa_hash_table_search_pre_hashed(&res->bufferview_cache, buffer_view->hash, &buffer_view->bvci);
   assert(he);
   _mesa_hash_table_remove(&res->bufferview_cache, he);
   simple_mtx_unlock(&res->bufferview_mtx);
   simple_mtx_lock(&res->obj->view_lock);
   util_dynarray_append(&res->obj->views, VkBufferView, buffer_view->buffer_view);
   simple_mtx_unlock(&res->obj->view_lock);
   pipe_resource_reference(&buffer_view->pres, NULL);
   FREE(buffer_view);
}

static void
zink_sampler_view_destroy(struct pipe_context *pctx,
                          struct pipe_sampler_view *pview)
{
   struct zink_sampler_view *view = zink_sampler_view(pview);
   if (pview->texture->target == PIPE_BUFFER) {
      if (zink_descriptor_mode != ZINK_DESCRIPTOR_MODE_DB)
         zink_buffer_view_reference(zink_screen(pctx->screen), &view->buffer_view, NULL);
   } else {
      zink_surface_reference(zink_screen(pctx->screen), &view->image_view, NULL);
      zink_surface_reference(zink_screen(pctx->screen), &view->cube_array, NULL);
      zink_surface_reference(zink_screen(pctx->screen), &view->zs_view, NULL);
   }
   pipe_resource_reference(&pview->texture, NULL);
   FREE_CL(view);
}

static void
zink_get_sample_position(struct pipe_context *ctx,
                         unsigned sample_count,
                         unsigned sample_index,
                         float *out_value)
{
   /* TODO: handle this I guess */
   assert(zink_screen(ctx->screen)->info.props.limits.standardSampleLocations);
   u_default_get_sample_position(ctx, sample_count, sample_index, out_value);
}

static void
zink_set_polygon_stipple(struct pipe_context *pctx,
                         const struct pipe_poly_stipple *ps)
{
}

ALWAYS_INLINE static void
update_res_bind_count(struct zink_context *ctx, struct zink_resource *res, bool is_compute, bool decrement)
{
   if (decrement) {
      assert(res->bind_count[is_compute]);
      if (!--res->bind_count[is_compute])
         _mesa_set_remove_key(ctx->need_barriers[is_compute], res);
      check_resource_for_batch_ref(ctx, res);
   } else
      res->bind_count[is_compute]++;
}

ALWAYS_INLINE static void
update_existing_vbo(struct zink_context *ctx, unsigned slot)
{
   if (!ctx->vertex_buffers[slot].buffer.resource)
      return;
   struct zink_resource *res = zink_resource(ctx->vertex_buffers[slot].buffer.resource);
   res->vbo_bind_count--;
   res->vbo_bind_mask &= ~BITFIELD_BIT(slot);
   if (!res->vbo_bind_count) {
      res->gfx_barrier &= ~VK_PIPELINE_STAGE_VERTEX_INPUT_BIT;
      res->barrier_access[0] &= ~VK_ACCESS_VERTEX_ATTRIBUTE_READ_BIT;
   }
   update_res_bind_count(ctx, res, false, true);
}

static void
zink_set_vertex_buffers(struct pipe_context *pctx,
                        unsigned num_buffers,
                        const struct pipe_vertex_buffer *buffers)
{
   struct zink_context *ctx = zink_context(pctx);
   const bool have_input_state = zink_screen(pctx->screen)->info.have_EXT_vertex_input_dynamic_state;
   const bool need_state_change = !zink_screen(pctx->screen)->info.have_EXT_extended_dynamic_state &&
                                  !have_input_state;
   unsigned last_count = util_last_bit(ctx->gfx_pipeline_state.vertex_buffers_enabled_mask);
   uint32_t enabled_buffers = BITFIELD_MASK(num_buffers);

   assert(!num_buffers || buffers);

   for (unsigned i = 0; i < num_buffers; ++i) {
      const struct pipe_vertex_buffer *vb = buffers + i;
      struct pipe_vertex_buffer *ctx_vb = &ctx->vertex_buffers[i];
      update_existing_vbo(ctx, i);
      pipe_resource_reference(&ctx_vb->buffer.resource, NULL);
      ctx_vb->buffer.resource = vb->buffer.resource;

      if (vb->buffer.resource) {
         struct zink_resource *res = zink_resource(vb->buffer.resource);
         res->vbo_bind_mask |= BITFIELD_BIT(i);
         res->vbo_bind_count++;
         res->gfx_barrier |= VK_PIPELINE_STAGE_VERTEX_INPUT_BIT;
         res->barrier_access[0] |= VK_ACCESS_VERTEX_ATTRIBUTE_READ_BIT;
         update_res_bind_count(ctx, res, false, false);
         ctx_vb->buffer_offset = vb->buffer_offset;
         /* always barrier before possible rebind */
         zink_screen(ctx->base.screen)->buffer_barrier(ctx, res, VK_ACCESS_VERTEX_ATTRIBUTE_READ_BIT,
                                      VK_PIPELINE_STAGE_VERTEX_INPUT_BIT);
         zink_batch_resource_usage_set(ctx->bs, res, false, true);
         res->obj->unordered_read = false;
      } else {
         enabled_buffers &= ~BITFIELD_BIT(i);
      }
   }
   for (unsigned i = num_buffers; i < last_count; i++) {
      update_existing_vbo(ctx, i);
      pipe_resource_reference(&ctx->vertex_buffers[i].buffer.resource, NULL);
   }
   if (need_state_change)
      ctx->vertex_state_changed = true;
   else if (!have_input_state && ctx->gfx_pipeline_state.vertex_buffers_enabled_mask != enabled_buffers)
      ctx->vertex_state_changed = true;
   ctx->gfx_pipeline_state.vertex_buffers_enabled_mask = enabled_buffers;
   ctx->vertex_buffers_dirty = num_buffers > 0;
#ifndef NDEBUG
   u_foreach_bit(b, enabled_buffers)
      assert(ctx->vertex_buffers[b].buffer.resource);
#endif
}

static void
zink_set_viewport_states(struct pipe_context *pctx,
                         unsigned start_slot,
                         unsigned num_viewports,
                         const struct pipe_viewport_state *state)
{
   struct zink_context *ctx = zink_context(pctx);

   for (unsigned i = 0; i < num_viewports; ++i)
      ctx->vp_state.viewport_states[start_slot + i] = state[i];

   ctx->vp_state_changed = true;
   zink_flush_dgc_if_enabled(ctx);
}

static void
zink_set_scissor_states(struct pipe_context *pctx,
                        unsigned start_slot, unsigned num_scissors,
                        const struct pipe_scissor_state *states)
{
   struct zink_context *ctx = zink_context(pctx);

   for (unsigned i = 0; i < num_scissors; i++)
      ctx->vp_state.scissor_states[start_slot + i] = states[i];
   ctx->scissor_changed = true;
   zink_flush_dgc_if_enabled(ctx);
}

static void
zink_set_inlinable_constants(struct pipe_context *pctx,
                             gl_shader_stage shader,
                             uint num_values, uint32_t *values)
{
   struct zink_context *ctx = (struct zink_context *)pctx;
   const uint32_t bit = BITFIELD_BIT(shader);
   uint32_t *inlinable_uniforms;
   struct zink_shader_key *key = NULL;

   if (shader == MESA_SHADER_COMPUTE) {
      key = &ctx->compute_pipeline_state.key;
   } else {
      assert(!zink_screen(pctx->screen)->optimal_keys ||
             (shader == MESA_SHADER_GEOMETRY &&
              ctx->gfx_stages[MESA_SHADER_GEOMETRY] &&
              ctx->gfx_stages[MESA_SHADER_GEOMETRY]->non_fs.is_generated));
      key = &ctx->gfx_pipeline_state.shader_keys.key[shader];
   }
   inlinable_uniforms = key->base.inlined_uniform_values;
   if (!(ctx->inlinable_uniforms_valid_mask & bit) ||
       memcmp(inlinable_uniforms, values, num_values * 4)) {
      memcpy(inlinable_uniforms, values, num_values * 4);
      if (shader == MESA_SHADER_COMPUTE)
         ctx->compute_dirty = true;
      else
         ctx->dirty_gfx_stages |= bit;
      ctx->inlinable_uniforms_valid_mask |= bit;
      key->inline_uniforms = true;
   }
}

ALWAYS_INLINE static void
unbind_descriptor_stage(struct zink_resource *res, gl_shader_stage pstage)
{
   if (!res->sampler_binds[pstage] && !res->image_binds[pstage] && !res->all_bindless)
      res->gfx_barrier &= ~zink_pipeline_flags_from_pipe_stage(pstage);
}

ALWAYS_INLINE static void
unbind_buffer_descriptor_stage(struct zink_resource *res, gl_shader_stage pstage)
{
   if (!res->ubo_bind_mask[pstage] && !res->ssbo_bind_mask[pstage])
      unbind_descriptor_stage(res, pstage);
}

ALWAYS_INLINE static void
unbind_ubo(struct zink_context *ctx, struct zink_resource *res, gl_shader_stage pstage, unsigned slot)
{
   if (!res)
      return;
   res->ubo_bind_mask[pstage] &= ~BITFIELD_BIT(slot);
   res->ubo_bind_count[pstage == MESA_SHADER_COMPUTE]--;
   unbind_buffer_descriptor_stage(res, pstage);
   if (!res->ubo_bind_count[pstage == MESA_SHADER_COMPUTE])
      res->barrier_access[pstage == MESA_SHADER_COMPUTE] &= ~VK_ACCESS_UNIFORM_READ_BIT;
   update_res_bind_count(ctx, res, pstage == MESA_SHADER_COMPUTE, true);
}

static void
invalidate_inlined_uniforms(struct zink_context *ctx, gl_shader_stage pstage)
{
   unsigned bit = BITFIELD_BIT(pstage);
   if (!(ctx->inlinable_uniforms_valid_mask & bit))
      return;
   ctx->inlinable_uniforms_valid_mask &= ~bit;
   if (pstage == MESA_SHADER_COMPUTE) {
      ctx->compute_dirty = true;
      return;
   }
   assert(!zink_screen(ctx->base.screen)->optimal_keys || (pstage == MESA_SHADER_GEOMETRY && ctx->is_generated_gs_bound));
   ctx->dirty_gfx_stages |= bit;
   struct zink_shader_key *key = &ctx->gfx_pipeline_state.shader_keys.key[pstage];
   key->inline_uniforms = false;
}

static void
zink_set_constant_buffer(struct pipe_context *pctx,
                         gl_shader_stage shader, uint index,
                         bool take_ownership,
                         const struct pipe_constant_buffer *cb)
{
   struct zink_context *ctx = zink_context(pctx);
   bool update = false;

   struct zink_resource *res = zink_resource(ctx->ubos[shader][index].buffer);
   if (cb) {
      struct pipe_resource *buffer = cb->buffer;
      unsigned offset = cb->buffer_offset;
      struct zink_screen *screen = zink_screen(pctx->screen);
      if (cb->user_buffer) {
         u_upload_data(ctx->base.const_uploader, 0, cb->buffer_size,
                       screen->info.props.limits.minUniformBufferOffsetAlignment,
                       cb->user_buffer, &offset, &buffer);
      }
      struct zink_resource *new_res = zink_resource(buffer);
      if (new_res) {
         if (new_res != res) {
            unbind_ubo(ctx, res, shader, index);
            new_res->ubo_bind_count[shader == MESA_SHADER_COMPUTE]++;
            new_res->ubo_bind_mask[shader] |= BITFIELD_BIT(index);
            new_res->gfx_barrier |= zink_pipeline_flags_from_pipe_stage(shader);
            new_res->barrier_access[shader == MESA_SHADER_COMPUTE] |= VK_ACCESS_UNIFORM_READ_BIT;
            update_res_bind_count(ctx, new_res, shader == MESA_SHADER_COMPUTE, false);
         }
         zink_screen(ctx->base.screen)->buffer_barrier(ctx, new_res, VK_ACCESS_UNIFORM_READ_BIT,
                                      new_res->gfx_barrier);
         zink_batch_resource_usage_set(ctx->bs, new_res, false, true);
         if (!ctx->unordered_blitting)
            new_res->obj->unordered_read = false;
      }
      update |= ctx->ubos[shader][index].buffer_offset != offset ||
                !!res != !!buffer || (res && res->obj->buffer != new_res->obj->buffer) ||
                ctx->ubos[shader][index].buffer_size != cb->buffer_size;

      if (take_ownership) {
         pipe_resource_reference(&ctx->ubos[shader][index].buffer, NULL);
         ctx->ubos[shader][index].buffer = buffer;
      } else {
         pipe_resource_reference(&ctx->ubos[shader][index].buffer, buffer);
      }
      ctx->ubos[shader][index].buffer_offset = offset;
      ctx->ubos[shader][index].buffer_size = cb->buffer_size;
      ctx->ubos[shader][index].user_buffer = NULL;

      if (cb->user_buffer)
         pipe_resource_reference(&buffer, NULL);

      if (index + 1 >= ctx->di.num_ubos[shader])
         ctx->di.num_ubos[shader] = index + 1;
      update_descriptor_state_ubo(ctx, shader, index, new_res);
   } else {
      ctx->ubos[shader][index].buffer_offset = 0;
      ctx->ubos[shader][index].buffer_size = 0;
      ctx->ubos[shader][index].user_buffer = NULL;
      if (res) {
         unbind_ubo(ctx, res, shader, index);
         update_descriptor_state_ubo(ctx, shader, index, NULL);
      }
      update = !!ctx->ubos[shader][index].buffer;

      pipe_resource_reference(&ctx->ubos[shader][index].buffer, NULL);
      if (ctx->di.num_ubos[shader] == index + 1)
         ctx->di.num_ubos[shader]--;
   }
   if (index == 0) {
      /* Invalidate current inlinable uniforms. */
      invalidate_inlined_uniforms(ctx, shader);
   }

   if (update)
      ctx->invalidate_descriptor_state(ctx, shader, ZINK_DESCRIPTOR_TYPE_UBO, index, 1);
}

ALWAYS_INLINE static void
unbind_descriptor_reads(struct zink_resource *res, bool is_compute)
{
   if (!res->sampler_bind_count[is_compute] && !res->image_bind_count[is_compute] && !res->all_bindless)
      res->barrier_access[is_compute] &= ~VK_ACCESS_SHADER_READ_BIT;
}

ALWAYS_INLINE static void
unbind_buffer_descriptor_reads(struct zink_resource *res, bool is_compute)
{
   if (!res->ssbo_bind_count[is_compute] && !res->all_bindless)
      unbind_descriptor_reads(res, is_compute);
}

ALWAYS_INLINE static void
unbind_ssbo(struct zink_context *ctx, struct zink_resource *res, gl_shader_stage pstage, unsigned slot, bool writable)
{
   if (!res)
      return;
   res->ssbo_bind_mask[pstage] &= ~BITFIELD_BIT(slot);
   res->ssbo_bind_count[pstage == MESA_SHADER_COMPUTE]--;
   unbind_buffer_descriptor_stage(res, pstage);
   unbind_buffer_descriptor_reads(res, pstage == MESA_SHADER_COMPUTE);
   update_res_bind_count(ctx, res, pstage == MESA_SHADER_COMPUTE, true);
   if (writable)
      res->write_bind_count[pstage == MESA_SHADER_COMPUTE]--;
   if (!res->write_bind_count[pstage == MESA_SHADER_COMPUTE])
      res->barrier_access[pstage == MESA_SHADER_COMPUTE] &= ~VK_ACCESS_SHADER_WRITE_BIT;
}

static void
zink_set_shader_buffers(struct pipe_context *pctx,
                        gl_shader_stage p_stage,
                        unsigned start_slot, unsigned count,
                        const struct pipe_shader_buffer *buffers,
                        unsigned writable_bitmask)
{
   struct zink_context *ctx = zink_context(pctx);
   bool update = false;
   unsigned max_slot = 0;

   unsigned modified_bits = u_bit_consecutive(start_slot, count);
   unsigned old_writable_mask = ctx->writable_ssbos[p_stage];
   assert(!ctx->unordered_blitting);
   ctx->writable_ssbos[p_stage] &= ~modified_bits;
   ctx->writable_ssbos[p_stage] |= writable_bitmask << start_slot;

   for (unsigned i = 0; i < count; i++) {
      unsigned slot = start_slot + i;
      struct pipe_shader_buffer *ssbo = &ctx->ssbos[p_stage][slot];
      struct zink_resource *res = ssbo->buffer ? zink_resource(ssbo->buffer) : NULL;
      bool was_writable = old_writable_mask & BITFIELD64_BIT(slot);
      if (buffers && buffers[i].buffer) {
         struct zink_resource *new_res = zink_resource(buffers[i].buffer);
         if (new_res != res) {
            unbind_ssbo(ctx, res, p_stage, slot, was_writable);
            new_res->ssbo_bind_mask[p_stage] |= BITFIELD_BIT(slot);
            new_res->ssbo_bind_count[p_stage == MESA_SHADER_COMPUTE]++;
            new_res->gfx_barrier |= zink_pipeline_flags_from_pipe_stage(p_stage);
            update_res_bind_count(ctx, new_res, p_stage == MESA_SHADER_COMPUTE, false);
         }
         VkAccessFlags access = VK_ACCESS_SHADER_READ_BIT;
         if (ctx->writable_ssbos[p_stage] & BITFIELD64_BIT(slot)) {
            new_res->write_bind_count[p_stage == MESA_SHADER_COMPUTE]++;
            access |= VK_ACCESS_SHADER_WRITE_BIT;
         }
         pipe_resource_reference(&ssbo->buffer, &new_res->base.b);
         new_res->barrier_access[p_stage == MESA_SHADER_COMPUTE] |= access;
         ssbo->buffer_offset = buffers[i].buffer_offset;
         ssbo->buffer_size = MIN2(buffers[i].buffer_size, new_res->base.b.width0 - ssbo->buffer_offset);
         util_range_add(&new_res->base.b, &new_res->valid_buffer_range, ssbo->buffer_offset,
                        ssbo->buffer_offset + ssbo->buffer_size);
         zink_screen(ctx->base.screen)->buffer_barrier(ctx, new_res, access,
                                      new_res->gfx_barrier);
         zink_batch_resource_usage_set(ctx->bs, new_res, access & VK_ACCESS_SHADER_WRITE_BIT, true);
         update = true;
         max_slot = MAX2(max_slot, slot);
         update_descriptor_state_ssbo(ctx, p_stage, slot, new_res);
         if (zink_resource_access_is_write(access))
            new_res->obj->unordered_write = false;
         new_res->obj->unordered_read = false;
      } else {
         if (res)
            update = true;
         ssbo->buffer_offset = 0;
         ssbo->buffer_size = 0;
         if (res) {
            unbind_ssbo(ctx, res, p_stage, slot, was_writable);
            update_descriptor_state_ssbo(ctx, p_stage, slot, NULL);
         }
         pipe_resource_reference(&ssbo->buffer, NULL);
      }
   }
   if (start_slot + count >= ctx->di.num_ssbos[p_stage])
      ctx->di.num_ssbos[p_stage] = max_slot + 1;
   if (update)
      ctx->invalidate_descriptor_state(ctx, p_stage, ZINK_DESCRIPTOR_TYPE_SSBO, start_slot, count);
}

static void
update_binds_for_samplerviews(struct zink_context *ctx, struct zink_resource *res, bool is_compute)
{
    VkImageLayout layout = get_layout_for_binding(ctx, res, ZINK_DESCRIPTOR_TYPE_SAMPLER_VIEW, is_compute);
    if (is_compute) {
       u_foreach_bit(slot, res->sampler_binds[MESA_SHADER_COMPUTE]) {
          if (ctx->di.textures[MESA_SHADER_COMPUTE][slot].imageLayout != layout) {
             update_descriptor_state_sampler(ctx, MESA_SHADER_COMPUTE, slot, res);
             ctx->invalidate_descriptor_state(ctx, MESA_SHADER_COMPUTE, ZINK_DESCRIPTOR_TYPE_SAMPLER_VIEW, slot, 1);
          }
       }
    } else {
       for (unsigned i = 0; i < ZINK_GFX_SHADER_COUNT; i++) {
          u_foreach_bit(slot, res->sampler_binds[i]) {
             if (ctx->di.textures[i][slot].imageLayout != layout) {
                update_descriptor_state_sampler(ctx, i, slot, res);
                ctx->invalidate_descriptor_state(ctx, i, ZINK_DESCRIPTOR_TYPE_SAMPLER_VIEW, slot, 1);
             }
          }
       }
    }
}

static void
flush_pending_clears(struct zink_context *ctx, struct zink_resource *res)
{
   if (res->fb_bind_count && ctx->clears_enabled)
      zink_fb_clears_apply(ctx, &res->base.b);
}

static inline void
unbind_shader_image_counts(struct zink_context *ctx, struct zink_resource *res, bool is_compute, bool writable)
{
   update_res_bind_count(ctx, res, is_compute, true);
   if (writable)
      res->write_bind_count[is_compute]--;
   res->image_bind_count[is_compute]--;
   /* if this was the last image bind, the sampler bind layouts must be updated */
   if (!res->obj->is_buffer && !res->image_bind_count[is_compute] && res->bind_count[is_compute])
      update_binds_for_samplerviews(ctx, res, is_compute);
}

ALWAYS_INLINE static bool
check_for_layout_update(struct zink_context *ctx, struct zink_resource *res, bool is_compute)
{
   VkImageLayout layout = res->bind_count[is_compute] ? zink_descriptor_util_image_layout_eval(ctx, res, is_compute) : VK_IMAGE_LAYOUT_UNDEFINED;
   VkImageLayout other_layout = res->bind_count[!is_compute] ? zink_descriptor_util_image_layout_eval(ctx, res, !is_compute) : VK_IMAGE_LAYOUT_UNDEFINED;
   bool ret = false;
   if (!is_compute && res->fb_binds && !(ctx->feedback_loops & res->fb_binds)) {
      /* always double check feedback loops */
      ret = !!_mesa_set_add(ctx->need_barriers[0], res);
   } else {
      if (res->bind_count[is_compute] && layout && res->layout != layout)
         ret = !!_mesa_set_add(ctx->need_barriers[is_compute], res);
      if (res->bind_count[!is_compute] && other_layout && (layout != other_layout || res->layout != other_layout))
         ret = !!_mesa_set_add(ctx->need_barriers[!is_compute], res);
   }
   return ret;
}

static void
unbind_shader_image(struct zink_context *ctx, gl_shader_stage stage, unsigned slot)
{
   struct zink_image_view *image_view = &ctx->image_views[stage][slot];
   bool is_compute = stage == MESA_SHADER_COMPUTE;
   if (!image_view->base.resource)
      return;

   struct zink_resource *res = zink_resource(image_view->base.resource);
   res->image_binds[stage] &= ~BITFIELD_BIT(slot);
   unbind_shader_image_counts(ctx, res, is_compute, image_view->base.access & PIPE_IMAGE_ACCESS_WRITE);
   if (!res->write_bind_count[is_compute])
      res->barrier_access[stage == MESA_SHADER_COMPUTE] &= ~VK_ACCESS_SHADER_WRITE_BIT;
   
   if (image_view->base.resource->target == PIPE_BUFFER) {
      unbind_buffer_descriptor_stage(res, stage);
      unbind_buffer_descriptor_reads(res, stage == MESA_SHADER_COMPUTE);
      zink_buffer_view_reference(zink_screen(ctx->base.screen), &image_view->buffer_view, NULL);
      if (zink_descriptor_mode == ZINK_DESCRIPTOR_MODE_DB)
         pipe_resource_reference(&image_view->base.resource, NULL);
   } else {
      unbind_descriptor_stage(res, stage);
      unbind_descriptor_reads(res, stage == MESA_SHADER_COMPUTE);
      if (!res->image_bind_count[is_compute])
         check_for_layout_update(ctx, res, is_compute);
      zink_surface_reference(zink_screen(ctx->base.screen), &image_view->surface, NULL);
   }
   image_view->base.resource = NULL;
   image_view->surface = NULL;
}

static struct zink_buffer_view *
create_image_bufferview(struct zink_context *ctx, const struct pipe_image_view *view)
{
   struct zink_resource *res = zink_resource(view->resource);
   VkBufferViewCreateInfo bvci = create_bvci(ctx, res, view->format, view->u.buf.offset, view->u.buf.size);
   struct zink_buffer_view *buffer_view = get_buffer_view(ctx, res, &bvci);
   if (!buffer_view)
      return NULL;
   util_range_add(&res->base.b, &res->valid_buffer_range, view->u.buf.offset,
                  view->u.buf.offset + view->u.buf.size);
   return buffer_view;
}

static void
finalize_image_bind(struct zink_context *ctx, struct zink_resource *res, bool is_compute)
{
   /* if this is the first image bind and there are sampler binds, the image's sampler layout
    * must be updated to GENERAL
    */
   if (res->image_bind_count[is_compute] == 1 &&
       res->bind_count[is_compute] > 1)
      update_binds_for_samplerviews(ctx, res, is_compute);
   if (!check_for_layout_update(ctx, res, is_compute)) {
      /* no deferred barrier: unset unordered usage immediately */
      // TODO: figure out a way to link up layouts between unordered and main cmdbuf
      // if (zink_resource_access_is_write(res->barrier_access[is_compute]))
      res->obj->unordered_write = false;
      res->obj->unordered_read = false;
   }
}

static struct zink_surface *
create_image_surface(struct zink_context *ctx, const struct pipe_image_view *view, bool is_compute)
{
   struct zink_screen *screen = zink_screen(ctx->base.screen);
   struct zink_resource *res = zink_resource(view->resource);
   struct pipe_surface tmpl = {0};
   enum pipe_texture_target target = res->base.b.target;
   tmpl.format = view->format;
   tmpl.u.tex.level = view->u.tex.level;
   tmpl.u.tex.first_layer = view->u.tex.first_layer;
   tmpl.u.tex.last_layer = view->u.tex.last_layer;
   unsigned depth = 1 + tmpl.u.tex.last_layer - tmpl.u.tex.first_layer;
   switch (target) {
   case PIPE_TEXTURE_3D:
      if (depth < u_minify(res->base.b.depth0, view->u.tex.level)) {
         assert(depth == 1);
         target = PIPE_TEXTURE_2D;
         if (!screen->info.have_EXT_image_2d_view_of_3d ||
             !screen->info.view2d_feats.image2DViewOf3D) {
            static bool warned = false;
            warn_missing_feature(warned, "image2DViewOf3D");
         }
      } else {
         assert(tmpl.u.tex.first_layer == 0);
         tmpl.u.tex.last_layer = 0;
      }
      break;
   case PIPE_TEXTURE_2D_ARRAY:
   case PIPE_TEXTURE_1D_ARRAY:
      if (depth < res->base.b.array_size && depth == 1)
         target = target == PIPE_TEXTURE_2D_ARRAY ? PIPE_TEXTURE_2D : PIPE_TEXTURE_1D;
      break;
   default: break;
   }
   if (zink_format_needs_mutable(view->resource->format, view->format))
      /* mutable not set by default */
      zink_resource_object_init_mutable(ctx, res);
   VkImageViewCreateInfo ivci = create_ivci(screen, res, &tmpl, target);
   struct zink_surface *surface = zink_get_surface(ctx, view->resource, &tmpl, &ivci);
   if (!surface)
      return NULL;
   if (is_compute)
      flush_pending_clears(ctx, res);
   return surface;
}

static void
zink_set_shader_images(struct pipe_context *pctx,
                       gl_shader_stage shader_type,
                       unsigned start_slot, unsigned count,
                       unsigned unbind_num_trailing_slots,
                       const struct pipe_image_view *images)
{
   struct zink_context *ctx = zink_context(pctx);
   struct zink_screen *screen = zink_screen(pctx->screen);
   bool update = false;
   bool is_compute = shader_type == MESA_SHADER_COMPUTE;
   assert(!ctx->unordered_blitting);
   for (unsigned i = 0; i < count; i++) {
      struct zink_image_view *a = &ctx->image_views[shader_type][start_slot + i];
      const struct pipe_image_view *b = images ? &images[i] : NULL;
      struct zink_resource *res = b ? zink_resource(b->resource) : NULL;
      if (b && b->resource) {
         if (!zink_resource_object_init_storage(ctx, res)) {
            debug_printf("couldn't create storage image!");
            continue;
         }

         VkAccessFlags access = 0;
         if (b->access & PIPE_IMAGE_ACCESS_WRITE) {
            access |= VK_ACCESS_SHADER_WRITE_BIT;
         }
         if (b->access & PIPE_IMAGE_ACCESS_READ) {
            access |= VK_ACCESS_SHADER_READ_BIT;
         }

         bool changed = false;
         if (!a->base.resource || a->base.resource != b->resource) {
            /* this needs a full unbind+bind */
            changed = true;
            unbind_shader_image(ctx, shader_type, start_slot + i);
            update_res_bind_count(ctx, res, is_compute, false);
            res->image_bind_count[is_compute]++;
            /* always increment write_bind_count on new bind */
            if (b->access & PIPE_IMAGE_ACCESS_WRITE)
               res->write_bind_count[is_compute]++;
            /* db mode refcounts these */
            if (zink_descriptor_mode == ZINK_DESCRIPTOR_MODE_DB && b->resource->target == PIPE_BUFFER)
               pipe_resource_reference(&a->base.resource, b->resource);
         } else {
            /* resource matches: check for write flag change and partial rebind */

            /* previous bind didn't have write: increment */
            if ((b->access & PIPE_IMAGE_ACCESS_WRITE) && !(a->base.access & PIPE_IMAGE_ACCESS_WRITE))
               res->write_bind_count[is_compute]++;
            /* previous bind had write: decrement */
            else if (!(b->access & PIPE_IMAGE_ACCESS_WRITE) && (a->base.access & PIPE_IMAGE_ACCESS_WRITE)) {
               res->write_bind_count[is_compute]--;
               if (!res->write_bind_count[is_compute])
                  res->barrier_access[is_compute] &= ~VK_ACCESS_SHADER_WRITE_BIT;
            }

            /* this may need a partial rebind */
            changed = a->base.format != b->format || zink_resource(a->base.resource)->obj != res->obj;
            if (!changed) {
               if (b->resource->target == PIPE_BUFFER) {
                  /* db mode has no partial rebind */
                  if (zink_descriptor_mode != ZINK_DESCRIPTOR_MODE_DB)
                     changed = !!memcmp(&a->base.u.buf, &b->u.buf, sizeof(b->u.buf));
               } else {
                  /* no memcmp, these are bitfields */
                  changed = a->base.u.tex.first_layer != b->u.tex.first_layer ||
                            a->base.u.tex.last_layer != b->u.tex.last_layer ||
                            a->base.u.tex.level != b->u.tex.level;
               }
            }
         }

         if (changed) {
            /* this is a partial rebind */
            if (b->resource->target == PIPE_BUFFER) {
               /* db has no partial rebind */
               if (zink_descriptor_mode != ZINK_DESCRIPTOR_MODE_DB) {
                  /* bufferview rebind: get updated bufferview and unref old one */
                  struct zink_buffer_view *bv = create_image_bufferview(ctx, b);
                  /* identical rebind was already checked above */
                  assert(bv && bv != a->buffer_view);
                  zink_buffer_view_reference(screen, &a->buffer_view, NULL);
                  /* ref already added by create */
                  a->buffer_view = bv;
               }
            } else {
               /* image rebind: get updated surface and unref old one */
               struct zink_surface *surface = create_image_surface(ctx, b, is_compute);
               /* identical rebind was already checked above */
               assert(surface && surface != a->surface);
               zink_surface_reference(screen, &a->surface, NULL);
               /* ref already added by create */
               a->surface = surface;
            }
         }

         /* these operations occur regardless of binding/rebinding */
         res->gfx_barrier |= zink_pipeline_flags_from_pipe_stage(shader_type);
         res->barrier_access[is_compute] |= access;
         if (b->resource->target == PIPE_BUFFER) {
            screen->buffer_barrier(ctx, res, access,
                                         res->gfx_barrier);
            zink_batch_resource_usage_set(ctx->bs, res,
                                          zink_resource_access_is_write(access), true);
            if (zink_resource_access_is_write(access))
               res->obj->unordered_write = false;
            res->obj->unordered_read = false;
         } else {
            finalize_image_bind(ctx, res, is_compute);
            zink_batch_resource_usage_set(ctx->bs, res,
                                          zink_resource_access_is_write(access), false);
         }
         memcpy(&a->base, images + i, sizeof(struct pipe_image_view));
         if (b->resource->target == PIPE_BUFFER) {
            /* always enforce limit clamping */
            unsigned blocksize = util_format_get_blocksize(a->base.format);
            a->base.u.buf.size = MIN2(a->base.u.buf.size / blocksize, screen->info.props.limits.maxTexelBufferElements) * blocksize;
         }
         update = true;
         res->image_binds[shader_type] |= BITFIELD_BIT(start_slot + i);
      } else if (a->base.resource) {
         update = true;
         unbind_shader_image(ctx, shader_type, start_slot + i);
      }
      update_descriptor_state_image(ctx, shader_type, start_slot + i, res);
   }
   for (unsigned i = 0; i < unbind_num_trailing_slots; i++) {
      update |= !!ctx->image_views[shader_type][start_slot + count + i].base.resource;
      unbind_shader_image(ctx, shader_type, start_slot + count + i);
      update_descriptor_state_image(ctx, shader_type, start_slot + count + i, NULL);
   }
   ctx->di.num_images[shader_type] = start_slot + count;
   if (update)
      ctx->invalidate_descriptor_state(ctx, shader_type, ZINK_DESCRIPTOR_TYPE_IMAGE, start_slot, count);
}

static void
update_feedback_loop_dynamic_state(struct zink_context *ctx)
{
   if (!zink_screen(ctx->base.screen)->info.have_EXT_attachment_feedback_loop_dynamic_state)
      return;
   VkImageAspectFlags aspects = 0;
   if (ctx->feedback_loops & BITFIELD_MASK(PIPE_MAX_COLOR_BUFS))
      aspects |= VK_IMAGE_ASPECT_COLOR_BIT;
   if (ctx->feedback_loops & BITFIELD_BIT(PIPE_MAX_COLOR_BUFS))
      aspects |= VK_IMAGE_ASPECT_DEPTH_BIT | VK_IMAGE_ASPECT_STENCIL_BIT;
   VKCTX(CmdSetAttachmentFeedbackLoopEnableEXT)(ctx->bs->cmdbuf, aspects);
}

static void
update_feedback_loop_state(struct zink_context *ctx, unsigned idx, unsigned feedback_loops)
{
   if (feedback_loops != ctx->feedback_loops) {
      if (idx == PIPE_MAX_COLOR_BUFS && !zink_screen(ctx->base.screen)->driver_workarounds.always_feedback_loop_zs) {
         if (ctx->gfx_pipeline_state.feedback_loop_zs)
            ctx->gfx_pipeline_state.dirty = true;
         ctx->gfx_pipeline_state.feedback_loop_zs = false;
      } else if (idx < PIPE_MAX_COLOR_BUFS && !zink_screen(ctx->base.screen)->driver_workarounds.always_feedback_loop) {
         if (ctx->gfx_pipeline_state.feedback_loop)
            ctx->gfx_pipeline_state.dirty = true;
         ctx->gfx_pipeline_state.feedback_loop = false;
      }
      update_feedback_loop_dynamic_state(ctx);
   }
   ctx->feedback_loops = feedback_loops;
}

ALWAYS_INLINE static void
unbind_samplerview(struct zink_context *ctx, gl_shader_stage stage, unsigned slot)
{
   struct zink_sampler_view *sv = zink_sampler_view(ctx->sampler_views[stage][slot]);
   if (!sv || !sv->base.texture)
      return;
   struct zink_resource *res = zink_resource(sv->base.texture);
   res->sampler_bind_count[stage == MESA_SHADER_COMPUTE]--;
   if (stage != MESA_SHADER_COMPUTE && !res->sampler_bind_count[0] && res->fb_bind_count) {
      u_foreach_bit(idx, res->fb_binds) {
         if (ctx->feedback_loops & BITFIELD_BIT(idx)) {
            ctx->dynamic_fb.attachments[idx].imageLayout = VK_IMAGE_LAYOUT_COLOR_ATTACHMENT_OPTIMAL;
            ctx->rp_layout_changed = true;
         }
         update_feedback_loop_state(ctx, idx, ctx->feedback_loops & ~BITFIELD_BIT(idx));
      }
   }
   update_res_bind_count(ctx, res, stage == MESA_SHADER_COMPUTE, true);
   res->sampler_binds[stage] &= ~BITFIELD_BIT(slot);
   if (res->obj->is_buffer) {
      unbind_buffer_descriptor_stage(res, stage);
      unbind_buffer_descriptor_reads(res, stage == MESA_SHADER_COMPUTE);
   } else {
      unbind_descriptor_stage(res, stage);
      unbind_descriptor_reads(res, stage == MESA_SHADER_COMPUTE);
      if (!res->sampler_bind_count[stage == MESA_SHADER_COMPUTE])
         check_for_layout_update(ctx, res, stage == MESA_SHADER_COMPUTE);
   }
   assert(slot < 32);
   ctx->di.zs_swizzle[stage].mask &= ~BITFIELD_BIT(slot);
}

static void
zink_set_sampler_views(struct pipe_context *pctx,
                       gl_shader_stage shader_type,
                       unsigned start_slot,
                       unsigned num_views,
                       unsigned unbind_num_trailing_slots,
                       bool take_ownership,
                       struct pipe_sampler_view **views)
{
   struct zink_context *ctx = zink_context(pctx);

   const uint32_t mask = BITFIELD_RANGE(start_slot, num_views);
   uint32_t shadow_mask = ctx->di.zs_swizzle[shader_type].mask;
   ctx->di.cubes[shader_type] &= ~mask;

   bool update = false;
   bool shadow_update = false;
   if (views) {
      for (unsigned i = 0; i < num_views; ++i) {
         struct pipe_sampler_view *pview = views[i];
         struct zink_sampler_view *a = zink_sampler_view(ctx->sampler_views[shader_type][start_slot + i]);
         struct zink_sampler_view *b = zink_sampler_view(pview);

         if (a == b) {
            if (take_ownership) {
               struct pipe_sampler_view *view = views[i];
               pipe_sampler_view_reference(&view, NULL);
            }
            continue;
         }

         struct zink_resource *res = b ? zink_resource(b->base.texture) : NULL;
         if (b && b->base.texture) {
            if (!a || zink_resource(a->base.texture) != res) {
               if (a)
                  unbind_samplerview(ctx, shader_type, start_slot + i);
               update_res_bind_count(ctx, res, shader_type == MESA_SHADER_COMPUTE, false);
               res->sampler_bind_count[shader_type == MESA_SHADER_COMPUTE]++;
               res->gfx_barrier |= zink_pipeline_flags_from_pipe_stage(shader_type);
               res->barrier_access[shader_type == MESA_SHADER_COMPUTE] |= VK_ACCESS_SHADER_READ_BIT;
            }
            if (res->base.b.target == PIPE_BUFFER) {
               if (zink_descriptor_mode == ZINK_DESCRIPTOR_MODE_DB) {
                  if (!a || a->base.texture != b->base.texture || zink_resource(a->base.texture)->obj != res->obj ||
                     memcmp(&a->base.u.buf, &b->base.u.buf, sizeof(b->base.u.buf)))
                     update = true;
               } else if (b->buffer_view->bvci.buffer != res->obj->buffer) {
                  /* if this resource has been rebound while it wasn't set here,
                  * its backing resource will have changed and thus we need to update
                  * the bufferview
                  */
                  VkBufferViewCreateInfo bvci = b->buffer_view->bvci;
                  bvci.buffer = res->obj->buffer;
                  struct zink_buffer_view *buffer_view = get_buffer_view(ctx, res, &bvci);
                  assert(buffer_view != b->buffer_view);
                  zink_buffer_view_reference(zink_screen(ctx->base.screen), &b->buffer_view, NULL);
                  b->buffer_view = buffer_view;
                  update = true;
               } else if (!a || a->buffer_view->buffer_view != b->buffer_view->buffer_view)
                     update = true;
               zink_screen(ctx->base.screen)->buffer_barrier(ctx, res, VK_ACCESS_SHADER_READ_BIT,
                                          res->gfx_barrier);
               zink_batch_resource_usage_set(ctx->bs, res, false, true);
               if (!ctx->unordered_blitting)
                  res->obj->unordered_read = false;
            } else {
               if (zink_format_needs_mutable(res->base.b.format, b->image_view->base.format))
                  /* mutable not set by default */
                  zink_resource_object_init_mutable(ctx, res);
               if (res->obj != b->image_view->obj) {
                  struct pipe_surface *psurf = &b->image_view->base;
                  VkImageView iv = b->image_view->image_view;
                  zink_rebind_surface(ctx, &psurf);
                  b->image_view = zink_surface(psurf);
                  update |= iv != b->image_view->image_view;
               } else  if (a != b)
                  update = true;
               if (shader_type == MESA_SHADER_COMPUTE)
                  flush_pending_clears(ctx, res);
               if (b->cube_array) {
                  ctx->di.cubes[shader_type] |= BITFIELD_BIT(start_slot + i);
               }
               if (!check_for_layout_update(ctx, res, shader_type == MESA_SHADER_COMPUTE) && !ctx->unordered_blitting) {
                  /* no deferred barrier: unset unordered usage immediately */
                  res->obj->unordered_read = false;
                  // TODO: figure out a way to link up layouts between unordered and main cmdbuf
                  res->obj->unordered_write = false;
               }
               if (!a)
                  update = true;
               zink_batch_resource_usage_set(ctx->bs, res, false, false);
               if (b->zs_view) {
                  assert(start_slot + i < 32); //bitfield size
                  ctx->di.zs_swizzle[shader_type].mask |= BITFIELD_BIT(start_slot + i);
                  /* this is already gonna be slow, so don't bother trying to micro-optimize */
                  shadow_update |= memcmp(&ctx->di.zs_swizzle[shader_type].swizzle[start_slot + i],
                                          &b->swizzle, sizeof(struct zink_zs_swizzle));
                  memcpy(&ctx->di.zs_swizzle[shader_type].swizzle[start_slot + i], &b->swizzle, sizeof(struct zink_zs_swizzle));
               } else {
                  assert(start_slot + i < 32); //bitfield size
                  ctx->di.zs_swizzle[shader_type].mask &= ~BITFIELD_BIT(start_slot + i);
               }
            }
            res->sampler_binds[shader_type] |= BITFIELD_BIT(start_slot + i);
         } else if (a) {
            unbind_samplerview(ctx, shader_type, start_slot + i);
            update = true;
         }
         if (take_ownership) {
            pipe_sampler_view_reference(&ctx->sampler_views[shader_type][start_slot + i], NULL);
            ctx->sampler_views[shader_type][start_slot + i] = pview;
         } else {
            pipe_sampler_view_reference(&ctx->sampler_views[shader_type][start_slot + i], pview);
         }
         update_descriptor_state_sampler(ctx, shader_type, start_slot + i, res);
      }
   } else {
      unbind_num_trailing_slots += num_views;
      num_views = 0;
   }
   for (unsigned i = 0; i < unbind_num_trailing_slots; ++i) {
      unsigned slot = start_slot + num_views + i;
      update |= !!ctx->sampler_views[shader_type][slot];
      unbind_samplerview(ctx, shader_type, slot);
      pipe_sampler_view_reference(
         &ctx->sampler_views[shader_type][slot],
         NULL);
      update_descriptor_state_sampler(ctx, shader_type, slot, NULL);
   }
   ctx->di.num_sampler_views[shader_type] = start_slot + num_views;
   if (update) {
      struct zink_screen *screen = zink_screen(pctx->screen);
      ctx->invalidate_descriptor_state(ctx, shader_type, ZINK_DESCRIPTOR_TYPE_SAMPLER_VIEW, start_slot, num_views);
      if (!screen->info.have_EXT_non_seamless_cube_map)
         update_nonseamless_shader_key(ctx, shader_type);
      shadow_update |= shadow_mask != ctx->di.zs_swizzle[shader_type].mask;
      zink_set_zs_needs_shader_swizzle_key(ctx, shader_type, shadow_update);
   }
}

static uint64_t
zink_create_texture_handle(struct pipe_context *pctx, struct pipe_sampler_view *view, const struct pipe_sampler_state *state)
{
   struct zink_context *ctx = zink_context(pctx);
   struct zink_resource *res = zink_resource(view->texture);
   struct zink_sampler_view *sv = zink_sampler_view(view);
   struct zink_bindless_descriptor *bd;
   bd = calloc(1, sizeof(struct zink_bindless_descriptor));
   if (!bd)
      return 0;

   bd->sampler = pctx->create_sampler_state(pctx, state);
   if (!bd->sampler) {
      free(bd);
      return 0;
   }

   bd->ds.is_buffer = res->base.b.target == PIPE_BUFFER;
   if (res->base.b.target == PIPE_BUFFER) {
      if (zink_descriptor_mode == ZINK_DESCRIPTOR_MODE_DB) {
         pipe_resource_reference(&bd->ds.db.pres, view->texture);
         bd->ds.db.format = view->format;
         bd->ds.db.offset = view->u.buf.offset;
         bd->ds.db.size = view->u.buf.size;
      } else {
         zink_buffer_view_reference(zink_screen(pctx->screen), &bd->ds.bufferview, sv->buffer_view);
      }
   } else {
      zink_surface_reference(zink_screen(pctx->screen), &bd->ds.surface, sv->image_view);
   }
   uint64_t handle = util_idalloc_alloc(&ctx->di.bindless[bd->ds.is_buffer].tex_slots);
   if (bd->ds.is_buffer)
      handle += ZINK_MAX_BINDLESS_HANDLES;
   bd->handle = handle;
   _mesa_hash_table_insert(&ctx->di.bindless[bd->ds.is_buffer].tex_handles, (void*)(uintptr_t)handle, bd);
   return handle;
}

static void
zink_delete_texture_handle(struct pipe_context *pctx, uint64_t handle)
{
   struct zink_context *ctx = zink_context(pctx);
   bool is_buffer = ZINK_BINDLESS_IS_BUFFER(handle);
   struct hash_entry *he = _mesa_hash_table_search(&ctx->di.bindless[is_buffer].tex_handles, (void*)(uintptr_t)handle);
   assert(he);
   struct zink_bindless_descriptor *bd = he->data;
   struct zink_descriptor_surface *ds = &bd->ds;
   _mesa_hash_table_remove(&ctx->di.bindless[is_buffer].tex_handles, he);
   uint32_t h = handle;
   util_dynarray_append(&ctx->bs->bindless_releases[0], uint32_t, h);

   if (ds->is_buffer) {
      if (zink_descriptor_mode == ZINK_DESCRIPTOR_MODE_DB) {
         pipe_resource_reference(&ds->db.pres, NULL);
      } else {
         zink_buffer_view_reference(zink_screen(pctx->screen), &ds->bufferview, NULL);
      }
   } else {
      zink_surface_reference(zink_screen(pctx->screen), &ds->surface, NULL);
      pctx->delete_sampler_state(pctx, bd->sampler);
   }
   free(ds);
}

static void
rebind_bindless_bufferview(struct zink_context *ctx, struct zink_resource *res, struct zink_descriptor_surface *ds)
{
   /* descriptor buffer is unaffected by this */
   if (zink_descriptor_mode == ZINK_DESCRIPTOR_MODE_DB)
      return;
   /* if this resource has been rebound while it wasn't set here,
    * its backing resource will have changed and thus we need to update
    * the bufferview
    */
   VkBufferViewCreateInfo bvci = ds->bufferview->bvci;
   bvci.buffer = res->obj->buffer;
   struct zink_buffer_view *buffer_view = get_buffer_view(ctx, res, &bvci);
   assert(buffer_view != ds->bufferview);
   zink_buffer_view_reference(zink_screen(ctx->base.screen), &ds->bufferview, NULL);
   ds->bufferview = buffer_view;
}

static void
zero_bindless_descriptor(struct zink_context *ctx, uint32_t handle, bool is_buffer, bool is_image)
{
   if (likely(zink_screen(ctx->base.screen)->info.rb2_feats.nullDescriptor)) {
      if (is_buffer) {
         if (zink_descriptor_mode == ZINK_DESCRIPTOR_MODE_DB) {
            ctx->di.bindless[is_image].db.buffer_infos[handle].address = 0;
            ctx->di.bindless[is_image].db.buffer_infos[handle].range = 0;
         } else {
            VkBufferView *bv = &ctx->di.bindless[is_image].t.buffer_infos[handle];
            *bv = VK_NULL_HANDLE;
         }
      } else {
         VkDescriptorImageInfo *ii = &ctx->di.bindless[is_image].img_infos[handle];
         memset(ii, 0, sizeof(*ii));
      }
   } else {
      if (is_buffer) {
         if (zink_descriptor_mode == ZINK_DESCRIPTOR_MODE_DB) {
            ctx->di.bindless[is_image].db.buffer_infos[handle].address = zink_resource(ctx->dummy_bufferview->pres)->obj->bda;
            ctx->di.bindless[is_image].db.buffer_infos[handle].range = 1;
         } else {
            VkBufferView *bv = &ctx->di.bindless[is_image].t.buffer_infos[handle];
            struct zink_buffer_view *null_bufferview = ctx->dummy_bufferview;
            *bv = null_bufferview->buffer_view;
         }
      } else {
         struct zink_surface *null_surface = zink_get_dummy_surface(ctx, 0);
         VkDescriptorImageInfo *ii = &ctx->di.bindless[is_image].img_infos[handle];
         ii->sampler = VK_NULL_HANDLE;
         ii->imageView = null_surface->image_view;
         ii->imageLayout = VK_IMAGE_LAYOUT_GENERAL;
      }
   }
}

static void
unbind_bindless_descriptor(struct zink_context *ctx, struct zink_resource *res)
{
   if (!res->bindless[1]) {
      /* check to remove write access */
      for (unsigned i = 0; i < 2; i++) {
         if (!res->write_bind_count[i])
            res->barrier_access[i] &= ~VK_ACCESS_SHADER_WRITE_BIT;
      }
   }
   bool is_buffer = res->base.b.target == PIPE_BUFFER;
   if (!res->all_bindless) {
      /* check to remove read access */
      if (is_buffer) {
         for (unsigned i = 0; i < 2; i++)
            unbind_buffer_descriptor_reads(res, i);
      } else {
         for (unsigned i = 0; i < 2; i++)
            unbind_descriptor_reads(res, i);
      }
   }
   for (unsigned i = 0; i < 2; i++) {
      if (!res->image_bind_count[i])
         check_for_layout_update(ctx, res, i);
   }
}

static void
zink_make_texture_handle_resident(struct pipe_context *pctx, uint64_t handle, bool resident)
{
   struct zink_context *ctx = zink_context(pctx);
   bool is_buffer = ZINK_BINDLESS_IS_BUFFER(handle);
   struct hash_entry *he = _mesa_hash_table_search(&ctx->di.bindless[is_buffer].tex_handles, (void*)(uintptr_t)handle);
   assert(he);
   struct zink_bindless_descriptor *bd = he->data;
   struct zink_descriptor_surface *ds = &bd->ds;
   struct zink_resource *res = zink_descriptor_surface_resource(ds);
   if (is_buffer)
      handle -= ZINK_MAX_BINDLESS_HANDLES;
   if (resident) {
      update_res_bind_count(ctx, res, false, false);
      update_res_bind_count(ctx, res, true, false);
      res->bindless[0]++;
      if (is_buffer) {
         if (zink_descriptor_mode == ZINK_DESCRIPTOR_MODE_DB) {
            ctx->di.bindless[0].db.buffer_infos[handle].address = res->obj->bda + ds->db.offset;
            ctx->di.bindless[0].db.buffer_infos[handle].range = ds->db.size;
            ctx->di.bindless[0].db.buffer_infos[handle].format = zink_get_format(zink_screen(ctx->base.screen), ds->db.format);
         } else {
            if (ds->bufferview->bvci.buffer != res->obj->buffer)
               rebind_bindless_bufferview(ctx, res, ds);
            VkBufferView *bv = &ctx->di.bindless[0].t.buffer_infos[handle];
            *bv = ds->bufferview->buffer_view;
         }
         zink_screen(ctx->base.screen)->buffer_barrier(ctx, res, VK_ACCESS_SHADER_READ_BIT, VK_PIPELINE_STAGE_FRAGMENT_SHADER_BIT | VK_PIPELINE_STAGE_COMPUTE_SHADER_BIT);
         zink_batch_resource_usage_set(ctx->bs, res, false, true);
         res->obj->unordered_read = false;
      } else {
         VkDescriptorImageInfo *ii = &ctx->di.bindless[0].img_infos[handle];
         ii->sampler = bd->sampler->sampler;
         ii->imageView = ds->surface->image_view;
         ii->imageLayout = zink_descriptor_util_image_layout_eval(ctx, res, false);
         flush_pending_clears(ctx, res);
         if (!check_for_layout_update(ctx, res, false)) {
            res->obj->unordered_read = false;
            // TODO: figure out a way to link up layouts between unordered and main cmdbuf
            res->obj->unordered_write = false;
         }
         if (!check_for_layout_update(ctx, res, true)) {
            res->obj->unordered_read = false;
            // TODO: figure out a way to link up layouts between unordered and main cmdbuf
            res->obj->unordered_write = false;
         }
         zink_batch_resource_usage_set(ctx->bs, res, false, false);
         res->obj->unordered_write = false;
      }
      res->gfx_barrier |= VK_PIPELINE_STAGE_ALL_GRAPHICS_BIT | VK_PIPELINE_STAGE_COMPUTE_SHADER_BIT;
      res->barrier_access[0] |= VK_ACCESS_SHADER_READ_BIT;
      res->barrier_access[1] |= VK_ACCESS_SHADER_READ_BIT;
      util_dynarray_append(&ctx->di.bindless[0].resident, struct zink_bindless_descriptor *, bd);
      uint32_t h = is_buffer ? handle + ZINK_MAX_BINDLESS_HANDLES : handle;
      util_dynarray_append(&ctx->di.bindless[0].updates, uint32_t, h);
   } else {
      zero_bindless_descriptor(ctx, handle, is_buffer, false);
      util_dynarray_delete_unordered(&ctx->di.bindless[0].resident, struct zink_bindless_descriptor *, bd);
      update_res_bind_count(ctx, res, false, true);
      update_res_bind_count(ctx, res, true, true);
      res->bindless[0]--;
      unbind_bindless_descriptor(ctx, res);
   }
   ctx->di.bindless_dirty[0] = true;
}

static uint64_t
zink_create_image_handle(struct pipe_context *pctx, const struct pipe_image_view *view)
{
   struct zink_context *ctx = zink_context(pctx);
   struct zink_resource *res = zink_resource(view->resource);
   struct zink_bindless_descriptor *bd;
   if (!zink_resource_object_init_storage(ctx, res)) {
      debug_printf("couldn't create storage image!");
      return 0;
   }
   bd = calloc(1, sizeof(struct zink_bindless_descriptor));
   if (!bd)
      return 0;
   bd->sampler = NULL;

   bd->ds.is_buffer = res->base.b.target == PIPE_BUFFER;
   if (res->base.b.target == PIPE_BUFFER)
      if (zink_descriptor_mode == ZINK_DESCRIPTOR_MODE_DB) {
         pipe_resource_reference(&bd->ds.db.pres, view->resource);
         bd->ds.db.format = view->format;
         bd->ds.db.offset = view->u.buf.offset;
         bd->ds.db.size = view->u.buf.size;
      } else {
         bd->ds.bufferview = create_image_bufferview(ctx, view);
      }
   else
      bd->ds.surface = create_image_surface(ctx, view, false);
   uint64_t handle = util_idalloc_alloc(&ctx->di.bindless[bd->ds.is_buffer].img_slots);
   if (bd->ds.is_buffer)
      handle += ZINK_MAX_BINDLESS_HANDLES;
   bd->handle = handle;
   _mesa_hash_table_insert(&ctx->di.bindless[bd->ds.is_buffer].img_handles, (void*)(uintptr_t)handle, bd);
   return handle;
}

static void
zink_delete_image_handle(struct pipe_context *pctx, uint64_t handle)
{
   struct zink_context *ctx = zink_context(pctx);
   bool is_buffer = ZINK_BINDLESS_IS_BUFFER(handle);
   struct hash_entry *he = _mesa_hash_table_search(&ctx->di.bindless[is_buffer].img_handles, (void*)(uintptr_t)handle);
   assert(he);
   struct zink_descriptor_surface *ds = he->data;
   _mesa_hash_table_remove(&ctx->di.bindless[is_buffer].img_handles, he);
   uint32_t h = handle;
   util_dynarray_append(&ctx->bs->bindless_releases[1], uint32_t, h);

   if (ds->is_buffer) {
      if (zink_descriptor_mode == ZINK_DESCRIPTOR_MODE_DB) {
         pipe_resource_reference(&ds->db.pres, NULL);
      } else {
         zink_buffer_view_reference(zink_screen(pctx->screen), &ds->bufferview, NULL);
      }
   } else {
      zink_surface_reference(zink_screen(pctx->screen), &ds->surface, NULL);
   }
   free(ds);
}

static void
zink_make_image_handle_resident(struct pipe_context *pctx, uint64_t handle, unsigned paccess, bool resident)
{
   struct zink_context *ctx = zink_context(pctx);
   bool is_buffer = ZINK_BINDLESS_IS_BUFFER(handle);
   struct hash_entry *he = _mesa_hash_table_search(&ctx->di.bindless[is_buffer].img_handles, (void*)(uintptr_t)handle);
   assert(he);
   struct zink_bindless_descriptor *bd = he->data;
   struct zink_descriptor_surface *ds = &bd->ds;
   bd->access = paccess;
   struct zink_resource *res = zink_descriptor_surface_resource(ds);
   VkAccessFlags access = 0;
   if (paccess & PIPE_IMAGE_ACCESS_WRITE) {
      if (resident) {
         res->write_bind_count[0]++;
         res->write_bind_count[1]++;
      } else {
         res->write_bind_count[0]--;
         res->write_bind_count[1]--;
      }
      access |= VK_ACCESS_SHADER_WRITE_BIT;
   }
   if (paccess & PIPE_IMAGE_ACCESS_READ) {
      access |= VK_ACCESS_SHADER_READ_BIT;
   }
   if (is_buffer)
      handle -= ZINK_MAX_BINDLESS_HANDLES;
   if (resident) {
      update_res_bind_count(ctx, res, false, false);
      update_res_bind_count(ctx, res, true, false);
      res->image_bind_count[0]++;
      res->image_bind_count[1]++;
      res->bindless[1]++;
      if (is_buffer) {
         if (zink_descriptor_mode == ZINK_DESCRIPTOR_MODE_DB) {
            ctx->di.bindless[0].db.buffer_infos[handle].address = res->obj->bda + ds->db.offset;
            ctx->di.bindless[0].db.buffer_infos[handle].range = ds->db.size;
            ctx->di.bindless[0].db.buffer_infos[handle].format = zink_get_format(zink_screen(ctx->base.screen), ds->db.format);
         } else {
            if (ds->bufferview->bvci.buffer != res->obj->buffer)
               rebind_bindless_bufferview(ctx, res, ds);
            VkBufferView *bv = &ctx->di.bindless[1].t.buffer_infos[handle];
            *bv = ds->bufferview->buffer_view;
         }
         zink_screen(ctx->base.screen)->buffer_barrier(ctx, res, access, VK_PIPELINE_STAGE_FRAGMENT_SHADER_BIT | VK_PIPELINE_STAGE_COMPUTE_SHADER_BIT);
         zink_batch_resource_usage_set(ctx->bs, res, zink_resource_access_is_write(access), true);
         if (zink_resource_access_is_write(access))
            res->obj->unordered_write = false;
         res->obj->unordered_read = false;
      } else {
         VkDescriptorImageInfo *ii = &ctx->di.bindless[1].img_infos[handle];
         ii->sampler = VK_NULL_HANDLE;
         ii->imageView = ds->surface->image_view;
         ii->imageLayout = VK_IMAGE_LAYOUT_GENERAL;
         finalize_image_bind(ctx, res, false);
         finalize_image_bind(ctx, res, true);
         zink_batch_resource_usage_set(ctx->bs, res, zink_resource_access_is_write(access), false);
         res->obj->unordered_write = false;
      }
      res->gfx_barrier |= VK_PIPELINE_STAGE_ALL_GRAPHICS_BIT | VK_PIPELINE_STAGE_COMPUTE_SHADER_BIT;
      res->barrier_access[0] |= access;
      res->barrier_access[1] |= access;
      util_dynarray_append(&ctx->di.bindless[1].resident, struct zink_bindless_descriptor *, bd);
      uint32_t h = is_buffer ? handle + ZINK_MAX_BINDLESS_HANDLES : handle;
      util_dynarray_append(&ctx->di.bindless[1].updates, uint32_t, h);
   } else {
      zero_bindless_descriptor(ctx, handle, is_buffer, true);
      util_dynarray_delete_unordered(&ctx->di.bindless[1].resident, struct zink_bindless_descriptor *, bd);
      unbind_shader_image_counts(ctx, res, false, false);
      unbind_shader_image_counts(ctx, res, true, false);
      res->bindless[1]--;
      unbind_bindless_descriptor(ctx, res);
   }
   ctx->di.bindless_dirty[1] = true;
}

static void
zink_set_global_binding(struct pipe_context *pctx,
                        unsigned first, unsigned count,
                        struct pipe_resource **resources,
                        uint32_t **handles)
{
   struct zink_context *ctx = zink_context(pctx);

   size_t size = ctx->di.global_bindings.capacity;
   if (!util_dynarray_resize(&ctx->di.global_bindings, struct pipe_resource*, first + count + 8))
      unreachable("zink: out of memory somehow");
   if (size != ctx->di.global_bindings.capacity) {
      uint8_t *data = ctx->di.global_bindings.data;
      memset(data + size, 0, ctx->di.global_bindings.capacity - size);
   }

   struct pipe_resource **globals = ctx->di.global_bindings.data;
   for (unsigned i = 0; i < count; i++) {
      if (resources && resources[i]) {
         struct zink_resource *res = zink_resource(resources[i]);

         util_range_add(&res->base.b, &res->valid_buffer_range, 0, res->base.b.width0);
         pipe_resource_reference(&globals[first + i], resources[i]);

         uint64_t addr = 0;
         memcpy(&addr, handles[i], sizeof(addr));
         addr += zink_resource_get_address(zink_screen(pctx->screen), res);
         memcpy(handles[i], &addr, sizeof(addr));
         zink_resource_usage_set(res, ctx->bs, true);
         res->obj->unordered_read = res->obj->unordered_write = false;
         zink_screen(ctx->base.screen)->buffer_barrier(ctx, res, VK_ACCESS_SHADER_READ_BIT | VK_ACCESS_SHADER_WRITE_BIT, VK_PIPELINE_STAGE_COMPUTE_SHADER_BIT);
      } else if (globals[i]) {
         zink_batch_reference_resource(ctx, zink_resource(globals[first + i]));
         pipe_resource_reference(&globals[first + i], NULL);
      }
   }
}

static void
zink_set_stencil_ref(struct pipe_context *pctx,
                     const struct pipe_stencil_ref ref)
{
   struct zink_context *ctx = zink_context(pctx);
   ctx->stencil_ref = ref;
   ctx->stencil_ref_changed = true;
}

static void
zink_set_clip_state(struct pipe_context *pctx,
                    const struct pipe_clip_state *pcs)
{
}

static void
zink_set_tess_state(struct pipe_context *pctx,
                    const float default_outer_level[4],
                    const float default_inner_level[2])
{
   struct zink_context *ctx = zink_context(pctx);
   memcpy(&ctx->default_inner_level, default_inner_level, sizeof(ctx->default_inner_level));
   memcpy(&ctx->default_outer_level, default_outer_level, sizeof(ctx->default_outer_level));
}

static void
zink_set_patch_vertices(struct pipe_context *pctx, uint8_t patch_vertices)
{
   struct zink_context *ctx = zink_context(pctx);
   if (zink_set_tcs_key_patches(ctx, patch_vertices)) {
      ctx->gfx_pipeline_state.dyn_state2.vertices_per_patch = patch_vertices;
      if (zink_screen(ctx->base.screen)->info.dynamic_state2_feats.extendedDynamicState2PatchControlPoints)
         VKCTX(CmdSetPatchControlPointsEXT)(ctx->bs->cmdbuf, patch_vertices);
      else
         ctx->gfx_pipeline_state.dirty = true;
      zink_flush_dgc_if_enabled(ctx);
   }
}

static void
init_null_fbfetch(struct zink_context *ctx)
{
   struct zink_screen *screen = zink_screen(ctx->base.screen);
   ctx->di.null_fbfetch_init = true;
   if (zink_descriptor_mode != ZINK_DESCRIPTOR_MODE_DB)
      return;
   VkDescriptorGetInfoEXT info;
   info.sType = VK_STRUCTURE_TYPE_DESCRIPTOR_GET_INFO_EXT;
   info.pNext = NULL;
   info.type = VK_DESCRIPTOR_TYPE_INPUT_ATTACHMENT;
   info.data.pInputAttachmentImage = &ctx->di.fbfetch;
   if (screen->info.db_props.inputAttachmentDescriptorSize)
      VKSCR(GetDescriptorEXT)(screen->dev, &info, screen->info.db_props.inputAttachmentDescriptorSize, ctx->di.fbfetch_db);
}

bool
zink_update_fbfetch(struct zink_context *ctx)
{
   const bool had_fbfetch = ctx->di.fbfetch.imageLayout == VK_IMAGE_LAYOUT_GENERAL;
   if (!ctx->gfx_stages[MESA_SHADER_FRAGMENT] ||
       !ctx->gfx_stages[MESA_SHADER_FRAGMENT]->info.fs.uses_fbfetch_output) {
      if (!had_fbfetch)
         return false;
      zink_batch_no_rp(ctx);
      ctx->di.fbfetch.imageLayout = VK_IMAGE_LAYOUT_UNDEFINED;
      ctx->di.fbfetch.imageView = zink_screen(ctx->base.screen)->info.rb2_feats.nullDescriptor ?
                                  VK_NULL_HANDLE :
                                  zink_get_dummy_surface(ctx, 0)->image_view;
      ctx->invalidate_descriptor_state(ctx, MESA_SHADER_FRAGMENT, ZINK_DESCRIPTOR_TYPE_UBO, 0, 1);
      return true;
   }

   bool changed = !had_fbfetch;
   if (ctx->fb_state.cbufs[0]) {
      VkImageView fbfetch = zink_csurface(ctx->fb_state.cbufs[0])->image_view;
      if (!fbfetch)
         /* swapchain image: retry later */
         return false;
      changed |= fbfetch != ctx->di.fbfetch.imageView;
      ctx->di.fbfetch.imageView = zink_csurface(ctx->fb_state.cbufs[0])->image_view;

      bool fbfetch_ms = ctx->fb_state.cbufs[0]->texture->nr_samples > 1;
      if (zink_get_fs_base_key(ctx)->fbfetch_ms != fbfetch_ms)
         zink_set_fs_base_key(ctx)->fbfetch_ms = fbfetch_ms;
   } else {
      ctx->di.fbfetch.imageView = zink_screen(ctx->base.screen)->info.rb2_feats.nullDescriptor ?
                                  VK_NULL_HANDLE :
                                  zink_get_dummy_surface(ctx, 0)->image_view;
   }
   bool ret = false;
   ctx->di.fbfetch.imageLayout = VK_IMAGE_LAYOUT_GENERAL;
   if (changed) {
      ctx->invalidate_descriptor_state(ctx, MESA_SHADER_FRAGMENT, ZINK_DESCRIPTOR_TYPE_UBO, 0, 1);
      if (!had_fbfetch) {
         ret = true;
         zink_batch_no_rp(ctx);
      }
   }
   return ret;
}

void
zink_update_vk_sample_locations(struct zink_context *ctx)
{
   if (ctx->gfx_pipeline_state.sample_locations_enabled && ctx->sample_locations_changed) {
      unsigned samples = ctx->gfx_pipeline_state.rast_samples + 1;
      unsigned idx = util_logbase2_ceil(MAX2(samples, 1));
      VkExtent2D grid_size = zink_screen(ctx->base.screen)->maxSampleLocationGridSize[idx];
 
      for (unsigned pixel = 0; pixel < grid_size.width * grid_size.height; pixel++) {
         for (unsigned sample = 0; sample < samples; sample++) {
            unsigned pixel_x = pixel % grid_size.width;
            unsigned pixel_y = pixel / grid_size.width;
            unsigned wi = pixel * samples + sample;
            unsigned ri = (pixel_y * grid_size.width + pixel_x % grid_size.width);
            ri = ri * samples + sample;
            ctx->vk_sample_locations[wi].x = (ctx->sample_locations[ri] & 0xf) / 16.0f;
            ctx->vk_sample_locations[wi].y = (16 - (ctx->sample_locations[ri] >> 4)) / 16.0f;
         }
      }
   }
}

static unsigned
find_rp_state(struct zink_context *ctx)
{
   bool found = false;
   /* calc the state idx using the samples to account for msrtss */
   unsigned idx = zink_screen(ctx->base.screen)->info.have_EXT_multisampled_render_to_single_sampled && ctx->transient_attachments ? 
                  util_logbase2_ceil(ctx->gfx_pipeline_state.rast_samples + 1) : 0;
   struct set_entry *he = _mesa_set_search_or_add(&ctx->rendering_state_cache[idx], &ctx->gfx_pipeline_state.rendering_info, &found);
   struct zink_rendering_info *info;
   if (found) {
      info = (void*)he->key;
      return info->id;
   }
   info = ralloc(ctx, struct zink_rendering_info);
   memcpy(info, &ctx->gfx_pipeline_state.rendering_info, sizeof(VkPipelineRenderingCreateInfo));
   info->id = ctx->rendering_state_cache[idx].entries;
   he->key = info;
   return info->id;
}

unsigned
zink_update_rendering_info(struct zink_context *ctx)
{
   for (int i = 0; i < ctx->fb_state.nr_cbufs; i++) {
      struct zink_surface *surf = zink_csurface(ctx->fb_state.cbufs[i]);
      ctx->gfx_pipeline_state.rendering_formats[i] = surf ? surf->info.format[0] : VK_FORMAT_UNDEFINED;
   }
   ctx->gfx_pipeline_state.rendering_info.depthAttachmentFormat = VK_FORMAT_UNDEFINED;
   ctx->gfx_pipeline_state.rendering_info.stencilAttachmentFormat = VK_FORMAT_UNDEFINED;
   if (ctx->fb_state.zsbuf && zink_is_zsbuf_used(ctx)) {
      struct zink_surface *surf = zink_csurface(ctx->fb_state.zsbuf);
      bool has_depth = util_format_has_depth(util_format_description(ctx->fb_state.zsbuf->format));
      bool has_stencil = util_format_has_stencil(util_format_description(ctx->fb_state.zsbuf->format));

      if (has_depth)
         ctx->gfx_pipeline_state.rendering_info.depthAttachmentFormat = surf->info.format[0];
      if (has_stencil)
         ctx->gfx_pipeline_state.rendering_info.stencilAttachmentFormat = surf->info.format[0];
   }
   return find_rp_state(ctx);
}

static unsigned
calc_max_dummy_fbo_size(struct zink_context *ctx)
{
   unsigned size = MAX2(ctx->fb_state.width, ctx->fb_state.height);
   return size ? size : MIN2(256, zink_screen(ctx->base.screen)->info.props.limits.maxImageDimension2D);
}

static unsigned
begin_rendering(struct zink_context *ctx)
{
   unsigned clear_buffers = 0;
   ctx->gfx_pipeline_state.render_pass = NULL;
   zink_update_vk_sample_locations(ctx);
   bool has_swapchain = zink_render_update_swapchain(ctx);
   if (has_swapchain)
      zink_render_fixup_swapchain(ctx);
   bool has_depth = false;
   bool has_stencil = false;
   bool changed_layout = false;
   bool changed_size = false;
   bool zsbuf_used = zink_is_zsbuf_used(ctx);
   bool use_tc_info = !ctx->blitting && ctx->track_renderpasses;
   if (ctx->rp_changed || ctx->rp_layout_changed || (!ctx->in_rp && ctx->rp_loadop_changed)) {
      /* init imageviews, base loadOp, formats */
      for (int i = 0; i < ctx->fb_state.nr_cbufs; i++) {
         struct zink_surface *surf = zink_csurface(ctx->fb_state.cbufs[i]);
         if (!surf)
            continue;

         if (!zink_resource(surf->base.texture)->valid)
            ctx->dynamic_fb.attachments[i].loadOp = VK_ATTACHMENT_LOAD_OP_DONT_CARE;
         else
            ctx->dynamic_fb.attachments[i].loadOp = VK_ATTACHMENT_LOAD_OP_LOAD;
         if (use_tc_info) {
            if (ctx->dynamic_fb.tc_info.cbuf_invalidate & BITFIELD_BIT(i))
               ctx->dynamic_fb.attachments[i].storeOp = VK_ATTACHMENT_STORE_OP_DONT_CARE;
            else
               ctx->dynamic_fb.attachments[i].storeOp = VK_ATTACHMENT_STORE_OP_STORE;
         }
      }

      /* unset depth and stencil info: reset below */
      VkImageLayout zlayout = ctx->dynamic_fb.info.pDepthAttachment ? ctx->dynamic_fb.info.pDepthAttachment->imageLayout : VK_IMAGE_LAYOUT_UNDEFINED;
      VkImageLayout slayout = ctx->dynamic_fb.info.pStencilAttachment ? ctx->dynamic_fb.info.pStencilAttachment->imageLayout : VK_IMAGE_LAYOUT_UNDEFINED;
      ctx->dynamic_fb.info.pDepthAttachment = NULL;
      ctx->dynamic_fb.info.pStencilAttachment = NULL;

      if (ctx->fb_state.zsbuf && zsbuf_used) {
         struct zink_surface *surf = zink_csurface(ctx->fb_state.zsbuf);
         has_depth = util_format_has_depth(util_format_description(ctx->fb_state.zsbuf->format));
         has_stencil = util_format_has_stencil(util_format_description(ctx->fb_state.zsbuf->format));

         /* depth may or may not be used but init it anyway */
         if (zink_resource(surf->base.texture)->valid)
            ctx->dynamic_fb.attachments[PIPE_MAX_COLOR_BUFS].loadOp = VK_ATTACHMENT_LOAD_OP_LOAD;
         else
            ctx->dynamic_fb.attachments[PIPE_MAX_COLOR_BUFS].loadOp = VK_ATTACHMENT_LOAD_OP_DONT_CARE;

         if (use_tc_info) {
            if (ctx->dynamic_fb.tc_info.zsbuf_invalidate)
               ctx->dynamic_fb.attachments[PIPE_MAX_COLOR_BUFS].storeOp = VK_ATTACHMENT_STORE_OP_DONT_CARE;
            else
               ctx->dynamic_fb.attachments[PIPE_MAX_COLOR_BUFS].storeOp = VK_ATTACHMENT_STORE_OP_STORE;
         }

         /* stencil may or may not be used but init it anyway */
         ctx->dynamic_fb.attachments[PIPE_MAX_COLOR_BUFS+1].loadOp = ctx->dynamic_fb.attachments[PIPE_MAX_COLOR_BUFS].loadOp;
         ctx->dynamic_fb.attachments[PIPE_MAX_COLOR_BUFS+1].storeOp = ctx->dynamic_fb.attachments[PIPE_MAX_COLOR_BUFS].storeOp;

         if (has_depth) {
            ctx->dynamic_fb.info.pDepthAttachment = &ctx->dynamic_fb.attachments[PIPE_MAX_COLOR_BUFS];
            /* stencil info only set for clears below */
         }
         if (has_stencil) {
            /* must be stencil-only */
            ctx->dynamic_fb.info.pStencilAttachment = &ctx->dynamic_fb.attachments[PIPE_MAX_COLOR_BUFS + 1];
         }
      } else {
         ctx->dynamic_fb.info.pDepthAttachment = NULL;
      }
      if (zlayout != (ctx->dynamic_fb.info.pDepthAttachment ? ctx->dynamic_fb.info.pDepthAttachment->imageLayout : VK_IMAGE_LAYOUT_UNDEFINED))
         changed_layout = true;
      if (slayout != (ctx->dynamic_fb.info.pStencilAttachment ? ctx->dynamic_fb.info.pStencilAttachment->imageLayout : VK_IMAGE_LAYOUT_UNDEFINED))
         changed_layout = true;

      /* similar to begin_render_pass(), but just filling in VkRenderingInfo */
      for (int i = 0; i < ctx->fb_state.nr_cbufs; i++) {
         /* these are no-ops */
         if (!ctx->fb_state.cbufs[i] || !zink_fb_clear_enabled(ctx, i))
            continue;
         /* these need actual clear calls inside the rp */
         struct zink_framebuffer_clear_data *clear = zink_fb_clear_element(&ctx->fb_clears[i], 0);
         if (zink_fb_clear_needs_explicit(&ctx->fb_clears[i])) {
            clear_buffers |= (PIPE_CLEAR_COLOR0 << i);
            if (zink_fb_clear_count(&ctx->fb_clears[i]) < 2 ||
                zink_fb_clear_element_needs_explicit(clear))
               continue;
         }
         /* we now know there's one clear that can be done here */
         memcpy(&ctx->dynamic_fb.attachments[i].clearValue, &clear->color, sizeof(float) * 4);
         ctx->dynamic_fb.attachments[i].loadOp = VK_ATTACHMENT_LOAD_OP_CLEAR;
      }
      if (ctx->fb_state.zsbuf && zink_fb_clear_enabled(ctx, PIPE_MAX_COLOR_BUFS)) {
         struct zink_framebuffer_clear *fb_clear = &ctx->fb_clears[PIPE_MAX_COLOR_BUFS];
         struct zink_framebuffer_clear_data *clear = zink_fb_clear_element(fb_clear, 0);
         if (!zink_fb_clear_element_needs_explicit(clear)) {
            /* base zs clear info */
            ctx->dynamic_fb.attachments[PIPE_MAX_COLOR_BUFS].clearValue.depthStencil.depth = clear->zs.depth;
            ctx->dynamic_fb.attachments[PIPE_MAX_COLOR_BUFS].clearValue.depthStencil.stencil = clear->zs.stencil;
            /* always init separate stencil attachment */
            ctx->dynamic_fb.attachments[PIPE_MAX_COLOR_BUFS+1].clearValue.depthStencil.stencil = clear->zs.stencil;
            if ((zink_fb_clear_element(fb_clear, 0)->zs.bits & PIPE_CLEAR_DEPTH))
               /* initiate a depth clear */
               ctx->dynamic_fb.attachments[PIPE_MAX_COLOR_BUFS].loadOp = VK_ATTACHMENT_LOAD_OP_CLEAR;
            if ((zink_fb_clear_element(fb_clear, 0)->zs.bits & PIPE_CLEAR_STENCIL)) {
               /* use a stencil clear, also set stencil attachment */
               ctx->dynamic_fb.attachments[PIPE_MAX_COLOR_BUFS+1].loadOp = VK_ATTACHMENT_LOAD_OP_CLEAR;
            }
         }
      }
      if (changed_size || changed_layout)
         ctx->rp_changed = true;
      ctx->rp_loadop_changed = false;
      ctx->rp_layout_changed = false;
   }
   /* always assemble clear_buffers mask:
    * if a scissored clear must be triggered during glFlush,
    * the renderpass metadata may be unchanged (e.g., LOAD from previous rp),
    * but the buffer mask must still be returned
    */
   if (ctx->clears_enabled) {
      for (int i = 0; i < ctx->fb_state.nr_cbufs; i++) {
         /* these are no-ops */
         if (!ctx->fb_state.cbufs[i] || !zink_fb_clear_enabled(ctx, i))
            continue;
         /* these need actual clear calls inside the rp */
         if (zink_fb_clear_needs_explicit(&ctx->fb_clears[i]))
            clear_buffers |= (PIPE_CLEAR_COLOR0 << i);
      }
      if (ctx->fb_state.zsbuf && zink_fb_clear_enabled(ctx, PIPE_MAX_COLOR_BUFS)) {
         struct zink_framebuffer_clear *fb_clear = &ctx->fb_clears[PIPE_MAX_COLOR_BUFS];
         struct zink_framebuffer_clear_data *clear = zink_fb_clear_element(fb_clear, 0);
         if (zink_fb_clear_needs_explicit(fb_clear)) {
            for (int j = !zink_fb_clear_element_needs_explicit(clear);
                 (clear_buffers & PIPE_CLEAR_DEPTHSTENCIL) != PIPE_CLEAR_DEPTHSTENCIL && j < zink_fb_clear_count(fb_clear);
                 j++)
               clear_buffers |= zink_fb_clear_element(fb_clear, j)->zs.bits;
         }
      }
   }

   if (!ctx->rp_changed && ctx->in_rp)
      return 0;
   ctx->rp_changed = false;

   /* update pipeline info id for compatibility VUs */
   unsigned rp_state = zink_update_rendering_info(ctx);
   /* validate zs VUs: attachment must be null or format must be valid */
   assert(!ctx->dynamic_fb.info.pDepthAttachment || ctx->gfx_pipeline_state.rendering_info.depthAttachmentFormat);
   assert(!ctx->dynamic_fb.info.pStencilAttachment || ctx->gfx_pipeline_state.rendering_info.stencilAttachmentFormat);
   bool rp_changed = ctx->gfx_pipeline_state.rp_state != rp_state;
   if (!rp_changed && ctx->in_rp)
      return 0;

   zink_batch_no_rp(ctx);
   for (int i = 0; i < ctx->fb_state.nr_cbufs; i++) {
      VkImageView iv = VK_NULL_HANDLE;
      struct zink_surface *surf = zink_csurface(ctx->fb_state.cbufs[i]);
      if (surf) {
         iv = zink_prep_fb_attachment(ctx, surf, i);
         if (!iv)
            /* dead swapchain */
            return 0;
         ctx->dynamic_fb.attachments[i].imageLayout = zink_resource(surf->base.texture)->layout;
      }
      ctx->dynamic_fb.attachments[i].imageView = iv;
   }
   if (has_swapchain) {
      ASSERTED struct zink_resource *res = zink_resource(ctx->fb_state.cbufs[0]->texture);
      zink_render_fixup_swapchain(ctx);
      if (res->use_damage)
         ctx->dynamic_fb.info.renderArea = res->damage;
      /* clamp for late swapchain resize */
      if (res->base.b.width0 < ctx->dynamic_fb.info.renderArea.extent.width)
         ctx->dynamic_fb.info.renderArea.extent.width = res->base.b.width0;
      if (res->base.b.height0 < ctx->dynamic_fb.info.renderArea.extent.height)
         ctx->dynamic_fb.info.renderArea.extent.height = res->base.b.height0;
   }
   if (ctx->fb_state.zsbuf && zsbuf_used) {
      struct zink_surface *surf = zink_csurface(ctx->fb_state.zsbuf);
      VkImageView iv = zink_prep_fb_attachment(ctx, surf, ctx->fb_state.nr_cbufs);
      ctx->dynamic_fb.attachments[PIPE_MAX_COLOR_BUFS].imageView = iv;
      ctx->dynamic_fb.attachments[PIPE_MAX_COLOR_BUFS].imageLayout = zink_resource(surf->base.texture)->layout;
      assert(ctx->dynamic_fb.attachments[PIPE_MAX_COLOR_BUFS].imageLayout != VK_IMAGE_LAYOUT_UNDEFINED);
      ctx->dynamic_fb.attachments[PIPE_MAX_COLOR_BUFS+1].imageView = iv;
      ctx->dynamic_fb.attachments[PIPE_MAX_COLOR_BUFS+1].imageLayout = zink_resource(surf->base.texture)->layout;
      assert(ctx->dynamic_fb.attachments[PIPE_MAX_COLOR_BUFS+1].imageLayout != VK_IMAGE_LAYOUT_UNDEFINED);
      if (ctx->transient_attachments & BITFIELD_BIT(PIPE_MAX_COLOR_BUFS)) {
         ctx->dynamic_fb.attachments[PIPE_MAX_COLOR_BUFS].resolveMode = VK_RESOLVE_MODE_SAMPLE_ZERO_BIT;
         ctx->dynamic_fb.attachments[PIPE_MAX_COLOR_BUFS + 1].resolveMode = VK_RESOLVE_MODE_SAMPLE_ZERO_BIT;
      } else {
         ctx->dynamic_fb.attachments[PIPE_MAX_COLOR_BUFS].resolveMode = 0;
         ctx->dynamic_fb.attachments[PIPE_MAX_COLOR_BUFS + 1].resolveMode = 0;
      }
   }
   ctx->zsbuf_unused = !zsbuf_used;
   assert(ctx->fb_state.width >= ctx->dynamic_fb.info.renderArea.extent.width);
   assert(ctx->fb_state.height >= ctx->dynamic_fb.info.renderArea.extent.height);
   ctx->gfx_pipeline_state.dirty |= rp_changed;
   ctx->gfx_pipeline_state.rp_state = rp_state;

   VkMultisampledRenderToSingleSampledInfoEXT msrtss = {
      VK_STRUCTURE_TYPE_MULTISAMPLED_RENDER_TO_SINGLE_SAMPLED_INFO_EXT,
      NULL,
      VK_TRUE,
      ctx->gfx_pipeline_state.rast_samples + 1,
   };

   if (zink_screen(ctx->base.screen)->info.have_EXT_multisampled_render_to_single_sampled)
      ctx->dynamic_fb.info.pNext = ctx->transient_attachments ? &msrtss : NULL;
   assert(!ctx->transient_attachments || msrtss.rasterizationSamples != VK_SAMPLE_COUNT_1_BIT);
   VKCTX(CmdBeginRendering)(ctx->bs->cmdbuf, &ctx->dynamic_fb.info);
   ctx->in_rp = true;
   return clear_buffers;
}

ALWAYS_INLINE static void
update_layered_rendering_state(struct zink_context *ctx)
{
   if (!zink_screen(ctx->base.screen)->driver_workarounds.needs_sanitised_layer)
      return;
   unsigned framebffer_is_layered = zink_framebuffer_get_num_layers(&ctx->fb_state) > 1;
   VKCTX(CmdPushConstants)(
         ctx->bs->cmdbuf,
         zink_screen(ctx->base.screen)->gfx_push_constant_layout,
         VK_SHADER_STAGE_ALL_GRAPHICS,
         offsetof(struct zink_gfx_push_constant, framebuffer_is_layered), sizeof(unsigned),
         &framebffer_is_layered);
}

ALWAYS_INLINE static void
batch_ref_fb_surface(struct zink_context *ctx, struct pipe_surface *psurf)
{
   if (!psurf)
      return;
   zink_batch_reference_resource(ctx, zink_resource(psurf->texture));
   struct zink_surface *transient = zink_transient_surface(psurf);
   if (transient)
      zink_batch_reference_resource(ctx, zink_resource(transient->base.texture));
}

void
zink_batch_rp(struct zink_context *ctx)
{
   assert(!(ctx->in_rp && ctx->rp_changed));
   if (!ctx->track_renderpasses && !ctx->blitting) {
      if (ctx->rp_tc_info_updated)
         zink_parse_tc_info(ctx);
   }
   if (ctx->in_rp && !ctx->rp_layout_changed)
      return;
   bool in_rp = ctx->in_rp;
   if (!in_rp && ctx->void_clears) {
      union pipe_color_union color;
      color.f[0] = color.f[1] = color.f[2] = 0;
      color.f[3] = 1.0;
      ctx->base.clear(&ctx->base, ctx->void_clears, NULL, &color, 0, 0);
      ctx->void_clears = 0;
   }
   if (!ctx->blitting) {
      if (ctx->rp_tc_info_updated)
         update_tc_info(ctx);
      ctx->rp_tc_info_updated = false;
   }
   bool maybe_has_query_ends = !ctx->track_renderpasses || ctx->dynamic_fb.tc_info.has_query_ends;
   ctx->queries_in_rp = maybe_has_query_ends;
   /* if possible, out-of-renderpass resume any queries that were stopped when previous rp ended */
   if (!ctx->queries_disabled && !maybe_has_query_ends) {
<<<<<<< HEAD
      if (ctx->primitives_generated_suspended && ctx->clears_enabled) {
         /* this is a driver that doesn't need dummy surfaces but does need rasterization discard, so flush clears first */
         ctx->queries_disabled = true;
         zink_batch_rp(ctx);
         zink_batch_no_rp(ctx);
         ctx->queries_disabled = false;
      }
      zink_resume_queries(ctx, &ctx->batch);
=======
      zink_resume_queries(ctx);
>>>>>>> 671c646a
      zink_query_update_gs_states(ctx);
   }
   if (!ctx->queries_disabled && ctx->primitives_generated_suspended && !zink_screen(ctx->base.screen)->info.have_EXT_color_write_enable) {
      if (zink_set_rasterizer_discard(ctx, true))
         zink_set_null_fs(ctx);
   }
   unsigned clear_buffers;
   /* use renderpass for multisample-to-singlesample or fbfetch:
    * - msrtss is TODO
    * - dynamic rendering doesn't have input attachments
    */
   if (!zink_screen(ctx->base.screen)->info.have_KHR_dynamic_rendering ||
       (ctx->transient_attachments && !zink_screen(ctx->base.screen)->info.have_EXT_multisampled_render_to_single_sampled) ||
       (ctx->fbfetch_outputs && !zink_screen(ctx->base.screen)->info.have_KHR_dynamic_rendering_local_read))
      clear_buffers = zink_begin_render_pass(ctx);
   else
      clear_buffers = begin_rendering(ctx);
   assert(!ctx->rp_changed);
   if (ctx->unordered_blitting)
      ctx->bs->has_reordered_work = true;
   else
      ctx->bs->has_work = true;

   /* update the render-passes HUD query */
   ctx->hud.render_passes++;

   if (!in_rp && ctx->in_rp) {
      /* only hit this for valid swapchain and new renderpass */
      if (ctx->render_condition.query)
         zink_start_conditional_render(ctx);
      zink_clear_framebuffer(ctx, clear_buffers);
      if (ctx->pipeline_changed[0]) {
         for (unsigned i = 0; i < ctx->fb_state.nr_cbufs; i++)
            batch_ref_fb_surface(ctx, ctx->fb_state.cbufs[i]);
         batch_ref_fb_surface(ctx, ctx->fb_state.zsbuf);
      }
   }
   /* unable to previously determine that queries didn't split renderpasses: ensure queries start inside renderpass */
   if (!ctx->queries_disabled && maybe_has_query_ends) {
      zink_resume_queries(ctx);
      zink_query_update_gs_states(ctx);
   }
}

void
zink_batch_no_rp_safe(struct zink_context *ctx)
{
   if (!ctx->in_rp)
      return;
   zink_flush_dgc_if_enabled(ctx);
   if (ctx->render_condition.query)
      zink_stop_conditional_render(ctx);
   /* suspend all queries that were started in a renderpass
    * they can then be resumed upon beginning a new renderpass
    */
   if (!ctx->queries_disabled)
      zink_query_renderpass_suspend(ctx);
   if (ctx->gfx_pipeline_state.render_pass)
      zink_end_render_pass(ctx);
   else {
      VKCTX(CmdEndRendering)(ctx->bs->cmdbuf);
      ctx->in_rp = false;
   }
   assert(!ctx->in_rp);
}

void
zink_batch_no_rp(struct zink_context *ctx)
{
   if (!ctx->in_rp)
      return;
   if (ctx->track_renderpasses && !ctx->blitting)
      tc_renderpass_info_reset(&ctx->dynamic_fb.tc_info);
   zink_batch_no_rp_safe(ctx);
}

ALWAYS_INLINE static void
update_res_sampler_layouts(struct zink_context *ctx, struct zink_resource *res)
{
   unsigned find = res->sampler_bind_count[0];
   for (unsigned i = 0; find && i < MESA_SHADER_COMPUTE; i++) {
      u_foreach_bit(slot, res->sampler_binds[i]) {
         /* only set layout, skip rest of update */
         if (ctx->di.descriptor_res[ZINK_DESCRIPTOR_TYPE_SAMPLER_VIEW][i][slot] == res)
            ctx->di.textures[i][slot].imageLayout = zink_descriptor_util_image_layout_eval(ctx, res, false);
         find--;
         if (!find) break;
      }
   }
}

VkImageView
zink_prep_fb_attachment(struct zink_context *ctx, struct zink_surface *surf, unsigned i)
{
   struct zink_resource *res;
   if (!surf) {
      surf = zink_get_dummy_surface(ctx, util_logbase2_ceil(ctx->fb_state.samples));
      res = zink_resource(surf->base.texture);
   } else {
      res = zink_resource(surf->base.texture);
      zink_batch_resource_usage_set(ctx->bs, res, true, false);
   }

   VkAccessFlags access;
   VkPipelineStageFlags pipeline;
   if (zink_is_swapchain(res)) {
      if (!zink_kopper_acquire(ctx, res, UINT64_MAX))
         return VK_NULL_HANDLE;
      zink_surface_swapchain_update(ctx, surf);
      if (!i)
         zink_update_fbfetch(ctx);
   }
   if (ctx->blitting)
      return surf->image_view;
   VkImageLayout layout;
   /* depth attachment is stored as the last attachment, but bitfields always use PIPE_MAX_COLOR_BUFS */
   int idx = i == ctx->fb_state.nr_cbufs ? PIPE_MAX_COLOR_BUFS : i;
   if (ctx->feedback_loops & BITFIELD_BIT(idx)) {
      /* reevaluate feedback loop in case layout change eliminates the loop */
      if (!res->sampler_bind_count[0] || (idx == PIPE_MAX_COLOR_BUFS && !zink_is_zsbuf_write(ctx)))
         update_feedback_loop_state(ctx, i, ctx->feedback_loops & ~BITFIELD_BIT(idx));
   }
   if (ctx->track_renderpasses) {
      layout = zink_tc_renderpass_info_parse(ctx, &ctx->dynamic_fb.tc_info, idx, &pipeline, &access);
      assert(i < ctx->fb_state.nr_cbufs || layout != VK_IMAGE_LAYOUT_DEPTH_STENCIL_READ_ONLY_OPTIMAL || !zink_fb_clear_enabled(ctx, PIPE_MAX_COLOR_BUFS));
      if (i == ctx->fb_state.nr_cbufs && zink_fb_clear_enabled(ctx, PIPE_MAX_COLOR_BUFS))
         assert(ctx->dynamic_fb.tc_info.zsbuf_clear || ctx->dynamic_fb.tc_info.zsbuf_clear_partial || ctx->dynamic_fb.tc_info.zsbuf_load);
   } else {
      if (ctx->gfx_pipeline_state.render_pass) {
         layout = zink_render_pass_attachment_get_barrier_info(&ctx->gfx_pipeline_state.render_pass->state.rts[i],
                                                               i < ctx->fb_state.nr_cbufs, &pipeline, &access);
      } else {
         struct zink_rt_attrib rt;
         if (i < ctx->fb_state.nr_cbufs)
            zink_init_color_attachment(ctx, i, &rt);
         else
            zink_init_zs_attachment(ctx, &rt);
         layout = zink_render_pass_attachment_get_barrier_info(&rt, i < ctx->fb_state.nr_cbufs, &pipeline, &access);
         /* avoid unnecessary read-only layout change */
         if (layout == VK_IMAGE_LAYOUT_DEPTH_STENCIL_READ_ONLY_OPTIMAL &&
             res->layout == VK_IMAGE_LAYOUT_DEPTH_STENCIL_ATTACHMENT_OPTIMAL &&
             !res->bind_count[0])
            layout = VK_IMAGE_LAYOUT_DEPTH_STENCIL_ATTACHMENT_OPTIMAL;
      }
   }
   /*
      The image subresources for a storage image must be in the VK_IMAGE_LAYOUT_SHARED_PRESENT_KHR or
      VK_IMAGE_LAYOUT_GENERAL layout in order to access its data in a shader.
      - 14.1.1. Storage Image
    */
   if (res->image_bind_count[0])
      layout = VK_IMAGE_LAYOUT_GENERAL;
   else if (!zink_screen(ctx->base.screen)->info.have_EXT_attachment_feedback_loop_layout &&
            layout == VK_IMAGE_LAYOUT_ATTACHMENT_FEEDBACK_LOOP_OPTIMAL_EXT)
      layout = VK_IMAGE_LAYOUT_GENERAL;
   if (res->valid || res->layout != layout)
      zink_screen(ctx->base.screen)->image_barrier(ctx, res, layout, access, pipeline);
   if (!(res->aspect & VK_IMAGE_ASPECT_COLOR_BIT))
      ctx->zsbuf_readonly = res->layout == VK_IMAGE_LAYOUT_DEPTH_STENCIL_READ_ONLY_OPTIMAL;
   res->obj->unordered_read = res->obj->unordered_write = false;
   if (i == ctx->fb_state.nr_cbufs && res->sampler_bind_count[0])
      update_res_sampler_layouts(ctx, res);
   return surf->image_view;
}

static uint32_t
hash_rendering_state(const void *key)
{
   const VkPipelineRenderingCreateInfo *info = key;
   uint32_t hash = 0;
   /*
    uint32_t           colorAttachmentCount;
    const VkFormat*    pColorAttachmentFormats;
    VkFormat           depthAttachmentFormat;
    VkFormat           stencilAttachmentFormat;
    * this data is not optimally arranged, so it must be manually hashed
    */
   hash = XXH32(&info->colorAttachmentCount, sizeof(uint32_t), hash);
   hash = XXH32(&info->depthAttachmentFormat, sizeof(uint32_t), hash);
   hash = XXH32(&info->stencilAttachmentFormat, sizeof(VkFormat), hash);
   return XXH32(info->pColorAttachmentFormats, sizeof(VkFormat) * info->colorAttachmentCount, hash);
}

static bool
equals_rendering_state(const void *a, const void *b)
{
   const VkPipelineRenderingCreateInfo *ai = a;
   const VkPipelineRenderingCreateInfo *bi = b;
   return ai->colorAttachmentCount == bi->colorAttachmentCount &&
          ai->depthAttachmentFormat == bi->depthAttachmentFormat &&
          ai->stencilAttachmentFormat == bi->stencilAttachmentFormat &&
          !memcmp(ai->pColorAttachmentFormats, bi->pColorAttachmentFormats, sizeof(VkFormat) * ai->colorAttachmentCount);
}

static uint32_t
hash_framebuffer_imageless(const void *key)
{
   struct zink_framebuffer_state* s = (struct zink_framebuffer_state*)key;
   return _mesa_hash_data(key, offsetof(struct zink_framebuffer_state, infos) + sizeof(s->infos[0]) * s->num_attachments);
}

static bool
equals_framebuffer_imageless(const void *a, const void *b)
{
   struct zink_framebuffer_state *s = (struct zink_framebuffer_state*)a;
   return memcmp(a, b, offsetof(struct zink_framebuffer_state, infos) + sizeof(s->infos[0]) * s->num_attachments) == 0;
}

void
zink_init_vk_sample_locations(struct zink_context *ctx, VkSampleLocationsInfoEXT *loc)
{
   struct zink_screen *screen = zink_screen(ctx->base.screen);
   unsigned idx = util_logbase2_ceil(MAX2(ctx->gfx_pipeline_state.rast_samples + 1, 1));
   loc->sType = VK_STRUCTURE_TYPE_SAMPLE_LOCATIONS_INFO_EXT;
   loc->pNext = NULL;
   loc->sampleLocationsPerPixel = 1 << idx;
   loc->sampleLocationsCount = ctx->gfx_pipeline_state.rast_samples + 1;
   loc->sampleLocationGridSize = screen->maxSampleLocationGridSize[idx];
   loc->pSampleLocations = ctx->vk_sample_locations;
}

static void
zink_evaluate_depth_buffer(struct pipe_context *pctx)
{
   struct zink_context *ctx = zink_context(pctx);

   if (!ctx->fb_state.zsbuf)
      return;

   struct zink_resource *res = zink_resource(ctx->fb_state.zsbuf->texture);
   res->obj->needs_zs_evaluate = true;
   zink_init_vk_sample_locations(ctx, &res->obj->zs_evaluate);
   zink_batch_no_rp(ctx);
}

static void
sync_flush(struct zink_context *ctx, struct zink_batch_state *bs)
{
   if (zink_screen(ctx->base.screen)->threaded_submit)
      util_queue_fence_wait(&bs->flush_completed);
}

static inline VkAccessFlags
get_access_flags_for_binding(struct zink_context *ctx, enum zink_descriptor_type type, gl_shader_stage stage, unsigned idx)
{
   VkAccessFlags flags = 0;
   switch (type) {
   case ZINK_DESCRIPTOR_TYPE_UBO:
      return VK_ACCESS_UNIFORM_READ_BIT;
   case ZINK_DESCRIPTOR_TYPE_SAMPLER_VIEW:
      return VK_ACCESS_SHADER_READ_BIT;
   case ZINK_DESCRIPTOR_TYPE_SSBO: {
      flags = VK_ACCESS_SHADER_READ_BIT;
      if (ctx->writable_ssbos[stage] & (1 << idx))
         flags |= VK_ACCESS_SHADER_WRITE_BIT;
      return flags;
   }
   case ZINK_DESCRIPTOR_TYPE_IMAGE: {
      struct zink_image_view *image_view = &ctx->image_views[stage][idx];
      if (image_view->base.access & PIPE_IMAGE_ACCESS_READ)
         flags |= VK_ACCESS_SHADER_READ_BIT;
      if (image_view->base.access & PIPE_IMAGE_ACCESS_WRITE)
         flags |= VK_ACCESS_SHADER_WRITE_BIT;
      return flags;
   }
   default:
      break;
   }
   unreachable("ACK");
   return 0;
}

static void
update_resource_refs_for_stage(struct zink_context *ctx, gl_shader_stage stage)
{
   unsigned max_slot[] = {
      [ZINK_DESCRIPTOR_TYPE_UBO] = ctx->di.num_ubos[stage],
      [ZINK_DESCRIPTOR_TYPE_SAMPLER_VIEW] = ctx->di.num_samplers[stage],
      [ZINK_DESCRIPTOR_TYPE_SSBO] = ctx->di.num_ssbos[stage],
      [ZINK_DESCRIPTOR_TYPE_IMAGE] = ctx->di.num_images[stage]
   };
   for (unsigned i = 0; i < ZINK_DESCRIPTOR_BASE_TYPES; i++) {
      for (unsigned j = 0; j < max_slot[i]; j++) {
         if (ctx->di.descriptor_res[i][stage][j]) {
            struct zink_resource *res = ctx->di.descriptor_res[i][stage][j];
            if (!res)
               continue;
            bool is_buffer = res->obj->is_buffer;
            bool is_write = zink_resource_access_is_write(get_access_flags_for_binding(ctx, i, stage, j));
            if (zink_is_swapchain(res)) {
               if (!zink_kopper_acquire(ctx, res, UINT64_MAX))
                  /* technically this is a failure condition, but there's no safe way out */
                  continue;
            }
            zink_batch_resource_usage_set(ctx->bs, res, is_write, is_buffer);
            if (!ctx->unordered_blitting) {
               if (is_write || !res->obj->is_buffer)
                  res->obj->unordered_read = res->obj->unordered_write = false;
               else
                  res->obj->unordered_read = false;
            }
         }
      }
   }
}

void
zink_update_descriptor_refs(struct zink_context *ctx, bool compute)
{
   if (compute) {
      update_resource_refs_for_stage(ctx, MESA_SHADER_COMPUTE);
      if (ctx->curr_compute)
         zink_batch_reference_program(ctx, &ctx->curr_compute->base);
   } else {
      for (unsigned i = 0; i < ZINK_GFX_SHADER_COUNT; i++)
         update_resource_refs_for_stage(ctx, i);
      unsigned vertex_buffers_enabled_mask = ctx->gfx_pipeline_state.vertex_buffers_enabled_mask;
      unsigned last_vbo = util_last_bit(vertex_buffers_enabled_mask);
      for (unsigned i = 0; i < last_vbo + 1; i++) {
         struct zink_resource *res = zink_resource(ctx->vertex_buffers[i].buffer.resource);
         if (res) {
            zink_batch_resource_usage_set(ctx->bs, res, false, true);
            if (!ctx->unordered_blitting)
               res->obj->unordered_read = false;
         }
      }
      if (ctx->curr_program)
         zink_batch_reference_program(ctx, &ctx->curr_program->base);
   }
   if (ctx->di.bindless_refs_dirty) {
      ctx->di.bindless_refs_dirty = false;
      for (unsigned i = 0; i < 2; i++) {
         util_dynarray_foreach(&ctx->di.bindless[i].resident, struct zink_bindless_descriptor*, bd) {
            struct zink_resource *res = zink_descriptor_surface_resource(&(*bd)->ds);
            zink_batch_resource_usage_set(ctx->bs, res, (*bd)->access & PIPE_IMAGE_ACCESS_WRITE, res->obj->is_buffer);
            if (!ctx->unordered_blitting) {
               if ((*bd)->access & PIPE_IMAGE_ACCESS_WRITE || !res->obj->is_buffer)
                  res->obj->unordered_read = res->obj->unordered_write = false;
               else
                  res->obj->unordered_read = false;
            }
         }
      }
   }

   unsigned global_count = util_dynarray_num_elements(&ctx->di.global_bindings, struct zink_resource*);
   struct zink_resource **globals = ctx->di.global_bindings.data;
   for (unsigned i = 0; i < global_count; i++) {
      struct zink_resource *res = globals[i];
      if (!res)
         continue;
      zink_batch_resource_usage_set(ctx->bs, res, true, true);
      res->obj->unordered_read = res->obj->unordered_write = false;
   }
}

static void
reapply_color_write(struct zink_context *ctx)
{
   struct zink_screen *screen = zink_screen(ctx->base.screen);
   /*assert(screen->info.have_EXT_color_write_enable);
   const VkBool32 enables[PIPE_MAX_COLOR_BUFS] = {1, 1, 1, 1, 1, 1, 1, 1};
   const VkBool32 disables[PIPE_MAX_COLOR_BUFS] = {0};
   const unsigned max_att = MIN2(PIPE_MAX_COLOR_BUFS, screen->info.props.limits.maxColorAttachments);
   VKCTX(CmdSetColorWriteEnableEXT)(ctx->bs->cmdbuf, max_att, ctx->disable_color_writes ? disables : enables);
   VKCTX(CmdSetColorWriteEnableEXT)(ctx->bs->reordered_cmdbuf, max_att, enables);
   assert(screen->info.have_EXT_extended_dynamic_state);
<<<<<<< HEAD
   if (ctx->dsa_state)*/

   if (screen->info.have_EXT_extended_dynamic_state && ctx->dsa_state)
      VKCTX(CmdSetDepthWriteEnable)(ctx->batch.state->cmdbuf, ctx->disable_color_writes ? VK_FALSE : ctx->dsa_state->hw_state.depth_write);
=======
   if (ctx->dsa_state)
      VKCTX(CmdSetDepthWriteEnable)(ctx->bs->cmdbuf, ctx->disable_color_writes ? VK_FALSE : ctx->dsa_state->hw_state.depth_write);
>>>>>>> 671c646a
}

static void
stall(struct zink_context *ctx)
{
   struct zink_screen *screen = zink_screen(ctx->base.screen);

   sync_flush(ctx, ctx->last_batch_state);

   if (ctx->have_timelines)
      zink_screen_timeline_wait(screen, ctx->last_batch_state->fence.batch_id, OS_TIMEOUT_INFINITE);
   else   
      zink_vkfence_wait(screen, &ctx->last_batch_state->fence, OS_TIMEOUT_INFINITE);

   zink_batch_reset_all(ctx);
}

void
zink_reset_ds3_states(struct zink_context *ctx)
{
   struct zink_screen *screen = zink_screen(ctx->base.screen);
   if (!screen->info.have_EXT_extended_dynamic_state3)
      return;
   if (screen->have_full_ds3)
      ctx->ds3_states = UINT32_MAX;
   else
      ctx->ds3_states = BITFIELD_MASK(ZINK_DS3_BLEND_A2C);
   if (!screen->info.dynamic_state3_feats.extendedDynamicState3AlphaToOneEnable)
      ctx->ds3_states &= ~BITFIELD_BIT(ZINK_DS3_BLEND_A21);
   if (!screen->info.dynamic_state3_feats.extendedDynamicState3LineStippleEnable)
      ctx->ds3_states &= ~BITFIELD_BIT(ZINK_DS3_RAST_STIPPLE_ON);
   if (screen->driver_workarounds.no_linestipple)
      ctx->ds3_states &= ~BITFIELD_BIT(ZINK_DS3_RAST_STIPPLE);
}

static void
flush_batch(struct zink_context *ctx, bool sync)
{
   assert(!ctx->unordered_blitting);
   if (ctx->clears_enabled)
      /* start rp to do all the clears */
      zink_batch_rp(ctx);
   zink_batch_no_rp_safe(ctx);

   util_queue_fence_wait(&ctx->unsync_fence);
   util_queue_fence_reset(&ctx->flush_fence);
   zink_end_batch(ctx);
   ctx->deferred_fence = NULL;

   if (sync)
      sync_flush(ctx, ctx->bs);

   if (ctx->bs->is_device_lost) {
      check_device_lost(ctx);
   } else {
      struct zink_screen *screen = zink_screen(ctx->base.screen);
      zink_start_batch(ctx);
      if (screen->info.have_EXT_transform_feedback && ctx->num_so_targets)
         ctx->dirty_so_targets = true;
      ctx->pipeline_changed[0] = ctx->pipeline_changed[1] = true;
      zink_select_draw_vbo(ctx);
      zink_select_launch_grid(ctx);

      if (ctx->oom_stall)
         stall(ctx);
      zink_reset_ds3_states(ctx);

      ctx->oom_flush = false;
      ctx->oom_stall = false;
      ctx->dd.bindless_bound = false;
      ctx->di.bindless_refs_dirty = true;
      ctx->sample_locations_changed = ctx->gfx_pipeline_state.sample_locations_enabled;
      if (zink_screen(ctx->base.screen)->info.dynamic_state2_feats.extendedDynamicState2PatchControlPoints) {
         VKCTX(CmdSetPatchControlPointsEXT)(ctx->bs->cmdbuf, ctx->gfx_pipeline_state.dyn_state2.vertices_per_patch);
         VKCTX(CmdSetPatchControlPointsEXT)(ctx->bs->reordered_cmdbuf, 1);
      }
      update_feedback_loop_dynamic_state(ctx);
      //if (screen->info.have_EXT_color_write_enable)
         reapply_color_write(ctx);
      update_layered_rendering_state(ctx);
      tc_renderpass_info_reset(&ctx->dynamic_fb.tc_info);
      ctx->rp_tc_info_updated = true;
   }
   util_queue_fence_signal(&ctx->flush_fence);
}

void
zink_flush_queue(struct zink_context *ctx)
{
   flush_batch(ctx, true);
}

static bool
rebind_fb_surface(struct zink_context *ctx, struct pipe_surface **surf, struct zink_resource *match_res)
{
   if (!*surf)
      return false;
   struct zink_resource *surf_res = zink_resource((*surf)->texture);
   if ((match_res == surf_res) || surf_res->obj != zink_csurface(*surf)->obj)
      return zink_rebind_ctx_surface(ctx, surf);
   return false;
}

static bool
rebind_fb_state(struct zink_context *ctx, struct zink_resource *match_res, bool from_set_fb)
{
   bool rebind = false;
   for (int i = 0; i < ctx->fb_state.nr_cbufs; i++)
      rebind |= rebind_fb_surface(ctx, &ctx->fb_state.cbufs[i], match_res);
   rebind |= rebind_fb_surface(ctx, &ctx->fb_state.zsbuf, match_res);
   return rebind;
}

static void
unbind_fb_surface(struct zink_context *ctx, struct pipe_surface *surf, unsigned idx, bool changed)
{
   ctx->dynamic_fb.attachments[idx].imageView = VK_NULL_HANDLE;
   if (!surf)
      return;
   struct zink_resource *res = zink_resource(surf->texture);
   if (changed) {
      ctx->rp_changed = true;
   }
   res->fb_bind_count--;
   if (!res->fb_bind_count && !res->bind_count[0])
      _mesa_set_remove_key(ctx->need_barriers[0], res);
   unsigned feedback_loops = ctx->feedback_loops;
   if (ctx->feedback_loops & BITFIELD_BIT(idx)) {
      ctx->dynamic_fb.attachments[idx].imageLayout = VK_IMAGE_LAYOUT_COLOR_ATTACHMENT_OPTIMAL;
      ctx->rp_layout_changed = true;
   }
   ctx->feedback_loops &= ~BITFIELD_BIT(idx);
   if (feedback_loops != ctx->feedback_loops) {
      if (idx == PIPE_MAX_COLOR_BUFS && !zink_screen(ctx->base.screen)->driver_workarounds.always_feedback_loop_zs) {
         if (ctx->gfx_pipeline_state.feedback_loop_zs)
            ctx->gfx_pipeline_state.dirty = true;
         ctx->gfx_pipeline_state.feedback_loop_zs = false;
      } else if (idx < PIPE_MAX_COLOR_BUFS && !zink_screen(ctx->base.screen)->driver_workarounds.always_feedback_loop) {
         if (ctx->gfx_pipeline_state.feedback_loop)
            ctx->gfx_pipeline_state.dirty = true;
         ctx->gfx_pipeline_state.feedback_loop = false;
      }
   }
   res->fb_binds &= ~BITFIELD_BIT(idx);
   /* this is called just before the resource loses a reference, so a refcount==1 means the resource will be destroyed */
   if (!res->fb_bind_count && res->base.b.reference.count > 1) {
      if (ctx->track_renderpasses && !ctx->blitting) {
         if (!(res->base.b.bind & PIPE_BIND_DISPLAY_TARGET) && util_format_is_depth_or_stencil(surf->format))
            /* assume that all depth buffers which are not swapchain images will be used for sampling to avoid splitting renderpasses */
            zink_screen(ctx->base.screen)->image_barrier(ctx, res, VK_IMAGE_LAYOUT_DEPTH_STENCIL_READ_ONLY_OPTIMAL, VK_ACCESS_SHADER_READ_BIT, VK_PIPELINE_STAGE_FRAGMENT_SHADER_BIT);
         if (!zink_is_swapchain(res) && !util_format_is_depth_or_stencil(surf->format))
            /* assume that all color buffers which are not swapchain images will be used for sampling to avoid splitting renderpasses */
            zink_screen(ctx->base.screen)->image_barrier(ctx, res, VK_IMAGE_LAYOUT_SHADER_READ_ONLY_OPTIMAL, VK_ACCESS_SHADER_READ_BIT, VK_PIPELINE_STAGE_FRAGMENT_SHADER_BIT);
      }
      if (res->sampler_bind_count[0]) {
         update_res_sampler_layouts(ctx, res);
         if (res->layout != VK_IMAGE_LAYOUT_SHADER_READ_ONLY_OPTIMAL && !ctx->blitting)
            _mesa_set_add(ctx->need_barriers[0], res);
      }
   }
}

void
zink_set_null_fs(struct zink_context *ctx)
{
   bool disable_color_writes = ctx->rast_state && ctx->rast_state->base.rasterizer_discard &&
                               (ctx->primitives_generated_active || (!ctx->queries_disabled && ctx->primitives_generated_suspended));
   if (ctx->disable_color_writes == disable_color_writes)
      return;
   /* this should have been handled already */
   assert(!disable_color_writes || !ctx->clears_enabled);
   ctx->disable_color_writes = disable_color_writes;
   if (!zink_screen(ctx->base.screen)->info.have_EXT_color_write_enable) {
      /* use dummy color buffers instead of the more sane option */
      ctx->rp_changed = true;
      ctx->fb_changed = true;
   } else {
   /*struct zink_screen *screen = zink_screen(ctx->base.screen);
   bool prev_disable_fs = ctx->disable_fs;
   ctx->disable_fs = ctx->rast_state && ctx->rast_state->base.rasterizer_discard &&
                     (ctx->primitives_generated_active || (!ctx->queries_disabled && ctx->primitives_generated_suspended));
   struct zink_shader *zs = ctx->gfx_stages[MESA_SHADER_FRAGMENT];
   unsigned compact = screen->compact_descriptors ? ZINK_DESCRIPTOR_COMPACT : 0;
   /* can't use CWE if side effects */
   /*bool no_cwe = (zs && (zs->ssbos_used || zs->bindless || zs->num_bindings[ZINK_DESCRIPTOR_TYPE_IMAGE - compact])) ||
                 ctx->fs_query_active || ctx->occlusion_query_active || !screen->info.have_EXT_color_write_enable;
   bool prev_disable_color_writes = ctx->disable_color_writes;
   ctx->disable_color_writes = ctx->disable_fs && !no_cwe;

   if (ctx->disable_fs == prev_disable_fs) {
      /* if this is a true no-op then return */
      /*if (!ctx->disable_fs || ctx->disable_color_writes == !no_cwe)
         return;
      /* else changing disable modes */
   /*}

   /* either of these cases requires removing the previous mode */
   /*if (!ctx->disable_fs || (prev_disable_fs && prev_disable_color_writes != !no_cwe)) {
      if (prev_disable_color_writes)
         reapply_color_write(ctx);
      else
         ctx->base.bind_fs_state(&ctx->base, ctx->saved_fs);
      ctx->saved_fs = NULL;
      /* fs/CWE reenabled, fs active, done */
      /*if (!ctx->disable_fs)
         return;
   }

   /* always use CWE when possible */
   //if (!no_cwe) {
      reapply_color_write(ctx);
      //return;
   }
   /* otherwise need to bind a null fs */
   /*if (!ctx->null_fs) {
      nir_shader *nir = nir_builder_init_simple_shader(MESA_SHADER_FRAGMENT, &screen->nir_options, "null_fs").shader;
      nir->info.separate_shader = true;
      ctx->null_fs = pipe_shader_from_nir(&ctx->base, nir);
   }
   ctx->saved_fs = ctx->gfx_stages[MESA_SHADER_FRAGMENT];
   ctx->base.bind_fs_state(&ctx->base, ctx->null_fs);*/
}

static void
check_framebuffer_surface_mutable(struct pipe_context *pctx, struct pipe_surface *psurf)
{
   struct zink_context *ctx = zink_context(pctx);
   struct zink_ctx_surface *csurf = (struct zink_ctx_surface *)psurf;
   if (!csurf->needs_mutable)
      return;
   zink_resource_object_init_mutable(ctx, zink_resource(psurf->texture));
   struct pipe_surface *psurf2 = pctx->create_surface(pctx, psurf->texture, psurf);
   pipe_resource_reference(&psurf2->texture, NULL);
   struct zink_ctx_surface *csurf2 = (struct zink_ctx_surface *)psurf2;
   zink_surface_reference(zink_screen(pctx->screen), &csurf->surf, csurf2->surf);
   pctx->surface_destroy(pctx, psurf2);
   csurf->needs_mutable = false;
}

static void
zink_set_framebuffer_state(struct pipe_context *pctx,
                           const struct pipe_framebuffer_state *state)
{
   struct zink_context *ctx = zink_context(pctx);
   struct zink_screen *screen = zink_screen(pctx->screen);
   unsigned samples = state->nr_cbufs || state->zsbuf ? 0 : state->samples;
   unsigned w = ctx->fb_state.width;
   unsigned h = ctx->fb_state.height;
   unsigned layers = MAX2(zink_framebuffer_get_num_layers(state), 1);

   bool flush_clears = ctx->clears_enabled &&
                       (ctx->dynamic_fb.info.layerCount != layers ||
                        state->width != w || state->height != h);
   if (ctx->clears_enabled && !flush_clears) {
      for (int i = 0; i < ctx->fb_state.nr_cbufs; i++) {
         if (i >= state->nr_cbufs || !ctx->fb_state.cbufs[i] || !state->cbufs[i])
            flush_clears |= zink_fb_clear_enabled(ctx, i);
         else if (zink_fb_clear_enabled(ctx, i) && ctx->fb_state.cbufs[i] != state->cbufs[i]) {
            struct zink_surface *a = zink_csurface(ctx->fb_state.cbufs[i]);
            struct zink_surface *b = zink_csurface(state->cbufs[i]);
            if (a == b)
               continue;
            if (!a || !b || memcmp(&a->base.u.tex, &b->base.u.tex, sizeof(b->base.u.tex)) ||
                a->base.texture != b->base.texture)
               flush_clears = true;
            else if (a->base.format != b->base.format)
               zink_fb_clear_rewrite(ctx, i, a->base.format, b->base.format);
         }
      }
   }
   if (ctx->fb_state.zsbuf != state->zsbuf)
      flush_clears |= zink_fb_clear_enabled(ctx, PIPE_MAX_COLOR_BUFS);
   if (flush_clears) {
      bool queries_disabled = ctx->queries_disabled;
      ctx->queries_disabled = true;
      zink_batch_rp(ctx);
      ctx->queries_disabled = queries_disabled;
   }
   /* need to ensure we start a new rp on next draw */
   zink_batch_no_rp_safe(ctx);
   for (int i = 0; i < ctx->fb_state.nr_cbufs; i++) {
      struct pipe_surface *psurf = ctx->fb_state.cbufs[i];
      if (i < state->nr_cbufs)
         ctx->rp_changed |= !!zink_transient_surface(psurf) != !!zink_transient_surface(state->cbufs[i]);
      unbind_fb_surface(ctx, psurf, i, i >= state->nr_cbufs || psurf != state->cbufs[i]);
      if (psurf && ctx->needs_present == zink_resource(psurf->texture))
         ctx->needs_present = NULL;
   }
   if (ctx->fb_state.zsbuf) {
      struct pipe_surface *psurf = ctx->fb_state.zsbuf;
      struct zink_resource *res = zink_resource(psurf->texture);
      bool changed = psurf != state->zsbuf;
      unbind_fb_surface(ctx, psurf, PIPE_MAX_COLOR_BUFS, changed);
      if (!changed)
         ctx->rp_changed |= !!zink_transient_surface(psurf) != !!zink_transient_surface(state->zsbuf);
      if (changed && unlikely(res->obj->needs_zs_evaluate))
         /* have to flush zs eval while the sample location data still exists,
          * so just throw some random barrier */
         zink_screen(ctx->base.screen)->image_barrier(ctx, res, VK_IMAGE_LAYOUT_SHADER_READ_ONLY_OPTIMAL,
                                     VK_ACCESS_SHADER_READ_BIT, VK_PIPELINE_STAGE_FRAGMENT_SHADER_BIT);
   }
   /* renderpass changes if the number or types of attachments change */
   ctx->rp_changed |= ctx->fb_state.nr_cbufs != state->nr_cbufs;
   ctx->rp_changed |= !!ctx->fb_state.zsbuf != !!state->zsbuf;
   if (ctx->fb_state.nr_cbufs != state->nr_cbufs) {
      ctx->blend_state_changed |= screen->have_full_ds3;
      if (state->nr_cbufs && screen->have_full_ds3)
         ctx->ds3_states |= BITFIELD_BIT(ZINK_DS3_BLEND_ON) | BITFIELD_BIT(ZINK_DS3_BLEND_WRITE) | BITFIELD_BIT(ZINK_DS3_BLEND_EQ);
   }

   util_copy_framebuffer_state(&ctx->fb_state, state);
   ctx->rp_changed |= zink_update_fbfetch(ctx);
   ctx->transient_attachments = 0;
   ctx->fb_layer_mismatch = 0;

   ctx->dynamic_fb.info.renderArea.offset.x = 0;
   ctx->dynamic_fb.info.renderArea.offset.y = 0;
   ctx->dynamic_fb.info.renderArea.extent.width = state->width;
   ctx->dynamic_fb.info.renderArea.extent.height = state->height;
   ctx->dynamic_fb.info.colorAttachmentCount = ctx->fb_state.nr_cbufs;
   ctx->rp_changed |= ctx->dynamic_fb.info.layerCount != layers;
   ctx->dynamic_fb.info.layerCount = layers;
   ctx->gfx_pipeline_state.rendering_info.colorAttachmentCount = ctx->fb_state.nr_cbufs;

   ctx->void_clears = 0;
   for (int i = 0; i < ctx->fb_state.nr_cbufs; i++) {
      struct pipe_surface *psurf = ctx->fb_state.cbufs[i];
      if (psurf) {
         struct zink_surface *transient = zink_transient_surface(psurf);
         if (transient || psurf->nr_samples)
            ctx->transient_attachments |= BITFIELD_BIT(i);
         if (!samples)
            samples = MAX3(transient ? transient->base.nr_samples : 1, psurf->texture->nr_samples, psurf->nr_samples ? psurf->nr_samples : 1);
         struct zink_resource *res = zink_resource(psurf->texture);
         check_framebuffer_surface_mutable(pctx, psurf);
         if (zink_csurface(psurf)->info.layerCount > layers)
            ctx->fb_layer_mismatch |= BITFIELD_BIT(i);
         if (res->modifiers) {
            assert(!ctx->needs_present || ctx->needs_present == res);
            ctx->needs_present = res;
         }
         if (res->obj->dt) {
            /* #6274 */
            if (!zink_screen(ctx->base.screen)->info.have_KHR_swapchain_mutable_format &&
                psurf->format != res->base.b.format) {
               static bool warned = false;
               if (!warned) {
                  mesa_loge("zink: SRGB framebuffer unsupported without KHR_swapchain_mutable_format");
                  warned = true;
               }
            }
         }
         res->fb_bind_count++;
         res->fb_binds |= BITFIELD_BIT(i);
         batch_ref_fb_surface(ctx, ctx->fb_state.cbufs[i]);
         if (util_format_has_alpha1(psurf->format)) {
            if (!res->valid && !zink_fb_clear_full_exists(ctx, i))
               ctx->void_clears |= (PIPE_CLEAR_COLOR0 << i);
         }
      }
   }
   unsigned depth_bias_scale_factor = ctx->depth_bias_scale_factor;
   if (ctx->fb_state.zsbuf) {
      struct pipe_surface *psurf = ctx->fb_state.zsbuf;
      struct zink_surface *transient = zink_transient_surface(psurf);
      check_framebuffer_surface_mutable(pctx, psurf);
      batch_ref_fb_surface(ctx, ctx->fb_state.zsbuf);
      if (transient || psurf->nr_samples)
         ctx->transient_attachments |= BITFIELD_BIT(PIPE_MAX_COLOR_BUFS);
      if (!samples)
         samples = MAX3(transient ? transient->base.nr_samples : 1, psurf->texture->nr_samples, psurf->nr_samples ? psurf->nr_samples : 1);
      if (zink_csurface(psurf)->info.layerCount > layers)
         ctx->fb_layer_mismatch |= BITFIELD_BIT(PIPE_MAX_COLOR_BUFS);
      zink_resource(psurf->texture)->fb_bind_count++;
      zink_resource(psurf->texture)->fb_binds |= BITFIELD_BIT(PIPE_MAX_COLOR_BUFS);
      switch (psurf->format) {
      case PIPE_FORMAT_Z16_UNORM:
      case PIPE_FORMAT_Z16_UNORM_S8_UINT:
         ctx->depth_bias_scale_factor = zink_screen(ctx->base.screen)->driver_workarounds.z16_unscaled_bias;
         break;
      case PIPE_FORMAT_Z24X8_UNORM:
      case PIPE_FORMAT_Z24_UNORM_S8_UINT:
      case PIPE_FORMAT_X24S8_UINT:
      case PIPE_FORMAT_X8Z24_UNORM:
         ctx->depth_bias_scale_factor = zink_screen(ctx->base.screen)->driver_workarounds.z24_unscaled_bias;
         break;
      case PIPE_FORMAT_Z32_FLOAT:
      case PIPE_FORMAT_Z32_FLOAT_S8X24_UINT:
      case PIPE_FORMAT_Z32_UNORM:
         ctx->depth_bias_scale_factor = 1<<23;
         break;
      default:
         ctx->depth_bias_scale_factor = 0;
      }
   } else {
      ctx->depth_bias_scale_factor = 0;
   }
   if (depth_bias_scale_factor != ctx->depth_bias_scale_factor &&
       ctx->rast_state && ctx->rast_state->base.offset_units_unscaled)
      ctx->rast_state_changed = true;
   rebind_fb_state(ctx, NULL, true);
   ctx->fb_state.samples = MAX2(samples, 1);
   zink_update_framebuffer_state(ctx);
   if (ctx->fb_state.width != w || ctx->fb_state.height != h)
      ctx->scissor_changed = true;

   uint8_t rast_samples = ctx->fb_state.samples - 1;
   if (rast_samples != ctx->gfx_pipeline_state.rast_samples)
      zink_update_fs_key_samples(ctx);
   if (ctx->gfx_pipeline_state.rast_samples != rast_samples) {
      ctx->sample_locations_changed |= ctx->gfx_pipeline_state.sample_locations_enabled;
      zink_flush_dgc_if_enabled(ctx);
      if (screen->have_full_ds3)
         ctx->sample_mask_changed = true;
      else
         ctx->gfx_pipeline_state.dirty = true;
   }
   ctx->gfx_pipeline_state.rast_samples = rast_samples;

   /* this is an ideal time to oom flush since it won't split a renderpass */
   if (ctx->oom_flush && !ctx->unordered_blitting)
      flush_batch(ctx, false);
   else
      update_layered_rendering_state(ctx);

   ctx->rp_tc_info_updated = !ctx->blitting;
}

static void
zink_set_blend_color(struct pipe_context *pctx,
                     const struct pipe_blend_color *color)
{
   struct zink_context *ctx = zink_context(pctx);
   memcpy(ctx->blend_constants, color->color, sizeof(float) * 4);

   ctx->blend_color_changed = true;
   zink_flush_dgc_if_enabled(ctx);
}

static void
zink_set_sample_mask(struct pipe_context *pctx, unsigned sample_mask)
{
   struct zink_context *ctx = zink_context(pctx);
   if (ctx->gfx_pipeline_state.sample_mask == sample_mask)
      return;
   ctx->gfx_pipeline_state.sample_mask = sample_mask;
   zink_flush_dgc_if_enabled(ctx);
   if (zink_screen(pctx->screen)->have_full_ds3)
      ctx->sample_mask_changed = true;
   else
      ctx->gfx_pipeline_state.dirty = true;
}

static void
zink_set_min_samples(struct pipe_context *pctx, unsigned min_samples)
{
   struct zink_context *ctx = zink_context(pctx);
   ctx->gfx_pipeline_state.min_samples = min_samples - 1;
   ctx->gfx_pipeline_state.dirty = true;
   zink_flush_dgc_if_enabled(ctx);
}

static void
zink_set_sample_locations(struct pipe_context *pctx, size_t size, const uint8_t *locations)
{
   struct zink_context *ctx = zink_context(pctx);

   ctx->gfx_pipeline_state.sample_locations_enabled = size && locations;
   ctx->sample_locations_changed = ctx->gfx_pipeline_state.sample_locations_enabled;
   if (size > sizeof(ctx->sample_locations))
      size = sizeof(ctx->sample_locations);

   if (locations)
      memcpy(ctx->sample_locations, locations, size);
   zink_flush_dgc_if_enabled(ctx);
}

static void
zink_flush(struct pipe_context *pctx,
           struct pipe_fence_handle **pfence,
           unsigned flags)
{
   struct zink_context *ctx = zink_context(pctx);
   bool deferred = flags & PIPE_FLUSH_DEFERRED;
   bool deferred_fence = false;
   struct zink_batch_state *bs = NULL;
   struct zink_screen *screen = zink_screen(ctx->base.screen);
   VkSemaphore export_sem = VK_NULL_HANDLE;

   /* triggering clears will force state->has_work */
   if (!deferred && ctx->clears_enabled) {
      /* if fbfetch outputs are active, disable them when flushing clears */
      unsigned fbfetch_outputs = ctx->fbfetch_outputs;
      if (fbfetch_outputs) {
         ctx->fbfetch_outputs = 0;
         ctx->rp_changed = true;
      }
      if (ctx->fb_state.zsbuf)
         zink_blit_barriers(ctx, NULL, zink_resource(ctx->fb_state.zsbuf->texture), false);

      for (unsigned i = 0; i < ctx->fb_state.nr_cbufs; i++) {
         if (ctx->fb_state.cbufs[i])
            zink_blit_barriers(ctx, NULL, zink_resource(ctx->fb_state.cbufs[i]->texture), false);
      }
      ctx->blitting = true;
      /* start rp to do all the clears */
      zink_batch_rp(ctx);
      ctx->blitting = false;
      ctx->fbfetch_outputs = fbfetch_outputs;
      ctx->rp_changed |= fbfetch_outputs > 0;
   }

   if (flags & PIPE_FLUSH_END_OF_FRAME) {
#ifdef HAVE_RENDERDOC_APP_H
      p_atomic_inc(&screen->renderdoc_frame);
#endif
      if (ctx->needs_present && ctx->needs_present->obj->dt_idx != UINT32_MAX &&
          zink_is_swapchain(ctx->needs_present)) {
         zink_kopper_readback_update(ctx, ctx->needs_present);
         screen->image_barrier(ctx, ctx->needs_present, VK_IMAGE_LAYOUT_PRESENT_SRC_KHR, 0, VK_PIPELINE_STAGE_BOTTOM_OF_PIPE_BIT);
      }
      ctx->needs_present = NULL;
   }

   if (flags & PIPE_FLUSH_FENCE_FD) {
      assert(!deferred && pfence);
      const VkExportSemaphoreCreateInfo esci = {
         .sType = VK_STRUCTURE_TYPE_EXPORT_SEMAPHORE_CREATE_INFO,
         .handleTypes = VK_EXTERNAL_SEMAPHORE_HANDLE_TYPE_SYNC_FD_BIT,
      };
      const VkSemaphoreCreateInfo sci = {
         .sType = VK_STRUCTURE_TYPE_SEMAPHORE_CREATE_INFO,
         .pNext = &esci,
      };
      VkResult result = VKSCR(CreateSemaphore)(screen->dev, &sci, NULL, &export_sem);
      if (zink_screen_handle_vkresult(screen, result)) {
         assert(!ctx->bs->signal_semaphore);
         ctx->bs->signal_semaphore = export_sem;
         ctx->bs->has_work = true;
      } else {
         mesa_loge("ZINK: vkCreateSemaphore failed (%s)", vk_Result_to_str(result));

         /* let flush proceed and ensure a null sem for fence_get_fd to return -1 */
         export_sem = VK_NULL_HANDLE;
      }
   }

   bool has_work = ctx->bs->has_work | ctx->bs->has_reordered_work | ctx->bs->has_unsync;
   if (!has_work) {
       if (pfence) {
          /* reuse last fence */
          bs = ctx->last_batch_state;
       }
       if (!deferred) {
          struct zink_batch_state *last = ctx->last_batch_state;
          if (last) {
             sync_flush(ctx, last);
             if (last->is_device_lost)
                check_device_lost(ctx);
          }
       }
       if (ctx->tc && !ctx->track_renderpasses)
         tc_driver_internal_flush_notify(ctx->tc);
   } else {
      bs = ctx->bs;
      if (deferred && !(flags & PIPE_FLUSH_FENCE_FD) && pfence)
         deferred_fence = true;
      else
         flush_batch(ctx, true);
   }

   if (pfence) {
      struct zink_tc_fence *mfence;

      if (flags & TC_FLUSH_ASYNC) {
         mfence = zink_tc_fence(*pfence);
         assert(mfence);
      } else {
         mfence = zink_create_tc_fence();

         screen->base.fence_reference(&screen->base, pfence, NULL);
         *pfence = (struct pipe_fence_handle *)mfence;
      }

      assert(!mfence->fence);
      mfence->fence = &bs->fence;
      mfence->sem = export_sem;
      if (bs) {
         mfence->submit_count = bs->usage.submit_count;
         util_dynarray_append(&bs->fence.mfences, struct zink_tc_fence *, mfence);
      }
      if (export_sem) {
         pipe_reference(NULL, &mfence->reference);
         util_dynarray_append(&ctx->bs->fences, struct zink_tc_fence*, mfence);
      }

      if (deferred_fence) {
         assert(bs);
         mfence->deferred_ctx = pctx;
         assert(!ctx->deferred_fence || ctx->deferred_fence == &bs->fence);
         ctx->deferred_fence = &bs->fence;
      }

      if (!bs || flags & TC_FLUSH_ASYNC) {
         if (!util_queue_fence_is_signalled(&mfence->ready))
            util_queue_fence_signal(&mfence->ready);
      }
   }
   if (bs) {
      if (!(flags & (PIPE_FLUSH_DEFERRED | PIPE_FLUSH_ASYNC)))
         sync_flush(ctx, bs);

      if (flags & PIPE_FLUSH_END_OF_FRAME && !(flags & TC_FLUSH_ASYNC) && !deferred) {
         /* if the first frame has not yet occurred, we need an explicit fence here
         * in some cases in order to correctly draw the first frame, though it's
         * unknown at this time why this is the case
         */
         if (screen->info.have_KHR_timeline_semaphore)
            zink_screen_timeline_wait(screen, bs->fence.batch_id, OS_TIMEOUT_INFINITE);
         else
            zink_vkfence_wait(screen, &bs->fence, OS_TIMEOUT_INFINITE);
		
         ctx->first_frame_done = true;
      }	 
   }
}

void
zink_fence_wait(struct pipe_context *pctx)
{
   struct zink_context *ctx = zink_context(pctx);

   if (ctx->bs->has_work || ctx->bs->has_reordered_work || ctx->bs->has_unsync)
      pctx->flush(pctx, NULL, PIPE_FLUSH_HINT_FINISH);
   if (ctx->last_batch_state)
      stall(ctx);
}

void
zink_wait_on_batch(struct zink_context *ctx, uint64_t batch_id)
{
   struct zink_batch_state *bs;
   if (!batch_id) {
      /* not submitted yet */
      flush_batch(ctx, true);
      bs = ctx->last_batch_state;
      assert(bs);
      batch_id = bs->fence.batch_id;
   }
   assert(batch_id);

   //if (!zink_screen_timeline_wait(zink_screen(ctx->base.screen), batch_id, UINT64_MAX))
      //check_device_lost(ctx);
   if (ctx->have_timelines) {
      if (!zink_screen_timeline_wait(zink_screen(ctx->base.screen), batch_id, UINT64_MAX))
         check_device_lost(ctx);
      return;
   }
   simple_mtx_lock(&ctx->batch_mtx);
   struct zink_fence *fence;

   assert(&ctx->last_batch_state->fence);
   if (batch_id == zink_batch_state(&ctx->last_batch_state->fence)->fence.batch_id)
      fence = &ctx->last_batch_state->fence;
   else {
      for (bs = ctx->batch_states; bs; bs = bs->next) {
         if (bs->fence.batch_id < batch_id)
            continue;
         if (!bs->fence.batch_id || bs->fence.batch_id > batch_id)
            break;
      }
      if (!bs || bs->fence.batch_id != batch_id) {
         simple_mtx_unlock(&ctx->batch_mtx);
         /* if we can't find it, it either must have finished already or is on a different context */
         if (!zink_screen_check_last_finished(zink_screen(ctx->base.screen), batch_id)) {
            /* if it hasn't finished, it's on another context, so force a flush so there's something to wait on */
            ctx->batch.has_work = true;
            zink_fence_wait(&ctx->base);
         }
         return;
      }
      fence = &bs->fence;
   }
   simple_mtx_unlock(&ctx->batch_mtx);
   assert(fence);
   sync_flush(ctx, zink_batch_state(fence));
   zink_vkfence_wait(zink_screen(ctx->base.screen), fence, OS_TIMEOUT_INFINITE);  
}

bool
zink_check_batch_completion(struct zink_context *ctx, uint64_t batch_id, bool have_lock)
//zink_check_batch_completion(struct zink_context *ctx, uint64_t batch_id)
{
   assert(ctx->bs);
   if (!batch_id)
      /* not submitted yet */
      return false;

   if (zink_screen_check_last_finished(zink_screen(ctx->base.screen), batch_id))
      return true;

   /*bool success = zink_screen_timeline_wait(zink_screen(ctx->base.screen), batch_id, 0);
   if (!success)
      check_device_lost(ctx);
   return success;*/
   
   if (ctx->have_timelines) {
      bool success = zink_screen_timeline_wait(zink_screen(ctx->base.screen), batch_id, 0);
      if (!success)
         check_device_lost(ctx);
      return success;
   }
   struct zink_fence *fence;
///
   if (!have_lock)
      simple_mtx_lock(&ctx->batch_mtx);
///
   if (&ctx->last_batch_state->fence && batch_id == zink_batch_state(&ctx->last_batch_state->fence)->fence.batch_id)
      fence = &ctx->last_batch_state->fence;
   else {
      struct zink_batch_state *bs;
      for (bs = ctx->batch_states; bs; bs = bs->next) {
         if (bs->fence.batch_id < batch_id)
            continue;
         if (!bs->fence.batch_id || bs->fence.batch_id > batch_id)
            break;
      }
      if (!bs || bs->fence.batch_id != batch_id) {
///      
         if (!have_lock)
            simple_mtx_unlock(&ctx->batch_mtx);
///            
         /* return compare against last_finished, since this has info from all contexts */
         return zink_screen_check_last_finished(zink_screen(ctx->base.screen), batch_id);
      }
      fence = &bs->fence;
   }
///   
   if (!have_lock)
      simple_mtx_unlock(&ctx->batch_mtx);
///      
   assert(fence);
   if (zink_screen(ctx->base.screen)->threaded &&
       !util_queue_fence_is_signalled(&zink_batch_state(fence)->flush_completed))
      return false;
   return zink_vkfence_wait(zink_screen(ctx->base.screen), fence, 0);
}

static void
zink_texture_barrier(struct pipe_context *pctx, unsigned flags)
{
   struct zink_context *ctx = zink_context(pctx);
   VkAccessFlags dst = flags == PIPE_TEXTURE_BARRIER_FRAMEBUFFER ?
                       VK_ACCESS_INPUT_ATTACHMENT_READ_BIT :
                       VK_ACCESS_SHADER_READ_BIT;

   if (!ctx->framebuffer || !ctx->framebuffer->state.num_attachments)
      return;

   /* if this is a fb barrier, flush all pending clears */
   if (ctx->rp_clears_enabled && dst == VK_ACCESS_INPUT_ATTACHMENT_READ_BIT)
      zink_batch_rp(ctx);

   /* this is not an in-renderpass barrier */
   if (!ctx->fbfetch_outputs)
      zink_batch_no_rp(ctx);

   if (zink_screen(ctx->base.screen)->info.have_KHR_synchronization2) {
      VkDependencyInfo dep = {0};
      dep.sType = VK_STRUCTURE_TYPE_DEPENDENCY_INFO;
      dep.dependencyFlags = VK_DEPENDENCY_BY_REGION_BIT;
      dep.memoryBarrierCount = 1;

      VkMemoryBarrier2 dmb = {0};
      dmb.sType = VK_STRUCTURE_TYPE_MEMORY_BARRIER_2;
      dmb.pNext = NULL;
      dmb.srcAccessMask = VK_ACCESS_COLOR_ATTACHMENT_WRITE_BIT;
      dmb.dstAccessMask = dst;
      dmb.srcStageMask = VK_PIPELINE_STAGE_COLOR_ATTACHMENT_OUTPUT_BIT;
      dmb.dstStageMask = VK_PIPELINE_STAGE_2_FRAGMENT_SHADER_BIT;
      dep.pMemoryBarriers = &dmb;

      /* if zs fbfetch is a thing?
      if (ctx->fb_state.zsbuf) {
         const VkPipelineStageFlagBits2 depth_flags = VK_PIPELINE_STAGE_2_EARLY_FRAGMENT_TESTS_BIT | VK_PIPELINE_STAGE_2_LATE_FRAGMENT_TESTS_BIT;
         dmb.dstAccessMask |= VK_ACCESS_2_DEPTH_STENCIL_ATTACHMENT_READ_BIT;
         dmb.srcStageMask |= depth_flags;
         dmb.dstStageMask |= depth_flags;
      }
      */
      VKCTX(CmdPipelineBarrier2)(ctx->bs->cmdbuf, &dep);
   } else {
      VkMemoryBarrier bmb = {0};
      bmb.sType = VK_STRUCTURE_TYPE_MEMORY_BARRIER;
      bmb.srcAccessMask = VK_ACCESS_COLOR_ATTACHMENT_WRITE_BIT;
      bmb.dstAccessMask = dst;
      VKCTX(CmdPipelineBarrier)(
         ctx->bs->cmdbuf,
         VK_PIPELINE_STAGE_COLOR_ATTACHMENT_OUTPUT_BIT,
         VK_PIPELINE_STAGE_FRAGMENT_SHADER_BIT,
         0,
         1, &bmb,
         0, NULL,
         0, NULL
      );
   }
   ctx->bs->has_work = true;
}

static inline void
mem_barrier(struct zink_context *ctx, VkPipelineStageFlags src_stage, VkPipelineStageFlags dst_stage, VkAccessFlags src, VkAccessFlags dst)
{
   VkMemoryBarrier mb;
   mb.sType = VK_STRUCTURE_TYPE_MEMORY_BARRIER;
   mb.pNext = NULL;
   mb.srcAccessMask = src;
   mb.dstAccessMask = dst;
   zink_batch_no_rp(ctx);
   VKCTX(CmdPipelineBarrier)(ctx->bs->cmdbuf, src_stage, dst_stage, 0, 1, &mb, 0, NULL, 0, NULL);
   ctx->bs->has_work = true;
}

void
zink_flush_memory_barrier(struct zink_context *ctx, bool is_compute)
{
   const VkPipelineStageFlags gfx_flags = VK_PIPELINE_STAGE_VERTEX_SHADER_BIT |
                                          VK_PIPELINE_STAGE_TESSELLATION_CONTROL_SHADER_BIT |
                                          VK_PIPELINE_STAGE_TESSELLATION_EVALUATION_SHADER_BIT |
                                          VK_PIPELINE_STAGE_GEOMETRY_SHADER_BIT |
                                          VK_PIPELINE_STAGE_FRAGMENT_SHADER_BIT;
   const VkPipelineStageFlags cs_flags = VK_PIPELINE_STAGE_COMPUTE_SHADER_BIT;
   VkPipelineStageFlags src = ctx->last_work_was_compute ? cs_flags : gfx_flags;
   VkPipelineStageFlags dst = is_compute ? cs_flags : gfx_flags;

   if (ctx->memory_barrier & (PIPE_BARRIER_TEXTURE | PIPE_BARRIER_SHADER_BUFFER | PIPE_BARRIER_IMAGE))
      mem_barrier(ctx, src, dst, VK_ACCESS_SHADER_WRITE_BIT, VK_ACCESS_SHADER_READ_BIT);

   if (ctx->memory_barrier & PIPE_BARRIER_CONSTANT_BUFFER)
      mem_barrier(ctx, src, dst,
                  VK_ACCESS_SHADER_WRITE_BIT,
                  VK_ACCESS_UNIFORM_READ_BIT);

   if (ctx->memory_barrier & PIPE_BARRIER_INDIRECT_BUFFER)
      mem_barrier(ctx, src, VK_PIPELINE_STAGE_DRAW_INDIRECT_BIT,
                  VK_ACCESS_SHADER_WRITE_BIT,
                  VK_ACCESS_INDIRECT_COMMAND_READ_BIT);
   if (!is_compute) {
      if (ctx->memory_barrier & PIPE_BARRIER_VERTEX_BUFFER)
         mem_barrier(ctx, gfx_flags, VK_PIPELINE_STAGE_VERTEX_INPUT_BIT,
                     VK_ACCESS_SHADER_WRITE_BIT,
                     VK_ACCESS_VERTEX_ATTRIBUTE_READ_BIT);

      if (ctx->memory_barrier & PIPE_BARRIER_INDEX_BUFFER)
         mem_barrier(ctx, gfx_flags, VK_PIPELINE_STAGE_VERTEX_INPUT_BIT,
                     VK_ACCESS_SHADER_WRITE_BIT,
                     VK_ACCESS_INDEX_READ_BIT);
      if (ctx->memory_barrier & PIPE_BARRIER_FRAMEBUFFER)
         zink_texture_barrier(&ctx->base, 0);
      if (ctx->memory_barrier & PIPE_BARRIER_STREAMOUT_BUFFER)
         mem_barrier(ctx, VK_PIPELINE_STAGE_VERTEX_SHADER_BIT |
                            VK_PIPELINE_STAGE_TESSELLATION_EVALUATION_SHADER_BIT |
                            VK_PIPELINE_STAGE_GEOMETRY_SHADER_BIT,
                     VK_PIPELINE_STAGE_TRANSFORM_FEEDBACK_BIT_EXT,
                     VK_ACCESS_SHADER_READ_BIT,
                     VK_ACCESS_TRANSFORM_FEEDBACK_WRITE_BIT_EXT |
                     VK_ACCESS_TRANSFORM_FEEDBACK_COUNTER_WRITE_BIT_EXT);
   }
   ctx->memory_barrier = 0;
}

static void
zink_memory_barrier(struct pipe_context *pctx, unsigned flags)
{
   struct zink_context *ctx = zink_context(pctx);

   flags &= ~PIPE_BARRIER_UPDATE;
   if (!flags)
      return;

   if (flags & PIPE_BARRIER_MAPPED_BUFFER) {
      /* TODO: this should flush all persistent buffers in use as I think */
      flags &= ~PIPE_BARRIER_MAPPED_BUFFER;
   }
   ctx->memory_barrier = flags;
}

static void
zink_flush_resource(struct pipe_context *pctx,
                    struct pipe_resource *pres)
{
   struct zink_context *ctx = zink_context(pctx);
   struct zink_resource *res = zink_resource(pres);
   if (res->obj->dt) {
      if (zink_kopper_acquired(res->obj->dt, res->obj->dt_idx) && (!ctx->clears_enabled || !res->fb_bind_count)) {
         zink_batch_no_rp_safe(ctx);
         zink_kopper_readback_update(ctx, res);
         zink_screen(ctx->base.screen)->image_barrier(ctx, res, VK_IMAGE_LAYOUT_PRESENT_SRC_KHR, 0, VK_PIPELINE_STAGE_BOTTOM_OF_PIPE_BIT);
         zink_batch_reference_resource_rw(ctx, res, true);
      } else {
         ctx->needs_present = res;
      }
      ctx->swapchain = res;
   } else if (res->dmabuf)
      res->queue = VK_QUEUE_FAMILY_FOREIGN_EXT;
}

static struct pipe_stream_output_target *
zink_create_stream_output_target(struct pipe_context *pctx,
                                 struct pipe_resource *pres,
                                 unsigned buffer_offset,
                                 unsigned buffer_size)
{
   struct zink_so_target *t;
   t = CALLOC_STRUCT(zink_so_target);
   if (!t)
      return NULL;

   t->counter_buffer = pipe_buffer_create(pctx->screen, PIPE_BIND_STREAM_OUTPUT, PIPE_USAGE_DEFAULT, 4);
   if (!t->counter_buffer) {
      FREE(t);
      return NULL;
   }

   t->base.reference.count = 1;
   t->base.context = pctx;
   pipe_resource_reference(&t->base.buffer, pres);
   t->base.buffer_offset = buffer_offset;
   t->base.buffer_size = buffer_size;

   zink_resource(t->base.buffer)->so_valid = true;

   return &t->base;
}

static void
zink_stream_output_target_destroy(struct pipe_context *pctx,
                                  struct pipe_stream_output_target *psot)
{
   struct zink_so_target *t = (struct zink_so_target *)psot;
   pipe_resource_reference(&t->counter_buffer, NULL);
   pipe_resource_reference(&t->base.buffer, NULL);
   FREE(t);
}

static void
zink_set_stream_output_targets(struct pipe_context *pctx,
                               unsigned num_targets,
                               struct pipe_stream_output_target **targets,
                               const unsigned *offsets)
{
   struct zink_context *ctx = zink_context(pctx);

   /* always set counter_buffer_valid=false on unbind:
    * - on resume (indicated by offset==-1), set counter_buffer_valid=true
    * - otherwise the counter buffer is invalidated
    */

   if (num_targets == 0) {
      for (unsigned i = 0; i < ctx->num_so_targets; i++) {
         if (ctx->so_targets[i]) {
            struct zink_resource *so = zink_resource(ctx->so_targets[i]->buffer);
            if (so) {
               so->so_bind_count--;
               update_res_bind_count(ctx, so, false, true);
            }
         }
         pipe_so_target_reference(&ctx->so_targets[i], NULL);
      }
      ctx->num_so_targets = 0;
   } else {
      for (unsigned i = 0; i < num_targets; i++) {
         struct zink_so_target *t = zink_so_target(targets[i]);
         pipe_so_target_reference(&ctx->so_targets[i], targets[i]);
         if (!t)
            continue;
         if (offsets[0] != (unsigned)-1)
            t->counter_buffer_valid = false;
         struct zink_resource *so = zink_resource(ctx->so_targets[i]->buffer);
         if (so) {
            so->so_bind_count++;
            update_res_bind_count(ctx, so, false, false);
         }
      }
      for (unsigned i = num_targets; i < ctx->num_so_targets; i++) {
         if (ctx->so_targets[i]) {
            struct zink_resource *so = zink_resource(ctx->so_targets[i]->buffer);
            if (so) {
               so->so_bind_count--;
               update_res_bind_count(ctx, so, false, true);
            }
         }
         pipe_so_target_reference(&ctx->so_targets[i], NULL);
      }
      ctx->num_so_targets = num_targets;

      /* TODO: possibly avoid rebinding on resume if resuming from same buffers? */
      ctx->dirty_so_targets = true;
   }
   zink_flush_dgc_if_enabled(ctx);
}

void
zink_rebind_framebuffer(struct zink_context *ctx, struct zink_resource *res)
{
   if (!ctx->framebuffer)
      return;
   bool did_rebind = false;
   if (res->aspect & VK_IMAGE_ASPECT_COLOR_BIT) {
      for (unsigned i = 0; i < ctx->fb_state.nr_cbufs; i++) {
         if (!ctx->fb_state.cbufs[i] ||
             zink_resource(ctx->fb_state.cbufs[i]->texture) != res)
            continue;
         zink_rebind_ctx_surface(ctx, &ctx->fb_state.cbufs[i]);
         did_rebind = true;
      }
   } else {
      if (ctx->fb_state.zsbuf && zink_resource(ctx->fb_state.zsbuf->texture) != res) {
         zink_rebind_ctx_surface(ctx, &ctx->fb_state.zsbuf);
         did_rebind = true;
      }
   }

   did_rebind |= rebind_fb_state(ctx, res, false);

   if (!did_rebind)
      return;

   zink_batch_no_rp(ctx);

   /*struct zink_framebuffer *fb = zink_get_framebuffer(ctx);
   ctx->fb_changed |= ctx->framebuffer != fb;
   ctx->framebuffer = fb;*/
   if (zink_screen(ctx->base.screen)->info.have_KHR_imageless_framebuffer) {
      struct zink_framebuffer *fb = ctx->get_framebuffer(ctx);
      ctx->fb_changed |= ctx->framebuffer != fb;
      ctx->framebuffer = fb;
   }
}

ALWAYS_INLINE static struct zink_resource *
rebind_ubo(struct zink_context *ctx, gl_shader_stage shader, unsigned slot)
{
   struct zink_resource *res = update_descriptor_state_ubo(ctx, shader, slot,
                                                           ctx->di.descriptor_res[ZINK_DESCRIPTOR_TYPE_UBO][shader][slot]);
   if (res) {
      res->obj->unordered_read = false;
      res->obj->access |= VK_ACCESS_SHADER_READ_BIT;
   }
   ctx->invalidate_descriptor_state(ctx, shader, ZINK_DESCRIPTOR_TYPE_UBO, slot, 1);
   return res;
}

ALWAYS_INLINE static struct zink_resource *
rebind_ssbo(struct zink_context *ctx, gl_shader_stage shader, unsigned slot)
{
   const struct pipe_shader_buffer *ssbo = &ctx->ssbos[shader][slot];
   struct zink_resource *res = zink_resource(ssbo->buffer);
   if (!res)
      return NULL;
   util_range_add(&res->base.b, &res->valid_buffer_range, ssbo->buffer_offset,
                  ssbo->buffer_offset + ssbo->buffer_size);
   update_descriptor_state_ssbo(ctx, shader, slot, res);
   if (res) {
      res->obj->unordered_read = false;
      res->obj->access |= VK_ACCESS_SHADER_READ_BIT;
      if (ctx->writable_ssbos[shader] & BITFIELD_BIT(slot)) {
         res->obj->unordered_write = false;
         res->obj->access |= VK_ACCESS_SHADER_WRITE_BIT;
      }
   }
   ctx->invalidate_descriptor_state(ctx, shader, ZINK_DESCRIPTOR_TYPE_SSBO, slot, 1);
   return res;
}

ALWAYS_INLINE static struct zink_resource *
rebind_tbo(struct zink_context *ctx, gl_shader_stage shader, unsigned slot)
{
   struct zink_sampler_view *sampler_view = zink_sampler_view(ctx->sampler_views[shader][slot]);
   if (!sampler_view || sampler_view->base.texture->target != PIPE_BUFFER)
      return NULL;
   struct zink_resource *res = zink_resource(sampler_view->base.texture);
   if (zink_descriptor_mode != ZINK_DESCRIPTOR_MODE_DB) {
      VkBufferViewCreateInfo bvci = sampler_view->buffer_view->bvci;
      bvci.buffer = res->obj->buffer;
      zink_buffer_view_reference(zink_screen(ctx->base.screen), &sampler_view->buffer_view, NULL);
      sampler_view->buffer_view = get_buffer_view(ctx, res, &bvci);
   }
   update_descriptor_state_sampler(ctx, shader, slot, res);
   if (res) {
      res->obj->unordered_read = false;
      res->obj->access |= VK_ACCESS_SHADER_READ_BIT;
   }
   ctx->invalidate_descriptor_state(ctx, shader, ZINK_DESCRIPTOR_TYPE_SAMPLER_VIEW, slot, 1);
   return res;
}

ALWAYS_INLINE static struct zink_resource *
rebind_ibo(struct zink_context *ctx, gl_shader_stage shader, unsigned slot)
{
   struct zink_image_view *image_view = &ctx->image_views[shader][slot];
   struct zink_resource *res = zink_resource(image_view->base.resource);
   if (!res || res->base.b.target != PIPE_BUFFER)
      return NULL;
   VkBufferViewCreateInfo bvci;
   if (zink_descriptor_mode != ZINK_DESCRIPTOR_MODE_DB) {
      bvci = image_view->buffer_view->bvci;
      bvci.buffer = res->obj->buffer;
      zink_buffer_view_reference(zink_screen(ctx->base.screen), &image_view->buffer_view, NULL);
   }
   if (!zink_resource_object_init_storage(ctx, res)) {
      debug_printf("couldn't create storage image!");
      return NULL;
   }
   if (zink_descriptor_mode != ZINK_DESCRIPTOR_MODE_DB) {
      image_view->buffer_view = get_buffer_view(ctx, res, &bvci);
      assert(image_view->buffer_view);
   }
   if (res) {
      res->obj->unordered_read = false;
      res->obj->access |= VK_ACCESS_SHADER_READ_BIT;
      if (image_view->base.access & PIPE_IMAGE_ACCESS_WRITE) {
         res->obj->unordered_write = false;
         res->obj->access |= VK_ACCESS_SHADER_WRITE_BIT;
      }
   }
   util_range_add(&res->base.b, &res->valid_buffer_range, image_view->base.u.buf.offset,
                  image_view->base.u.buf.offset + image_view->base.u.buf.size);
   update_descriptor_state_image(ctx, shader, slot, res);
   ctx->invalidate_descriptor_state(ctx, shader, ZINK_DESCRIPTOR_TYPE_IMAGE, slot, 1);
   return res;
}

static unsigned
rebind_buffer(struct zink_context *ctx, struct zink_resource *res, uint32_t rebind_mask, const unsigned expected_num_rebinds)
{
   unsigned num_rebinds = 0;
   bool has_write = false;

   if (!zink_resource_has_binds(res))
      return 0;

   assert(!res->bindless[1]); //TODO
   if ((rebind_mask & BITFIELD_BIT(TC_BINDING_STREAMOUT_BUFFER)) || (!rebind_mask && res->so_bind_count && ctx->num_so_targets)) {
      for (unsigned i = 0; i < ctx->num_so_targets; i++) {
         if (ctx->so_targets[i]) {
            struct zink_resource *so = zink_resource(ctx->so_targets[i]->buffer);
            if (so && so == res) {
               ctx->dirty_so_targets = true;
               num_rebinds++;
            }
         }
      }
      rebind_mask &= ~BITFIELD_BIT(TC_BINDING_STREAMOUT_BUFFER);
   }
   if (expected_num_rebinds && num_rebinds >= expected_num_rebinds && !rebind_mask)
      goto end;

   if ((rebind_mask & BITFIELD_BIT(TC_BINDING_VERTEX_BUFFER)) || (!rebind_mask && res->vbo_bind_mask)) {
      u_foreach_bit(slot, res->vbo_bind_mask) {
         if (ctx->vertex_buffers[slot].buffer.resource != &res->base.b) //wrong context
            goto end;
         res->obj->access |= VK_ACCESS_VERTEX_ATTRIBUTE_READ_BIT;
         res->obj->access_stage |= VK_PIPELINE_STAGE_VERTEX_INPUT_BIT;
         res->obj->unordered_read = false;
         num_rebinds++;
      }
      rebind_mask &= ~BITFIELD_BIT(TC_BINDING_VERTEX_BUFFER);
      ctx->vertex_buffers_dirty = true;
   }
   if (expected_num_rebinds && num_rebinds >= expected_num_rebinds && !rebind_mask)
      goto end;

   const uint32_t ubo_mask = rebind_mask ?
                             rebind_mask & BITFIELD_RANGE(TC_BINDING_UBO_VS, MESA_SHADER_STAGES) :
                             ((res->ubo_bind_count[0] ? BITFIELD_RANGE(TC_BINDING_UBO_VS, (MESA_SHADER_STAGES - 1)) : 0) |
                              (res->ubo_bind_count[1] ? BITFIELD_BIT(TC_BINDING_UBO_CS) : 0));
   u_foreach_bit(shader, ubo_mask >> TC_BINDING_UBO_VS) {
      u_foreach_bit(slot, res->ubo_bind_mask[shader]) {
         if (&res->base.b != ctx->ubos[shader][slot].buffer) //wrong context
            goto end;
         rebind_ubo(ctx, shader, slot);
         num_rebinds++;
      }
   }
   rebind_mask &= ~BITFIELD_RANGE(TC_BINDING_UBO_VS, MESA_SHADER_STAGES);
   if (expected_num_rebinds && num_rebinds >= expected_num_rebinds && !rebind_mask)
      goto end;

   const unsigned ssbo_mask = rebind_mask ?
                              rebind_mask & BITFIELD_RANGE(TC_BINDING_SSBO_VS, MESA_SHADER_STAGES) :
                              BITFIELD_RANGE(TC_BINDING_SSBO_VS, MESA_SHADER_STAGES);
   u_foreach_bit(shader, ssbo_mask >> TC_BINDING_SSBO_VS) {
      u_foreach_bit(slot, res->ssbo_bind_mask[shader]) {
         struct pipe_shader_buffer *ssbo = &ctx->ssbos[shader][slot];
         if (&res->base.b != ssbo->buffer) //wrong context
            goto end;
         rebind_ssbo(ctx, shader, slot);
         has_write |= (ctx->writable_ssbos[shader] & BITFIELD64_BIT(slot)) != 0;
         num_rebinds++;
      }
   }
   rebind_mask &= ~BITFIELD_RANGE(TC_BINDING_SSBO_VS, MESA_SHADER_STAGES);
   if (expected_num_rebinds && num_rebinds >= expected_num_rebinds && !rebind_mask)
      goto end;
   const unsigned sampler_mask = rebind_mask ?
                                 rebind_mask & BITFIELD_RANGE(TC_BINDING_SAMPLERVIEW_VS, MESA_SHADER_STAGES) :
                                 BITFIELD_RANGE(TC_BINDING_SAMPLERVIEW_VS, MESA_SHADER_STAGES);
   u_foreach_bit(shader, sampler_mask >> TC_BINDING_SAMPLERVIEW_VS) {
      u_foreach_bit(slot, res->sampler_binds[shader]) {
         struct zink_sampler_view *sampler_view = zink_sampler_view(ctx->sampler_views[shader][slot]);
         if (&res->base.b != sampler_view->base.texture) //wrong context
            goto end;
         rebind_tbo(ctx, shader, slot);
         num_rebinds++;
      }
   }
   rebind_mask &= ~BITFIELD_RANGE(TC_BINDING_SAMPLERVIEW_VS, MESA_SHADER_STAGES);
   if (expected_num_rebinds && num_rebinds >= expected_num_rebinds && !rebind_mask)
      goto end;

   const unsigned image_mask = rebind_mask ?
                               rebind_mask & BITFIELD_RANGE(TC_BINDING_IMAGE_VS, MESA_SHADER_STAGES) :
                               BITFIELD_RANGE(TC_BINDING_IMAGE_VS, MESA_SHADER_STAGES);
   unsigned num_image_rebinds_remaining = rebind_mask ? expected_num_rebinds - num_rebinds : res->image_bind_count[0] + res->image_bind_count[1];
   u_foreach_bit(shader, image_mask >> TC_BINDING_IMAGE_VS) {
      for (unsigned slot = 0; num_image_rebinds_remaining && slot < ctx->di.num_images[shader]; slot++) {
         struct zink_resource *cres = ctx->di.descriptor_res[ZINK_DESCRIPTOR_TYPE_IMAGE][shader][slot];
         if (res != cres)
            continue;

         rebind_ibo(ctx, shader, slot);
         const struct zink_image_view *image_view = &ctx->image_views[shader][slot];
         has_write |= (image_view->base.access & PIPE_IMAGE_ACCESS_WRITE) != 0;
         num_image_rebinds_remaining--;
         num_rebinds++;
      }
   }
end:
   if (num_rebinds)
      zink_batch_resource_usage_set(ctx->bs, res, has_write, true);
   return num_rebinds;
}

void
zink_copy_buffer(struct zink_context *ctx, struct zink_resource *dst, struct zink_resource *src,
                 unsigned dst_offset, unsigned src_offset, unsigned size)
{
   VkBufferCopy region;
   region.srcOffset = src_offset;
   region.dstOffset = dst_offset;
   region.size = size;

   struct pipe_box box;
   u_box_3d((int)src_offset, 0, 0, (int)size, 0, 0, &box);
   /* must barrier if something wrote the valid buffer range */
   bool valid_write = zink_check_valid_buffer_src_access(ctx, src, src_offset, size);
   bool unordered_src = !valid_write && !zink_check_unordered_transfer_access(src, 0, &box);
   zink_screen(ctx->base.screen)->buffer_barrier(ctx, src, VK_ACCESS_TRANSFER_READ_BIT, 0);
   bool unordered_dst = zink_resource_buffer_transfer_dst_barrier(ctx, dst, dst_offset, size);
   bool can_unorder = unordered_dst && unordered_src && !ctx->no_reorder;
   VkCommandBuffer cmdbuf = can_unorder ? ctx->bs->reordered_cmdbuf : zink_get_cmdbuf(ctx, src, dst);
   ctx->bs->has_reordered_work |= can_unorder;
   zink_batch_reference_resource_rw(ctx, src, false);
   zink_batch_reference_resource_rw(ctx, dst, true);
   if (unlikely(zink_debug & ZINK_DEBUG_SYNC)) {
      VkMemoryBarrier mb;
      mb.sType = VK_STRUCTURE_TYPE_MEMORY_BARRIER;
      mb.pNext = NULL;
      mb.srcAccessMask = VK_ACCESS_MEMORY_WRITE_BIT;
      mb.dstAccessMask = VK_ACCESS_MEMORY_READ_BIT;
      VKCTX(CmdPipelineBarrier)(cmdbuf,
                                VK_PIPELINE_STAGE_ALL_COMMANDS_BIT,
                                VK_PIPELINE_STAGE_ALL_COMMANDS_BIT,
                                0, 1, &mb, 0, NULL, 0, NULL);
   }
   bool marker = zink_cmd_debug_marker_begin(ctx, cmdbuf, "copy_buffer(%d)", size);
   VKCTX(CmdCopyBuffer)(cmdbuf, src->obj->buffer, dst->obj->buffer, 1, &region);
   zink_cmd_debug_marker_end(ctx, cmdbuf, marker);
}

void
zink_copy_image_buffer(struct zink_context *ctx, struct zink_resource *dst, struct zink_resource *src,
                       unsigned dst_level, unsigned dstx, unsigned dsty, unsigned dstz,
                       unsigned src_level, const struct pipe_box *src_box, enum pipe_map_flags map_flags)
{
   struct zink_resource *img = dst->base.b.target == PIPE_BUFFER ? src : dst;
   struct zink_resource *use_img = img;
   struct zink_resource *buf = dst->base.b.target == PIPE_BUFFER ? dst : src;
   bool needs_present_readback = false;

   bool buf2img = buf == src;
   bool unsync = !!(map_flags & PIPE_MAP_UNSYNCHRONIZED);
   if (unsync) {
      util_queue_fence_wait(&ctx->flush_fence);
      util_queue_fence_reset(&ctx->unsync_fence);
   }

   if (buf2img) {
      if (zink_is_swapchain(img)) {
         if (!zink_kopper_acquire(ctx, img, UINT64_MAX))
            return;
      }
      struct pipe_box box = *src_box;
      box.x = dstx;
      box.y = dsty;
      box.z = dstz;
      zink_resource_image_transfer_dst_barrier(ctx, img, dst_level, &box, unsync);
      if (!unsync)
         zink_screen(ctx->base.screen)->buffer_barrier(ctx, buf, VK_ACCESS_TRANSFER_READ_BIT, VK_PIPELINE_STAGE_TRANSFER_BIT);
   } else {
      assert(!(map_flags & PIPE_MAP_UNSYNCHRONIZED));
      if (zink_is_swapchain(img))
         needs_present_readback = zink_kopper_acquire_readback(ctx, img, &use_img);
      zink_screen(ctx->base.screen)->image_barrier(ctx, use_img, VK_IMAGE_LAYOUT_TRANSFER_SRC_OPTIMAL, 0, 0);
      zink_resource_buffer_transfer_dst_barrier(ctx, buf, dstx, src_box->width);
   }

   VkBufferImageCopy region = {0};
   region.bufferOffset = buf2img ? src_box->x : dstx;
   region.bufferRowLength = 0;
   region.bufferImageHeight = 0;
   region.imageSubresource.mipLevel = buf2img ? dst_level : src_level;
   enum pipe_texture_target img_target = img->base.b.target;
   if (img->need_2D)
      img_target = img_target == PIPE_TEXTURE_1D ? PIPE_TEXTURE_2D : PIPE_TEXTURE_2D_ARRAY;
   switch (img_target) {
   case PIPE_TEXTURE_CUBE:
   case PIPE_TEXTURE_CUBE_ARRAY:
   case PIPE_TEXTURE_2D_ARRAY:
   case PIPE_TEXTURE_1D_ARRAY:
      /* these use layer */
      region.imageSubresource.baseArrayLayer = buf2img ? dstz : src_box->z;
      region.imageSubresource.layerCount = src_box->depth;
      region.imageOffset.z = 0;
      region.imageExtent.depth = 1;
      break;
   case PIPE_TEXTURE_3D:
      /* this uses depth */
      region.imageSubresource.baseArrayLayer = 0;
      region.imageSubresource.layerCount = 1;
      region.imageOffset.z = buf2img ? dstz : src_box->z;
      region.imageExtent.depth = src_box->depth;
      break;
   default:
      /* these must only copy one layer */
      region.imageSubresource.baseArrayLayer = 0;
      region.imageSubresource.layerCount = 1;
      region.imageOffset.z = 0;
      region.imageExtent.depth = 1;
   }
   region.imageOffset.x = buf2img ? dstx : src_box->x;
   region.imageOffset.y = buf2img ? dsty : src_box->y;

   region.imageExtent.width = src_box->width;
   region.imageExtent.height = src_box->height;

   VkCommandBuffer cmdbuf = unsync ?
                            ctx->bs->unsynchronized_cmdbuf :
                            /* never promote to unordered if swapchain was acquired */
                            needs_present_readback ?
                            ctx->bs->cmdbuf :
                            buf2img ? zink_get_cmdbuf(ctx, buf, use_img) : zink_get_cmdbuf(ctx, use_img, buf);
   zink_batch_reference_resource_rw(ctx, use_img, buf2img);
   zink_batch_reference_resource_rw(ctx, buf, !buf2img);
   if (unsync) {
      ctx->bs->has_unsync = true;
      use_img->obj->unsync_access = true;
   }

   /* we're using u_transfer_helper_deinterleave, which means we'll be getting PIPE_MAP_* usage
    * to indicate whether to copy either the depth or stencil aspects
    */
   unsigned aspects = 0;
   if (map_flags) {
      assert((map_flags & (PIPE_MAP_DEPTH_ONLY | PIPE_MAP_STENCIL_ONLY)) !=
             (PIPE_MAP_DEPTH_ONLY | PIPE_MAP_STENCIL_ONLY));
      if (map_flags & PIPE_MAP_DEPTH_ONLY)
         aspects = VK_IMAGE_ASPECT_DEPTH_BIT;
      else if (map_flags & PIPE_MAP_STENCIL_ONLY)
         aspects = VK_IMAGE_ASPECT_STENCIL_BIT;
   }
   if (!aspects)
      aspects = img->aspect;
   if (unlikely(zink_debug & ZINK_DEBUG_SYNC)) {
      VkMemoryBarrier mb;
      mb.sType = VK_STRUCTURE_TYPE_MEMORY_BARRIER;
      mb.pNext = NULL;
      mb.srcAccessMask = VK_ACCESS_MEMORY_WRITE_BIT;
      mb.dstAccessMask = VK_ACCESS_MEMORY_READ_BIT;
      VKCTX(CmdPipelineBarrier)(cmdbuf,
                                VK_PIPELINE_STAGE_ALL_COMMANDS_BIT,
                                VK_PIPELINE_STAGE_ALL_COMMANDS_BIT,
                                0, 1, &mb, 0, NULL, 0, NULL);
   }
   while (aspects) {
      int aspect = 1 << u_bit_scan(&aspects);
      region.imageSubresource.aspectMask = aspect;

      /* MSAA transfers should have already been handled by U_TRANSFER_HELPER_MSAA_MAP, since
       * there's no way to resolve using this interface:
       *
       * srcImage must have a sample count equal to VK_SAMPLE_COUNT_1_BIT
       * - vkCmdCopyImageToBuffer spec
       *
       * dstImage must have a sample count equal to VK_SAMPLE_COUNT_1_BIT
       * - vkCmdCopyBufferToImage spec
       */
      assert(img->base.b.nr_samples <= 1);
      bool marker;
      if (buf2img) {
         marker = zink_cmd_debug_marker_begin(ctx, cmdbuf, "copy_buffer2image(%s, %dx%dx%d)",
                                                   util_format_short_name(dst->base.b.format),
                                                   region.imageExtent.width,
                                                   region.imageExtent.height,
                                                   MAX2(region.imageSubresource.layerCount, region.imageExtent.depth));
         VKCTX(CmdCopyBufferToImage)(cmdbuf, buf->obj->buffer, use_img->obj->image, use_img->layout, 1, &region);
      } else {
         marker = zink_cmd_debug_marker_begin(ctx, cmdbuf, "copy_image2buffer(%s, %dx%dx%d)",
                                                   util_format_short_name(src->base.b.format),
                                                   region.imageExtent.width,
                                                   region.imageExtent.height,
                                                   MAX2(region.imageSubresource.layerCount, region.imageExtent.depth));
         VKCTX(CmdCopyImageToBuffer)(cmdbuf, use_img->obj->image, use_img->layout, buf->obj->buffer, 1, &region);
      }
      zink_cmd_debug_marker_end(ctx, cmdbuf, marker);
   }
   if (unsync)
      util_queue_fence_signal(&ctx->unsync_fence);
   if (needs_present_readback) {
      assert(!unsync);
      if (buf2img) {
         img->obj->unordered_write = false;
         buf->obj->unordered_read = false;
      } else {
         img->obj->unordered_read = false;
         buf->obj->unordered_write = false;
      }
      zink_kopper_present_readback(ctx, img);
   }

   if (ctx->oom_flush && !ctx->in_rp && !ctx->unordered_blitting)
      flush_batch(ctx, false);
}

static void
zink_resource_copy_region(struct pipe_context *pctx,
                          struct pipe_resource *pdst,
                          unsigned dst_level, unsigned dstx, unsigned dsty, unsigned dstz,
                          struct pipe_resource *psrc,
                          unsigned src_level, const struct pipe_box *src_box)
{
   struct zink_resource *dst = zink_resource(pdst);
   struct zink_resource *src = zink_resource(psrc);
   struct zink_context *ctx = zink_context(pctx);
   if (dst->base.b.target != PIPE_BUFFER && src->base.b.target != PIPE_BUFFER) {
      VkImageCopy region;
      /* fill struct holes */
      memset(&region, 0, sizeof(region));
      if (util_format_get_num_planes(src->base.b.format) == 1 &&
          util_format_get_num_planes(dst->base.b.format) == 1) {
      /* If neither the calling command’s srcImage nor the calling command’s dstImage
       * has a multi-planar image format then the aspectMask member of srcSubresource
       * and dstSubresource must match
       *
       * -VkImageCopy spec
       */
         assert(src->aspect == dst->aspect);
      } else
         unreachable("planar formats not yet handled");


      region.srcSubresource.aspectMask = src->aspect;
      region.srcSubresource.mipLevel = src_level;
      enum pipe_texture_target src_target = src->base.b.target;
      if (src->need_2D)
         src_target = src_target == PIPE_TEXTURE_1D ? PIPE_TEXTURE_2D : PIPE_TEXTURE_2D_ARRAY;
      switch (src_target) {
      case PIPE_TEXTURE_CUBE:
      case PIPE_TEXTURE_CUBE_ARRAY:
      case PIPE_TEXTURE_2D_ARRAY:
      case PIPE_TEXTURE_1D_ARRAY:
         /* these use layer */
         region.srcSubresource.baseArrayLayer = src_box->z;
         region.srcSubresource.layerCount = src_box->depth;
         region.srcOffset.z = 0;
         region.extent.depth = 1;
         break;
      case PIPE_TEXTURE_3D:
         /* this uses depth */
         region.srcSubresource.baseArrayLayer = 0;
         region.srcSubresource.layerCount = 1;
         region.srcOffset.z = src_box->z;
         region.extent.depth = src_box->depth;
         break;
      default:
         /* these must only copy one layer */
         region.srcSubresource.baseArrayLayer = 0;
         region.srcSubresource.layerCount = 1;
         region.srcOffset.z = 0;
         region.extent.depth = 1;
      }

      region.srcOffset.x = src_box->x;
      region.srcOffset.y = src_box->y;

      region.dstSubresource.aspectMask = dst->aspect;
      region.dstSubresource.mipLevel = dst_level;
      enum pipe_texture_target dst_target = dst->base.b.target;
      if (dst->need_2D)
         dst_target = dst_target == PIPE_TEXTURE_1D ? PIPE_TEXTURE_2D : PIPE_TEXTURE_2D_ARRAY;
      switch (dst_target) {
      case PIPE_TEXTURE_CUBE:
      case PIPE_TEXTURE_CUBE_ARRAY:
      case PIPE_TEXTURE_2D_ARRAY:
      case PIPE_TEXTURE_1D_ARRAY:
         /* these use layer */
         region.dstSubresource.baseArrayLayer = dstz;
         region.dstSubresource.layerCount = src_box->depth;
         region.dstOffset.z = 0;
         break;
      case PIPE_TEXTURE_3D:
         /* this uses depth */
         region.dstSubresource.baseArrayLayer = 0;
         region.dstSubresource.layerCount = 1;
         region.dstOffset.z = dstz;
         break;
      default:
         /* these must only copy one layer */
         region.dstSubresource.baseArrayLayer = 0;
         region.dstSubresource.layerCount = 1;
         region.dstOffset.z = 0;
      }

      region.dstOffset.x = dstx;
      region.dstOffset.y = dsty;
      region.extent.width = src_box->width;
      region.extent.height = src_box->height;

      /* ignore no-op copies */
      if (src == dst &&
          !memcmp(&region.dstOffset, &region.srcOffset, sizeof(region.srcOffset)) &&
          !memcmp(&region.dstSubresource, &region.srcSubresource, sizeof(region.srcSubresource)))
         return;

      zink_fb_clears_apply_or_discard(ctx, pdst, (struct u_rect){dstx, dstx + src_box->width, dsty, dsty + src_box->height}, false);
      zink_fb_clears_apply_region(ctx, psrc, zink_rect_from_box(src_box));

      zink_resource_setup_transfer_layouts(ctx, src, dst);
      VkCommandBuffer cmdbuf = zink_get_cmdbuf(ctx, src, dst);
      zink_batch_reference_resource_rw(ctx, src, false);
      zink_batch_reference_resource_rw(ctx, dst, true);

      if (unlikely(zink_debug & ZINK_DEBUG_SYNC)) {
         VkMemoryBarrier mb;
         mb.sType = VK_STRUCTURE_TYPE_MEMORY_BARRIER;
         mb.pNext = NULL;
         mb.srcAccessMask = VK_ACCESS_MEMORY_WRITE_BIT;
         mb.dstAccessMask = VK_ACCESS_MEMORY_READ_BIT;
         VKCTX(CmdPipelineBarrier)(cmdbuf,
                                   VK_PIPELINE_STAGE_ALL_COMMANDS_BIT,
                                   VK_PIPELINE_STAGE_ALL_COMMANDS_BIT,
                                   0, 1, &mb, 0, NULL, 0, NULL);
      }
      bool marker = zink_cmd_debug_marker_begin(ctx, cmdbuf, "copy_image(%s->%s, %dx%dx%d)",
                                                util_format_short_name(psrc->format),
                                                util_format_short_name(pdst->format),
                                                region.extent.width,
                                                region.extent.height,
                                                MAX2(region.srcSubresource.layerCount, region.extent.depth));
      VKCTX(CmdCopyImage)(cmdbuf, src->obj->image, src->layout,
                     dst->obj->image, dst->layout,
                     1, &region);
      zink_cmd_debug_marker_end(ctx, cmdbuf, marker);
   } else if (dst->base.b.target == PIPE_BUFFER &&
              src->base.b.target == PIPE_BUFFER) {
      zink_copy_buffer(ctx, dst, src, dstx, src_box->x, src_box->width);
   } else
      zink_copy_image_buffer(ctx, dst, src, dst_level, dstx, dsty, dstz, src_level, src_box, 0);
   if (ctx->oom_flush && !ctx->in_rp && !ctx->unordered_blitting)
      flush_batch(ctx, false);
}

static bool
zink_resource_commit(struct pipe_context *pctx, struct pipe_resource *pres, unsigned level, struct pipe_box *box, bool commit)
{
   struct zink_context *ctx = zink_context(pctx);
   struct zink_resource *res = zink_resource(pres);

   /* if any current usage exists, flush the queue */
   if (zink_resource_has_unflushed_usage(res))
      zink_flush_queue(ctx);

   VkSemaphore sem = VK_NULL_HANDLE;
   bool ret = zink_bo_commit(ctx, res, level, box, commit, &sem);
   if (ret) {
      if (sem) {
         zink_batch_add_wait_semaphore(ctx, sem);
         zink_batch_reference_resource_rw(ctx, res, true);
         ctx->bs->has_work = true;
      }
   } else {
      check_device_lost(ctx);
   }

   return ret;
}

static void
rebind_image(struct zink_context *ctx, struct zink_resource *res)
{
   assert(!ctx->blitting);
   if (res->fb_binds)
      zink_rebind_framebuffer(ctx, res);
   if (!zink_resource_has_binds(res))
      return;
   for (unsigned i = 0; i < MESA_SHADER_STAGES; i++) {
      if (res->sampler_binds[i]) {
         for (unsigned j = 0; j < ctx->di.num_sampler_views[i]; j++) {
            struct zink_sampler_view *sv = zink_sampler_view(ctx->sampler_views[i][j]);
            if (sv && sv->base.texture == &res->base.b) {
               struct pipe_surface *psurf = &sv->image_view->base;
               zink_rebind_surface(ctx, &psurf);
               sv->image_view = zink_surface(psurf);
               ctx->invalidate_descriptor_state(ctx, i, ZINK_DESCRIPTOR_TYPE_SAMPLER_VIEW, j, 1);
               update_descriptor_state_sampler(ctx, i, j, res);
            }
         }
      }
      if (!res->image_bind_count[i == MESA_SHADER_COMPUTE])
         continue;
      for (unsigned j = 0; j < ctx->di.num_images[i]; j++) {
         if (zink_resource(ctx->image_views[i][j].base.resource) == res) {
            ctx->invalidate_descriptor_state(ctx, i, ZINK_DESCRIPTOR_TYPE_IMAGE, j, 1);
            update_descriptor_state_image(ctx, i, j, res);
            _mesa_set_add(ctx->need_barriers[i == MESA_SHADER_COMPUTE], res);
         }
      }
   }
}

bool
zink_resource_rebind(struct zink_context *ctx, struct zink_resource *res)
{
   if (res->base.b.target == PIPE_BUFFER) {
      /* force counter buffer reset */
      res->so_valid = false;
      return rebind_buffer(ctx, res, 0, 0) == res->bind_count[0] + res->bind_count[1];
   }
   rebind_image(ctx, res);
   return false;
}

void
zink_rebind_all_buffers(struct zink_context *ctx)
{
   ctx->vertex_buffers_dirty = ctx->gfx_pipeline_state.vertex_buffers_enabled_mask > 0;
   ctx->dirty_so_targets = ctx->num_so_targets > 0;
   if (ctx->num_so_targets)
      zink_screen(ctx->base.screen)->buffer_barrier(ctx, zink_resource(ctx->dummy_xfb_buffer),
                                   VK_ACCESS_TRANSFORM_FEEDBACK_WRITE_BIT_EXT, VK_PIPELINE_STAGE_TRANSFORM_FEEDBACK_BIT_EXT);
   for (unsigned shader = MESA_SHADER_VERTEX; shader < MESA_SHADER_STAGES; shader++) {
      for (unsigned slot = 0; slot < ctx->di.num_ubos[shader]; slot++) {
         struct zink_resource *res = rebind_ubo(ctx, shader, slot);
         if (res)
            zink_batch_resource_usage_set(ctx->bs, res, false, true);
      }
      for (unsigned slot = 0; slot < ctx->di.num_sampler_views[shader]; slot++) {
         struct zink_resource *res = rebind_tbo(ctx, shader, slot);
         if (res)
            zink_batch_resource_usage_set(ctx->bs, res, false, true);
      }
      for (unsigned slot = 0; slot < ctx->di.num_ssbos[shader]; slot++) {
         struct zink_resource *res = rebind_ssbo(ctx, shader, slot);
         if (res)
            zink_batch_resource_usage_set(ctx->bs, res, (ctx->writable_ssbos[shader] & BITFIELD64_BIT(slot)) != 0, true);
      }
      for (unsigned slot = 0; slot < ctx->di.num_images[shader]; slot++) {
         struct zink_resource *res = rebind_ibo(ctx, shader, slot);
         if (res)
            zink_batch_resource_usage_set(ctx->bs, res, (ctx->image_views[shader][slot].base.access & PIPE_IMAGE_ACCESS_WRITE) != 0, true);
      }
   }
}

void
zink_rebind_all_images(struct zink_context *ctx)
{
   assert(!ctx->blitting);
   rebind_fb_state(ctx, NULL, false);
    for (unsigned i = 0; i < MESA_SHADER_STAGES; i++) {
      for (unsigned j = 0; j < ctx->di.num_sampler_views[i]; j++) {
         struct zink_sampler_view *sv = zink_sampler_view(ctx->sampler_views[i][j]);
         if (!sv || !sv->image_view || sv->image_view->base.texture->target == PIPE_BUFFER)
            continue;
         struct zink_resource *res = zink_resource(sv->image_view->base.texture);
         if (res->obj != sv->image_view->obj) {
             struct pipe_surface *psurf = &sv->image_view->base;
             zink_rebind_surface(ctx, &psurf);
             sv->image_view = zink_surface(psurf);
             ctx->invalidate_descriptor_state(ctx, i, ZINK_DESCRIPTOR_TYPE_SAMPLER_VIEW, j, 1);
             update_descriptor_state_sampler(ctx, i, j, res);
         }
      }
      for (unsigned j = 0; j < ctx->di.num_images[i]; j++) {
         struct zink_image_view *image_view = &ctx->image_views[i][j];
         struct zink_resource *res = zink_resource(image_view->base.resource);
         if (!res || res->base.b.target == PIPE_BUFFER)
            continue;
         if (ctx->image_views[i][j].surface->obj != res->obj) {
            zink_surface_reference(zink_screen(ctx->base.screen), &image_view->surface, NULL);
            image_view->surface = create_image_surface(ctx, &image_view->base, i == MESA_SHADER_COMPUTE);
            ctx->invalidate_descriptor_state(ctx, i, ZINK_DESCRIPTOR_TYPE_IMAGE, j, 1);
            update_descriptor_state_image(ctx, i, j, res);
            _mesa_set_add(ctx->need_barriers[i == MESA_SHADER_COMPUTE], res);
         }
      }
   }
}

static void
zink_context_replace_buffer_storage(struct pipe_context *pctx, struct pipe_resource *dst,
                                    struct pipe_resource *src, unsigned num_rebinds,
                                    uint32_t rebind_mask, uint32_t delete_buffer_id)
{
   struct zink_resource *d = zink_resource(dst);
   struct zink_resource *s = zink_resource(src);
   struct zink_context *ctx = zink_context(pctx);
   struct zink_screen *screen = zink_screen(pctx->screen);

   assert(d->internal_format == s->internal_format);
   assert(d->obj);
   assert(s->obj);
   util_idalloc_mt_free(&screen->buffer_ids, delete_buffer_id);
   zink_batch_reference_resource(ctx, d);
   /* don't be too creative */
   zink_resource_object_reference(screen, &d->obj, s->obj);
   d->valid_buffer_range = s->valid_buffer_range;
   zink_resource_copies_reset(d);
   /* force counter buffer reset */
   d->so_valid = false;
   /* FIXME: tc buffer sharedness tracking */
   if (!num_rebinds) {
      num_rebinds = d->bind_count[0] + d->bind_count[1];
      rebind_mask = 0;
   }
   if (num_rebinds && rebind_buffer(ctx, d, rebind_mask, num_rebinds) < num_rebinds)
      ctx->buffer_rebind_counter = p_atomic_inc_return(&screen->buffer_rebind_counter);
}

static bool
zink_context_is_resource_busy(struct pipe_screen *pscreen, struct pipe_resource *pres, unsigned usage)
{
   struct zink_screen *screen = zink_screen(pscreen);
   struct zink_resource *res = zink_resource(pres);
   uint32_t check_usage = 0;
   if (usage & PIPE_MAP_UNSYNCHRONIZED && (!res->obj->unsync_access || zink_is_swapchain(res)))
      return true;
   if (usage & PIPE_MAP_READ)
      check_usage |= ZINK_RESOURCE_ACCESS_WRITE;
   if (usage & PIPE_MAP_WRITE)
      check_usage |= ZINK_RESOURCE_ACCESS_RW;
   return !zink_resource_usage_check_completion(screen, res, check_usage);
}

static void
zink_emit_string_marker(struct pipe_context *pctx,
                        const char *string, int len)
{
   struct zink_screen *screen = zink_screen(pctx->screen);
   struct zink_context *ctx = zink_context(pctx);

   /* make sure string is nul-terminated */
   char buf[512], *temp = NULL;
   if (len < ARRAY_SIZE(buf)) {
      memcpy(buf, string, len);
      buf[len] = '\0';
      string = buf;
   } else
      string = temp = strndup(string, len);

   VkDebugUtilsLabelEXT label = {
      VK_STRUCTURE_TYPE_DEBUG_UTILS_LABEL_EXT, NULL,
      string,
      { 0 }
   };
   screen->vk.CmdInsertDebugUtilsLabelEXT(ctx->bs->cmdbuf, &label);
   free(temp);
}

VkIndirectCommandsLayoutTokenNV *
zink_dgc_add_token(struct zink_context *ctx, VkIndirectCommandsTokenTypeNV type, void **mem)
{
   size_t size = 0;
   struct zink_screen *screen = zink_screen(ctx->base.screen);
   VkIndirectCommandsLayoutTokenNV *ret = util_dynarray_grow(&ctx->dgc.tokens, VkIndirectCommandsLayoutTokenNV, 1);
   ret->sType = VK_STRUCTURE_TYPE_INDIRECT_COMMANDS_LAYOUT_TOKEN_NV;
   ret->pNext = NULL;
   ret->tokenType = type;
   ret->vertexDynamicStride = ctx->gfx_pipeline_state.uses_dynamic_stride;
   ret->indirectStateFlags = 0;
   ret->indexTypeCount = 0;
   switch (type) {
   case VK_INDIRECT_COMMANDS_TOKEN_TYPE_VERTEX_BUFFER_NV:
      ret->stream = ZINK_DGC_VBO;
      size = sizeof(VkBindVertexBufferIndirectCommandNV);
      break;
   case VK_INDIRECT_COMMANDS_TOKEN_TYPE_INDEX_BUFFER_NV:
      ret->stream = ZINK_DGC_IB;
      size = sizeof(VkBindIndexBufferIndirectCommandNV);
      break;
   case VK_INDIRECT_COMMANDS_TOKEN_TYPE_SHADER_GROUP_NV:
      ret->stream = ZINK_DGC_PSO;
      size = sizeof(VkBindShaderGroupIndirectCommandNV);
      break;
   case VK_INDIRECT_COMMANDS_TOKEN_TYPE_PUSH_CONSTANT_NV:
      ret->stream = ZINK_DGC_PUSH;
      ret->pushconstantPipelineLayout = ctx->dgc.last_prog->base.layout;
      ret->pushconstantShaderStageFlags = VK_SHADER_STAGE_ALL_GRAPHICS;
      size = sizeof(float) * 6; //size for full tess level upload every time
      break;
   case VK_INDIRECT_COMMANDS_TOKEN_TYPE_DRAW_NV:
      ret->stream = ZINK_DGC_DRAW;
      size = sizeof(VkDrawIndirectCommand);
      break;
   case VK_INDIRECT_COMMANDS_TOKEN_TYPE_DRAW_INDEXED_NV:
      ret->stream = ZINK_DGC_DRAW;
      size = sizeof(VkDrawIndexedIndirectCommand);
      break;
   default:
      unreachable("ack");
   }
   struct zink_resource *old = NULL;
   unsigned stream_count = screen->info.nv_dgc_props.maxIndirectCommandsStreamCount >= ZINK_DGC_MAX ? ZINK_DGC_MAX : 1;
   if (stream_count == 1)
      ret->stream = 0;
   unsigned stream = ret->stream;
   bool max_exceeded = !ctx->dgc.max_size[stream];
   ret->offset = ctx->dgc.cur_offsets[stream];
   if (ctx->dgc.buffers[stream]) {
      /* detect end of buffer */
      if (ctx->dgc.bind_offsets[stream] + ctx->dgc.cur_offsets[stream] + size > ctx->dgc.buffers[stream]->base.b.width0) {
         old = ctx->dgc.buffers[stream];
         ctx->dgc.buffers[stream] = NULL;
         max_exceeded = true;
      }
   }
   if (!ctx->dgc.buffers[stream]) {
      if (max_exceeded)
         ctx->dgc.max_size[stream] += size * 5;
      uint8_t *ptr;
      unsigned offset;
      u_upload_alloc(ctx->dgc.upload[stream], 0, ctx->dgc.max_size[stream],
                     screen->info.props.limits.minMemoryMapAlignment, &offset,
                     (struct pipe_resource **)&ctx->dgc.buffers[stream], (void **)&ptr);
      size_t cur_size = old ? (ctx->dgc.cur_offsets[stream] - ctx->dgc.bind_offsets[stream]) : 0;
      if (old) {
         struct pipe_resource *pold = &old->base.b;
         /* copy and delete old buffer */
         zink_batch_reference_resource_rw(ctx, old, true);
         memcpy(ptr + offset, ctx->dgc.maps[stream] + ctx->dgc.bind_offsets[stream], cur_size);
         pipe_resource_reference(&pold, NULL);
      }
      ctx->dgc.maps[stream] = ptr;
      ctx->dgc.bind_offsets[stream] = offset;
      ctx->dgc.cur_offsets[stream] = cur_size;
   }
   *mem = ctx->dgc.maps[stream] + ctx->dgc.cur_offsets[stream];
   ctx->dgc.cur_offsets[stream] += size;
   return ret;
}

void
zink_flush_dgc(struct zink_context *ctx)
{
   struct zink_screen *screen = zink_screen(ctx->base.screen);
   struct zink_batch_state *bs = ctx->bs;
   if (!ctx->dgc.valid)
      return;

   /* tokens should be created as they are used */
   unsigned num_cmds = util_dynarray_num_elements(&ctx->dgc.tokens, VkIndirectCommandsLayoutTokenNV);
   assert(num_cmds);
   VkIndirectCommandsLayoutTokenNV *cmds = ctx->dgc.tokens.data;
   uint32_t strides[ZINK_DGC_MAX] = {0};

   unsigned stream_count = screen->info.nv_dgc_props.maxIndirectCommandsStreamCount >= ZINK_DGC_MAX ? ZINK_DGC_MAX : 1;
   VkIndirectCommandsStreamNV streams[ZINK_DGC_MAX];
   for (unsigned i = 0; i < stream_count; i++) {
      if (ctx->dgc.buffers[i]) {
         streams[i].buffer = ctx->dgc.buffers[i]->obj->buffer;
         streams[i].offset = ctx->dgc.bind_offsets[i];
      } else {
         streams[i].buffer = zink_resource(ctx->dummy_vertex_buffer)->obj->buffer;
         streams[i].offset = 0;
      }
   }
   /* this is a stupid pipeline that will never actually be used as anything but a container */
   VkPipeline pipeline = VK_NULL_HANDLE;
   if (screen->info.nv_dgc_props.maxGraphicsShaderGroupCount == 1) {
      /* RADV doesn't support shader pipeline binds, so use this hacky path */
      pipeline = ctx->gfx_pipeline_state.pipeline;
   } else {
      VkPrimitiveTopology vkmode = zink_primitive_topology(ctx->gfx_pipeline_state.gfx_prim_mode);
      pipeline = zink_create_gfx_pipeline(screen, ctx->dgc.last_prog, ctx->dgc.last_prog->objs, &ctx->gfx_pipeline_state, ctx->gfx_pipeline_state.element_state->binding_map, vkmode, false, &ctx->dgc.pipelines);
      assert(pipeline);
      util_dynarray_append(&bs->dgc.pipelines, VkPipeline, pipeline);
      VKCTX(CmdBindPipelineShaderGroupNV)(bs->cmdbuf, VK_PIPELINE_BIND_POINT_GRAPHICS, pipeline, 0);
   }
   unsigned remaining = num_cmds;
   for (unsigned i = 0; i < num_cmds; i += screen->info.nv_dgc_props.maxIndirectCommandsTokenCount, remaining -= screen->info.nv_dgc_props.maxIndirectCommandsTokenCount) {
      VkIndirectCommandsLayoutCreateInfoNV lci = {
         VK_STRUCTURE_TYPE_INDIRECT_COMMANDS_LAYOUT_CREATE_INFO_NV,
         NULL,
         0,
         VK_PIPELINE_BIND_POINT_GRAPHICS,
         MIN2(remaining, screen->info.nv_dgc_props.maxIndirectCommandsTokenCount),
         cmds + i,
         stream_count,
         strides
      };
      VkIndirectCommandsLayoutNV iclayout;
      ASSERTED VkResult res = VKSCR(CreateIndirectCommandsLayoutNV)(screen->dev, &lci, NULL, &iclayout);
      assert(res == VK_SUCCESS);
      util_dynarray_append(&bs->dgc.layouts, VkIndirectCommandsLayoutNV, iclayout);

      /* a lot of hacks to set up a preprocess buffer */
      VkGeneratedCommandsMemoryRequirementsInfoNV info = {
         VK_STRUCTURE_TYPE_GENERATED_COMMANDS_MEMORY_REQUIREMENTS_INFO_NV,
         NULL,
         VK_PIPELINE_BIND_POINT_GRAPHICS,
         pipeline,
         iclayout,
         1
      };
      VkMemoryRequirements2 reqs = {
         VK_STRUCTURE_TYPE_MEMORY_REQUIREMENTS_2
      };
      VKSCR(GetGeneratedCommandsMemoryRequirementsNV)(screen->dev, &info, &reqs);
      struct pipe_resource templ = {0};
      templ.target = PIPE_BUFFER;
      templ.format = PIPE_FORMAT_R8_UNORM;
      templ.bind = 0;
      templ.usage = PIPE_USAGE_IMMUTABLE;
      templ.flags = 0;
      templ.width0 = reqs.memoryRequirements.size;
      templ.height0 = 1;
      templ.depth0 = 1;
      templ.array_size = 1;
      uint64_t params[] = {reqs.memoryRequirements.size, reqs.memoryRequirements.alignment, reqs.memoryRequirements.memoryTypeBits};
      struct pipe_resource *pres = screen->base.resource_create_with_modifiers(&screen->base, &templ, params, 3);
      assert(pres);
      zink_batch_reference_resource_rw(ctx, zink_resource(pres), true);

      VkGeneratedCommandsInfoNV gen = {
         VK_STRUCTURE_TYPE_GENERATED_COMMANDS_INFO_NV,
         NULL,
         VK_PIPELINE_BIND_POINT_GRAPHICS,
         pipeline,
         iclayout,
         stream_count,
         streams,
         1,
         zink_resource(pres)->obj->buffer,
         0,
         pres->width0,
         VK_NULL_HANDLE,
         0,
         VK_NULL_HANDLE,
         0
      };
      VKCTX(CmdExecuteGeneratedCommandsNV)(ctx->bs->cmdbuf, VK_FALSE, &gen);

      pipe_resource_reference(&pres, NULL);
   }
   ctx->bs->has_work = true;
   util_dynarray_clear(&ctx->dgc.pipelines);
   util_dynarray_clear(&ctx->dgc.tokens);
   ctx->dgc.valid = false;
   ctx->pipeline_changed[0] = true;
   zink_select_draw_vbo(ctx);
}

struct pipe_surface *
zink_get_dummy_pipe_surface(struct zink_context *ctx, int samples_index)
{
   unsigned size = calc_max_dummy_fbo_size(ctx);
   bool needs_null_init = false;
   if (ctx->dummy_surface[samples_index]) {
      /* delete old surface if ETOOSMALL */
      struct zink_resource *res = zink_resource(ctx->dummy_surface[samples_index]->texture);
      if (res->base.b.width0 > size || res->base.b.height0 > size) {
         pipe_surface_release(&ctx->base, &ctx->dummy_surface[samples_index]);
         needs_null_init = !samples_index && ctx->di.null_fbfetch_init;
         if (!samples_index)
            ctx->di.null_fbfetch_init = false;
      }
   }
   if (!ctx->dummy_surface[samples_index]) {
      ctx->dummy_surface[samples_index] = zink_surface_create_null(ctx, PIPE_TEXTURE_2D, size, size, BITFIELD_BIT(samples_index));
      assert(ctx->dummy_surface[samples_index]);
      /* This is possibly used with imageLoad which according to GL spec must return 0 */
      if (!samples_index) {
         union pipe_color_union color = {0};
         struct pipe_box box;
         u_box_2d(0, 0, size, size, &box);
         ctx->base.clear_texture(&ctx->base, ctx->dummy_surface[samples_index]->texture, 0, &box, &color);
      }
   }
   if (needs_null_init)
      init_null_fbfetch(ctx);
   return ctx->dummy_surface[samples_index];
}

struct zink_surface *
zink_get_dummy_surface(struct zink_context *ctx, int samples_index)
{
   return zink_csurface(zink_get_dummy_pipe_surface(ctx, samples_index));

}

static void
zink_tc_parse_dsa(void *state, struct tc_renderpass_info *info)
{
   struct zink_depth_stencil_alpha_state *cso = state;
   info->zsbuf_write_dsa |= (cso->hw_state.depth_write || cso->hw_state.stencil_test);
   info->zsbuf_read_dsa |= (cso->hw_state.depth_test || cso->hw_state.stencil_test);
   /* TODO: if zsbuf fbfetch is ever supported */
}

static void
zink_tc_parse_fs(void *state, struct tc_renderpass_info *info)
{
   struct zink_shader *zs = state;
   info->zsbuf_write_fs |= zs->info.outputs_written & (BITFIELD64_BIT(FRAG_RESULT_DEPTH) | BITFIELD64_BIT(FRAG_RESULT_STENCIL));
   /* TODO: if >1 fbfetch attachment is ever supported */
   info->cbuf_fbfetch |= zs->info.fs.uses_fbfetch_output ? BITFIELD_BIT(0) : 0;
}

void
zink_parse_tc_info(struct zink_context *ctx)
{
   struct tc_renderpass_info *info = &ctx->dynamic_fb.tc_info;
   /* reset cso info first */
   info->data16[2] = 0;
   if (ctx->gfx_stages[MESA_SHADER_FRAGMENT])
      zink_tc_parse_fs(ctx->gfx_stages[MESA_SHADER_FRAGMENT], info);
   if (ctx->dsa_state)
      zink_tc_parse_dsa(ctx->dsa_state, info);
   if (ctx->zsbuf_unused == zink_is_zsbuf_used(ctx))
      ctx->rp_layout_changed = true;
}

struct pipe_context *
zink_context_create(struct pipe_screen *pscreen, void *priv, unsigned flags)
{
   struct zink_screen *screen = zink_screen(pscreen);
   struct zink_context *ctx = rzalloc(NULL, struct zink_context);
   bool is_copy_only = (flags & ZINK_CONTEXT_COPY_ONLY) > 0;
   bool is_compute_only = (flags & PIPE_CONTEXT_COMPUTE_ONLY) > 0;
   bool is_robust = (flags & PIPE_CONTEXT_ROBUST_BUFFER_ACCESS) > 0;
   if (!ctx)
      goto fail;

   ctx->have_timelines = screen->info.have_KHR_timeline_semaphore;

   ctx->flags = flags;
   ctx->pipeline_changed[0] = ctx->pipeline_changed[1] = true;
   ctx->gfx_pipeline_state.dirty = true;
   ctx->gfx_pipeline_state.dyn_state2.vertices_per_patch = 1;
   ctx->gfx_pipeline_state.uses_dynamic_stride = screen->info.have_EXT_extended_dynamic_state ||
                                                 screen->info.have_EXT_vertex_input_dynamic_state;
   ctx->compute_pipeline_state.dirty = true;
   ctx->fb_changed = ctx->rp_changed = true;
   ctx->sample_mask_changed = true;
   ctx->gfx_pipeline_state.gfx_prim_mode = MESA_PRIM_COUNT;
   ctx->gfx_pipeline_state.shader_rast_prim = MESA_PRIM_COUNT;
   ctx->gfx_pipeline_state.rast_prim = MESA_PRIM_COUNT;

   zink_init_draw_functions(ctx, screen);
   zink_init_grid_functions(ctx);

   ctx->base.screen = pscreen;
   ctx->base.priv = priv;

   if (screen->info.have_KHR_imageless_framebuffer) {
      ctx->get_framebuffer = zink_get_framebuffer_imageless;
      ctx->init_framebuffer = zink_init_framebuffer_imageless;
   } else {
      ctx->get_framebuffer = zink_get_framebuffer;
      ctx->init_framebuffer = zink_init_framebuffer;
   }

   ctx->base.destroy = zink_context_destroy;
   ctx->base.set_debug_callback = zink_set_debug_callback;
   ctx->base.get_device_reset_status = zink_get_device_reset_status;
   ctx->base.set_device_reset_callback = zink_set_device_reset_callback;

   zink_context_state_init(&ctx->base);

   ctx->base.create_sampler_state = zink_create_sampler_state;
   ctx->base.bind_sampler_states = screen->info.have_EXT_non_seamless_cube_map ? zink_bind_sampler_states : zink_bind_sampler_states_nonseamless;
   ctx->base.delete_sampler_state = zink_delete_sampler_state;

   ctx->base.create_sampler_view = zink_create_sampler_view;
   ctx->base.set_sampler_views = zink_set_sampler_views;
   ctx->base.sampler_view_destroy = zink_sampler_view_destroy;
   ctx->base.get_sample_position = zink_get_sample_position;
   ctx->base.set_sample_locations = zink_set_sample_locations;

   zink_program_init(ctx);

   ctx->base.set_polygon_stipple = zink_set_polygon_stipple;
   ctx->base.set_vertex_buffers = zink_set_vertex_buffers;
   ctx->base.set_viewport_states = zink_set_viewport_states;
   ctx->base.set_scissor_states = zink_set_scissor_states;
   ctx->base.set_inlinable_constants = zink_set_inlinable_constants;
   ctx->base.set_constant_buffer = zink_set_constant_buffer;
   ctx->base.set_shader_buffers = zink_set_shader_buffers;
   ctx->base.set_shader_images = zink_set_shader_images;
   ctx->base.set_framebuffer_state = zink_set_framebuffer_state;
   ctx->base.set_stencil_ref = zink_set_stencil_ref;
   ctx->base.set_clip_state = zink_set_clip_state;
   ctx->base.set_blend_color = zink_set_blend_color;
   ctx->base.set_tess_state = zink_set_tess_state;
   ctx->base.set_patch_vertices = zink_set_patch_vertices;

   ctx->base.set_min_samples = zink_set_min_samples;
   ctx->gfx_pipeline_state.min_samples = 0;
   ctx->base.set_sample_mask = zink_set_sample_mask;
   ctx->gfx_pipeline_state.sample_mask = UINT32_MAX;

   ctx->base.clear = zink_clear;
   ctx->base.clear_texture = screen->info.have_KHR_dynamic_rendering ? zink_clear_texture_dynamic : zink_clear_texture;
   ctx->base.clear_buffer = zink_clear_buffer;
   ctx->base.clear_render_target = zink_clear_render_target;
   ctx->base.clear_depth_stencil = zink_clear_depth_stencil;

   ctx->base.create_fence_fd = zink_create_fence_fd;
   ctx->base.fence_server_sync = zink_fence_server_sync;
   ctx->base.fence_server_signal = zink_fence_server_signal;
   ctx->base.flush = zink_flush;
   ctx->base.memory_barrier = zink_memory_barrier;
   ctx->base.texture_barrier = zink_texture_barrier;
   ctx->base.evaluate_depth_buffer = zink_evaluate_depth_buffer;

   ctx->base.resource_commit = zink_resource_commit;
   ctx->base.resource_copy_region = zink_resource_copy_region;
   ctx->base.blit = zink_blit;
   ctx->base.create_stream_output_target = zink_create_stream_output_target;
   ctx->base.stream_output_target_destroy = zink_stream_output_target_destroy;

   ctx->base.set_stream_output_targets = zink_set_stream_output_targets;
   ctx->base.flush_resource = zink_flush_resource;
   if (screen->info.have_KHR_buffer_device_address)
      ctx->base.set_global_binding = zink_set_global_binding;

   ctx->base.emit_string_marker = zink_emit_string_marker;

   zink_context_surface_init(&ctx->base);
   zink_context_resource_init(&ctx->base);
   zink_context_query_init(&ctx->base);

   util_queue_fence_init(&ctx->flush_fence);
   util_queue_fence_init(&ctx->unsync_fence);

   list_inithead(&ctx->query_pools);
   _mesa_set_init(&ctx->update_barriers[0][0], ctx, _mesa_hash_pointer, _mesa_key_pointer_equal);
   _mesa_set_init(&ctx->update_barriers[1][0], ctx, _mesa_hash_pointer, _mesa_key_pointer_equal);
   _mesa_set_init(&ctx->update_barriers[0][1], ctx, _mesa_hash_pointer, _mesa_key_pointer_equal);
   _mesa_set_init(&ctx->update_barriers[1][1], ctx, _mesa_hash_pointer, _mesa_key_pointer_equal);
   ctx->need_barriers[0] = &ctx->update_barriers[0][0];
   ctx->need_barriers[1] = &ctx->update_barriers[1][0];

   slab_create_child(&ctx->transfer_pool, &screen->transfer_pool);
   slab_create_child(&ctx->transfer_pool_unsync, &screen->transfer_pool);

   ctx->base.stream_uploader = u_upload_create_default(&ctx->base);
   ctx->base.const_uploader = u_upload_create_default(&ctx->base);
   for (int i = 0; i < ARRAY_SIZE(ctx->fb_clears); i++)
      util_dynarray_init(&ctx->fb_clears[i].clears, ctx);

   if (zink_debug & ZINK_DEBUG_DGC) {
      util_dynarray_init(&ctx->dgc.pipelines, ctx);
      util_dynarray_init(&ctx->dgc.tokens, ctx);
      for (unsigned i = 0; i < ARRAY_SIZE(ctx->dgc.upload); i++)
         ctx->dgc.upload[i] = u_upload_create_default(&ctx->base);
   }

   if (!is_copy_only) {
      ctx->blitter = util_blitter_create(&ctx->base);
      if (!ctx->blitter)
         goto fail;
   }

   zink_set_last_vertex_key(ctx)->last_vertex_stage = true;
   ctx->gfx_pipeline_state.shader_keys.last_vertex.key.vs_base.last_vertex_stage = true;
   zink_set_tcs_key_patches(ctx, 1);
   if (!screen->optimal_keys) {
      ctx->gfx_pipeline_state.shader_keys.key[MESA_SHADER_VERTEX].size = sizeof(struct zink_vs_key_base);
      ctx->gfx_pipeline_state.shader_keys.key[MESA_SHADER_TESS_EVAL].size = sizeof(struct zink_vs_key_base);
      ctx->gfx_pipeline_state.shader_keys.key[MESA_SHADER_TESS_CTRL].size = sizeof(struct zink_tcs_key);
      ctx->gfx_pipeline_state.shader_keys.key[MESA_SHADER_GEOMETRY].size = sizeof(struct zink_gs_key);
      ctx->gfx_pipeline_state.shader_keys.key[MESA_SHADER_FRAGMENT].size = sizeof(struct zink_fs_key);

      /* this condition must be updated if new fields are added to zink_cs_key */
      if (screen->driver_workarounds.lower_robustImageAccess2)
    	  ctx->compute_pipeline_state.key.size = sizeof(struct zink_cs_key);

      if (is_robust && screen->driver_workarounds.lower_robustImageAccess2) {
         ctx->compute_pipeline_state.key.key.cs.robust_access = true;
         for (gl_shader_stage pstage = MESA_SHADER_VERTEX; pstage < MESA_SHADER_FRAGMENT; pstage++)
            ctx->gfx_pipeline_state.shader_keys.key[pstage].key.vs_base.robust_access = true;
         ctx->gfx_pipeline_state.shader_keys.key[MESA_SHADER_FRAGMENT].key.fs.robust_access = true;
      }
   }
   _mesa_hash_table_init(&ctx->framebuffer_cache, ctx, hash_framebuffer_imageless, equals_framebuffer_imageless);
   if (!zink_init_render_pass(ctx))
      goto fail;
   for (unsigned i = 0; i < ARRAY_SIZE(ctx->rendering_state_cache); i++)
      _mesa_set_init(&ctx->rendering_state_cache[i], ctx, hash_rendering_state, equals_rendering_state);
   ctx->dynamic_fb.info.pColorAttachments = ctx->dynamic_fb.attachments;
   ctx->dynamic_fb.info.sType = VK_STRUCTURE_TYPE_RENDERING_INFO;
   for (unsigned i = 0; i < ARRAY_SIZE(ctx->dynamic_fb.attachments); i++) {
      VkRenderingAttachmentInfo *att = &ctx->dynamic_fb.attachments[i];
      att->sType = VK_STRUCTURE_TYPE_RENDERING_ATTACHMENT_INFO;
      att->imageLayout = VK_IMAGE_LAYOUT_COLOR_ATTACHMENT_OPTIMAL;
      att->storeOp = VK_ATTACHMENT_STORE_OP_STORE;
   }
   ctx->gfx_pipeline_state.rendering_info.sType = VK_STRUCTURE_TYPE_PIPELINE_RENDERING_CREATE_INFO;
   ctx->gfx_pipeline_state.rendering_info.pColorAttachmentFormats = ctx->gfx_pipeline_state.rendering_formats;
   ctx->gfx_pipeline_state.feedback_loop = screen->driver_workarounds.always_feedback_loop;
   ctx->gfx_pipeline_state.feedback_loop_zs = screen->driver_workarounds.always_feedback_loop_zs;

   const uint32_t data[] = {0};
   if (!is_copy_only) {
      ctx->dummy_vertex_buffer = pipe_buffer_create(&screen->base,
         PIPE_BIND_VERTEX_BUFFER | PIPE_BIND_SHADER_IMAGE, PIPE_USAGE_IMMUTABLE, sizeof(data));
      if (!ctx->dummy_vertex_buffer)
         goto fail;
      ctx->dummy_xfb_buffer = pipe_buffer_create(&screen->base,
         PIPE_BIND_STREAM_OUTPUT, PIPE_USAGE_IMMUTABLE, sizeof(data));
      if (!ctx->dummy_xfb_buffer)
         goto fail;
   }
   if (!is_copy_only) {
      VkBufferViewCreateInfo bvci = create_bvci(ctx, zink_resource(ctx->dummy_vertex_buffer), PIPE_FORMAT_R8G8B8A8_UNORM, 0, sizeof(data));
      ctx->dummy_bufferview = get_buffer_view(ctx, zink_resource(ctx->dummy_vertex_buffer), &bvci);
      if (!ctx->dummy_bufferview)
         goto fail;

      if (!zink_descriptors_init(ctx))
         goto fail;
   }

   if (!is_copy_only && !is_compute_only) {
      ctx->base.create_texture_handle = zink_create_texture_handle;
      ctx->base.delete_texture_handle = zink_delete_texture_handle;
      ctx->base.make_texture_handle_resident = zink_make_texture_handle_resident;
      ctx->base.create_image_handle = zink_create_image_handle;
      ctx->base.delete_image_handle = zink_delete_image_handle;
      ctx->base.make_image_handle_resident = zink_make_image_handle_resident;
      for (unsigned i = 0; i < 2; i++) {
         _mesa_hash_table_init(&ctx->di.bindless[i].img_handles, ctx, _mesa_hash_pointer, _mesa_key_pointer_equal);
         _mesa_hash_table_init(&ctx->di.bindless[i].tex_handles, ctx, _mesa_hash_pointer, _mesa_key_pointer_equal);

         /* allocate 1024 slots and reserve slot 0 */
         util_idalloc_init(&ctx->di.bindless[i].tex_slots, ZINK_MAX_BINDLESS_HANDLES);
         util_idalloc_alloc(&ctx->di.bindless[i].tex_slots);
         util_idalloc_init(&ctx->di.bindless[i].img_slots, ZINK_MAX_BINDLESS_HANDLES);
         util_idalloc_alloc(&ctx->di.bindless[i].img_slots);
         if (zink_descriptor_mode == ZINK_DESCRIPTOR_MODE_DB) {
            ctx->di.bindless[i].db.buffer_infos = malloc(sizeof(VkDescriptorAddressInfoEXT) * ZINK_MAX_BINDLESS_HANDLES);
            if (!ctx->di.bindless[i].db.buffer_infos) {
               mesa_loge("ZINK: failed to allocate ctx->di.bindless[%d].db.buffer_infos!",i);
               goto fail;
            }
            for (unsigned j = 0; j < ZINK_MAX_BINDLESS_HANDLES; j++) {
               ctx->di.bindless[i].db.buffer_infos[j].sType = VK_STRUCTURE_TYPE_DESCRIPTOR_ADDRESS_INFO_EXT;
               ctx->di.bindless[i].db.buffer_infos[j].pNext = NULL;
            }
         } else {
            ctx->di.bindless[i].t.buffer_infos = malloc(sizeof(VkBufferView) * ZINK_MAX_BINDLESS_HANDLES);
            if (!ctx->di.bindless[i].t.buffer_infos) {
               mesa_loge("ZINK: failed to allocate ctx->di.bindless[%d].t.buffer_infos!",i);
               goto fail;
            }
         }
         ctx->di.bindless[i].img_infos = malloc(sizeof(VkDescriptorImageInfo) * ZINK_MAX_BINDLESS_HANDLES);
         if (!ctx->di.bindless[i].img_infos) {
            mesa_loge("ZINK: failed to allocate ctx->di.bindless[%d].img_infos!",i);
            goto fail;
         }
         util_dynarray_init(&ctx->di.bindless[i].updates, NULL);
         util_dynarray_init(&ctx->di.bindless[i].resident, NULL);
      }
   }
 
   ctx->have_timelines = screen->info.have_KHR_timeline_semaphore;
   simple_mtx_init(&ctx->batch_mtx, mtx_plain);

   zink_start_batch(ctx);
   if (!ctx->bs)
      goto fail;

   if (screen->compact_descriptors)
      ctx->invalidate_descriptor_state = zink_context_invalidate_descriptor_state_compact;
   else
      ctx->invalidate_descriptor_state = zink_context_invalidate_descriptor_state;
   if (!is_copy_only && !is_compute_only) {
      pipe_buffer_write_nooverlap(&ctx->base, ctx->dummy_vertex_buffer, 0, sizeof(data), data);
      pipe_buffer_write_nooverlap(&ctx->base, ctx->dummy_xfb_buffer, 0, sizeof(data), data);
      if (screen->info.have_EXT_color_write_enable)
         reapply_color_write(ctx);

      /* set on startup just to avoid validation errors if a draw comes through without
      * a tess shader later
      */
      if (screen->info.dynamic_state2_feats.extendedDynamicState2PatchControlPoints) {
         VKCTX(CmdSetPatchControlPointsEXT)(ctx->bs->cmdbuf, 1);
         VKCTX(CmdSetPatchControlPointsEXT)(ctx->bs->reordered_cmdbuf, 1);
      }
   }
   if (!is_copy_only) {
      for (unsigned i = 0; i < MESA_SHADER_STAGES; i++) {
         /* need to update these based on screen config for null descriptors */
         for (unsigned j = 0; j < ARRAY_SIZE(ctx->di.t.ubos[i]); j++) {
            update_descriptor_state_ubo(ctx, i, j, NULL);
            if (zink_descriptor_mode == ZINK_DESCRIPTOR_MODE_DB)
               ctx->di.db.ubos[i][j].sType = VK_STRUCTURE_TYPE_DESCRIPTOR_ADDRESS_INFO_EXT;
         }
         for (unsigned j = 0; j < ARRAY_SIZE(ctx->di.textures[i]); j++) {
            update_descriptor_state_sampler(ctx, i, j, NULL);
            if (zink_descriptor_mode == ZINK_DESCRIPTOR_MODE_DB)
               ctx->di.db.tbos[i][j].sType = VK_STRUCTURE_TYPE_DESCRIPTOR_ADDRESS_INFO_EXT;
         }
         for (unsigned j = 0; j < ARRAY_SIZE(ctx->di.t.ssbos[i]); j++) {
            update_descriptor_state_ssbo(ctx, i, j, NULL);
            if (zink_descriptor_mode == ZINK_DESCRIPTOR_MODE_DB)
               ctx->di.db.ssbos[i][j].sType = VK_STRUCTURE_TYPE_DESCRIPTOR_ADDRESS_INFO_EXT;
         }
         for (unsigned j = 0; j < ARRAY_SIZE(ctx->di.images[i]); j++) {
            update_descriptor_state_image(ctx, i, j, NULL);
            if (zink_descriptor_mode == ZINK_DESCRIPTOR_MODE_DB)
               ctx->di.db.texel_images[i][j].sType = VK_STRUCTURE_TYPE_DESCRIPTOR_ADDRESS_INFO_EXT;
         }
      }

      p_atomic_inc(&screen->base.num_contexts);
   }

   zink_select_draw_vbo(ctx);
   zink_select_launch_grid(ctx);

   if (!is_copy_only && zink_debug & ZINK_DEBUG_SHADERDB) {
      if (!screen->info.have_EXT_vertex_input_dynamic_state) {
         struct pipe_vertex_element velems[32] = {0};
         for (unsigned i = 0; i < ARRAY_SIZE(velems); i++)
            velems[i].src_format = PIPE_FORMAT_R8G8B8_UNORM;
         void *state = ctx->base.create_vertex_elements_state(&ctx->base, ARRAY_SIZE(velems), velems);
         ctx->base.bind_vertex_elements_state(&ctx->base, state);
      }
      ctx->gfx_pipeline_state.sample_mask = BITFIELD_MASK(32);
      struct pipe_framebuffer_state fb = {0};
      fb.cbufs[0] = zink_get_dummy_pipe_surface(ctx, 0);
      fb.nr_cbufs = 1;
      fb.width = fb.height = 256;
      ctx->base.set_framebuffer_state(&ctx->base, &fb);
      //ctx->disable_fs = true;
      ctx->disable_color_writes = true;
      struct pipe_depth_stencil_alpha_state dsa = {0};
      void *state = ctx->base.create_depth_stencil_alpha_state(&ctx->base, &dsa);
      ctx->base.bind_depth_stencil_alpha_state(&ctx->base, state);

      struct pipe_blend_state blend = {
         .rt[0].colormask = 0xF
      };

      void *blend_state = ctx->base.create_blend_state(&ctx->base, &blend);
      ctx->base.bind_blend_state(&ctx->base, blend_state);

      zink_batch_rp(ctx);
   }

   if (!is_compute_only && zink_debug & ZINK_DEBUG_NOREORDER)
      ctx->no_reorder = true;

   if (!(flags & PIPE_CONTEXT_PREFER_THREADED) || flags & PIPE_CONTEXT_COMPUTE_ONLY) {
      zink_xlib_context = &ctx->base;
      mesa_logi("base context %u created", (unsigned)zink_xlib_context);
      return &ctx->base;
   }

   struct threaded_context *tc = (struct threaded_context*)threaded_context_create(&ctx->base, &screen->transfer_pool,
                                                     zink_context_replace_buffer_storage,
                                                     &(struct threaded_context_options){
                                                        .create_fence = zink_create_tc_fence_for_tc,
                                                        .is_resource_busy = zink_context_is_resource_busy,
                                                        .driver_calls_flush_notify = !screen->driver_workarounds.track_renderpasses,
                                                        .unsynchronized_get_device_reset_status = true,
                                                        .unsynchronized_texture_subdata = true,
                                                        .parse_renderpass_info = screen->driver_workarounds.track_renderpasses,
                                                        .dsa_parse = zink_tc_parse_dsa,
                                                        .fs_parse = zink_tc_parse_fs,
                                                     },
                                                     &ctx->tc);

   if (tc && (struct zink_context*)tc != ctx) {
      ctx->track_renderpasses = screen->driver_workarounds.track_renderpasses;
      threaded_context_init_bytes_mapped_limit(tc, 4);
      ctx->base.set_context_param = zink_set_context_param;
   }

   zink_xlib_context = (struct pipe_context*)tc;
   mesa_logi("threaded context %u created", (unsigned)zink_xlib_context);

   return (struct pipe_context*)tc;

fail:
   if (ctx)
      zink_context_destroy(&ctx->base);
   return NULL;
}

struct zink_context *
zink_tc_context_unwrap(struct pipe_context *pctx, bool threaded)
{
   /* need to get the actual zink_context, not the threaded context */
   if (threaded)
      pctx = threaded_context_unwrap_sync(pctx);
   pctx = trace_get_possibly_threaded_context(pctx);
   return zink_context(pctx);
}


static bool
add_implicit_feedback_loop(struct zink_context *ctx, struct zink_resource *res)
{
   /* can only feedback loop with fb+sampler bind; image bind must be GENERAL */
   if (!res->fb_bind_count || !res->sampler_bind_count[0] || res->image_bind_count[0])
      return false;
   if (!(res->aspect & VK_IMAGE_ASPECT_COLOR_BIT) && !zink_is_zsbuf_write(ctx))
      /* if zsbuf isn't used then it effectively has no fb binds */
      /* if zsbuf isn't written to then it'll be fine with read-only access */
      return false;
   bool is_feedback = false;
   /* avoid false positives when a texture is bound but not used */
   u_foreach_bit(vkstage, res->gfx_barrier) {
      VkPipelineStageFlags vkstagebit = BITFIELD_BIT(vkstage);
      if (vkstagebit < VK_PIPELINE_STAGE_VERTEX_SHADER_BIT || vkstagebit > VK_PIPELINE_STAGE_FRAGMENT_SHADER_BIT)
         continue;
      /* in-range VkPipelineStageFlagBits can be converted to VkShaderStageFlags with a bitshift */
      gl_shader_stage stage = vk_to_mesa_shader_stage((VkShaderStageFlagBits)(vkstagebit >> 3));
      /* check shader texture usage against resource's sampler binds */
      if ((ctx->gfx_stages[stage] && (res->sampler_binds[stage] & ctx->gfx_stages[stage]->info.textures_used[0])))
         is_feedback = true;
   }
   if (!is_feedback)
      return false;
   if (ctx->feedback_loops & res->fb_binds)
      /* already added */
      return true;
   /* new feedback loop detected */
   if (res->aspect == VK_IMAGE_ASPECT_COLOR_BIT) {
      if (!ctx->gfx_pipeline_state.feedback_loop)
         ctx->gfx_pipeline_state.dirty = true;
      ctx->gfx_pipeline_state.feedback_loop = true;
   } else {
      if (!ctx->gfx_pipeline_state.feedback_loop_zs)
         ctx->gfx_pipeline_state.dirty = true;
      ctx->gfx_pipeline_state.feedback_loop_zs = true;
   }
   ctx->rp_layout_changed = true;
   ctx->feedback_loops |= res->fb_binds;
   u_foreach_bit(idx, res->fb_binds) {
      if (zink_screen(ctx->base.screen)->info.have_EXT_attachment_feedback_loop_layout)
         ctx->dynamic_fb.attachments[idx].imageLayout = VK_IMAGE_LAYOUT_ATTACHMENT_FEEDBACK_LOOP_OPTIMAL_EXT;
      else
         ctx->dynamic_fb.attachments[idx].imageLayout = VK_IMAGE_LAYOUT_GENERAL;
   }
   update_feedback_loop_dynamic_state(ctx);
   return true;
}

void
zink_update_barriers(struct zink_context *ctx, bool is_compute,
                     struct pipe_resource *index, struct pipe_resource *indirect, struct pipe_resource *indirect_draw_count)
{
   assert(!ctx->blitting);
   if (!ctx->need_barriers[is_compute]->entries)
      return;
   struct set *need_barriers = ctx->need_barriers[is_compute];
   ctx->barrier_set_idx[is_compute] = !ctx->barrier_set_idx[is_compute];
   ctx->need_barriers[is_compute] = &ctx->update_barriers[is_compute][ctx->barrier_set_idx[is_compute]];
   ASSERTED bool check_rp = ctx->in_rp && ctx->dynamic_fb.tc_info.zsbuf_invalidate;
   set_foreach(need_barriers, he) {
      struct zink_resource *res = (struct zink_resource *)he->key;
      if (res->bind_count[is_compute]) {
         VkPipelineStageFlagBits pipeline = is_compute ? VK_PIPELINE_STAGE_COMPUTE_SHADER_BIT : res->gfx_barrier;
         if (res->base.b.target == PIPE_BUFFER)
            zink_screen(ctx->base.screen)->buffer_barrier(ctx, res, res->barrier_access[is_compute], pipeline);
         else {
            bool is_feedback = is_compute ? false : add_implicit_feedback_loop(ctx, res);
            VkImageLayout layout = zink_descriptor_util_image_layout_eval(ctx, res, is_compute);
            /* GENERAL is only used for feedback loops and storage image binds */
            if (is_feedback || layout != VK_IMAGE_LAYOUT_GENERAL || res->image_bind_count[is_compute])
               zink_screen(ctx->base.screen)->image_barrier(ctx, res, layout, res->barrier_access[is_compute], pipeline);
            assert(!check_rp || check_rp == ctx->in_rp);
            if (is_feedback)
               update_res_sampler_layouts(ctx, res);
         }
         if (zink_resource_access_is_write(res->barrier_access[is_compute]) ||
             // TODO: figure out a way to link up layouts between unordered and main cmdbuf
             res->base.b.target != PIPE_BUFFER)
            res->obj->unordered_write = false;
         res->obj->unordered_read = false;
         /* always barrier on draw if this resource has either multiple image write binds or
          * image write binds and image read binds
          */
         if (res->write_bind_count[is_compute] && res->bind_count[is_compute] > 1)
            _mesa_set_add_pre_hashed(ctx->need_barriers[is_compute], he->hash, res);
      }
      _mesa_set_remove(need_barriers, he);
      if (!need_barriers->entries)
         break;
   }
}

/**
 * Emits a debug marker in the cmd stream to be captured by perfetto during
 * execution on the GPU.
 */
bool
zink_cmd_debug_marker_begin(struct zink_context *ctx, VkCommandBuffer cmdbuf, const char *fmt, ...)
{
   if (!zink_tracing)
      return false;

   char *name;
   va_list va;
   va_start(va, fmt);
   int ret = vasprintf(&name, fmt, va);
   va_end(va);

   if (ret == -1)
      return false;

   VkDebugUtilsLabelEXT info = { 0 };
   info.sType = VK_STRUCTURE_TYPE_DEBUG_UTILS_LABEL_EXT;
   info.pLabelName = name;

   VKCTX(CmdBeginDebugUtilsLabelEXT)(cmdbuf ? cmdbuf : ctx->bs->cmdbuf, &info);

   free(name);
   return true;
}

void
zink_cmd_debug_marker_end(struct zink_context *ctx, VkCommandBuffer cmdbuf, bool emitted)
{
   if (emitted)
      VKCTX(CmdEndDebugUtilsLabelEXT)(cmdbuf);
}<|MERGE_RESOLUTION|>--- conflicted
+++ resolved
@@ -3026,7 +3026,6 @@
    ctx->queries_in_rp = maybe_has_query_ends;
    /* if possible, out-of-renderpass resume any queries that were stopped when previous rp ended */
    if (!ctx->queries_disabled && !maybe_has_query_ends) {
-<<<<<<< HEAD
       if (ctx->primitives_generated_suspended && ctx->clears_enabled) {
          /* this is a driver that doesn't need dummy surfaces but does need rasterization discard, so flush clears first */
          ctx->queries_disabled = true;
@@ -3034,10 +3033,8 @@
          zink_batch_no_rp(ctx);
          ctx->queries_disabled = false;
       }
-      zink_resume_queries(ctx, &ctx->batch);
-=======
       zink_resume_queries(ctx);
->>>>>>> 671c646a
+
       zink_query_update_gs_states(ctx);
    }
    if (!ctx->queries_disabled && ctx->primitives_generated_suspended && !zink_screen(ctx->base.screen)->info.have_EXT_color_write_enable) {
@@ -3405,15 +3402,10 @@
    VKCTX(CmdSetColorWriteEnableEXT)(ctx->bs->cmdbuf, max_att, ctx->disable_color_writes ? disables : enables);
    VKCTX(CmdSetColorWriteEnableEXT)(ctx->bs->reordered_cmdbuf, max_att, enables);
    assert(screen->info.have_EXT_extended_dynamic_state);
-<<<<<<< HEAD
    if (ctx->dsa_state)*/
 
    if (screen->info.have_EXT_extended_dynamic_state && ctx->dsa_state)
-      VKCTX(CmdSetDepthWriteEnable)(ctx->batch.state->cmdbuf, ctx->disable_color_writes ? VK_FALSE : ctx->dsa_state->hw_state.depth_write);
-=======
-   if (ctx->dsa_state)
       VKCTX(CmdSetDepthWriteEnable)(ctx->bs->cmdbuf, ctx->disable_color_writes ? VK_FALSE : ctx->dsa_state->hw_state.depth_write);
->>>>>>> 671c646a
 }
 
 static void
@@ -4090,7 +4082,7 @@
          /* if we can't find it, it either must have finished already or is on a different context */
          if (!zink_screen_check_last_finished(zink_screen(ctx->base.screen), batch_id)) {
             /* if it hasn't finished, it's on another context, so force a flush so there's something to wait on */
-            ctx->batch.has_work = true;
+            ctx->bs->has_work = true;
             zink_fence_wait(&ctx->base);
          }
          return;
