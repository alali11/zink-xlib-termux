--- conflicted
+++ resolved
@@ -3076,17 +3076,12 @@
          screen->resizable_bar = true;
    }
 
-<<<<<<< HEAD
    if (!screen->info.have_KHR_imageless_framebuffer) {
       simple_mtx_init(&screen->framebuffer_mtx, mtx_plain);
       _mesa_hash_table_init(&screen->framebuffer_cache, screen, hash_framebuffer_state, equals_framebuffer_state);
    }
-   
-   if (zink_descriptor_mode == ZINK_DESCRIPTOR_MODE_DB) {
-=======
    bool can_db = true;
    {
->>>>>>> 4c978d54
       if (!screen->info.have_EXT_descriptor_buffer) {
          if (zink_descriptor_mode == ZINK_DESCRIPTOR_MODE_DB) {
             mesa_loge("Cannot use db descriptor mode without EXT_descriptor_buffer");
