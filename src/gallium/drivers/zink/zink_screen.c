/*
 * Copyright 2018 Collabora Ltd.
 *
 * Permission is hereby granted, free of charge, to any person obtaining a
 * copy of this software and associated documentation files (the "Software"),
 * to deal in the Software without restriction, including without limitation
 * on the rights to use, copy, modify, merge, publish, distribute, sub
 * license, and/or sell copies of the Software, and to permit persons to whom
 * the Software is furnished to do so, subject to the following conditions:
 *
 * The above copyright notice and this permission notice (including the next
 * paragraph) shall be included in all copies or substantial portions of the
 * Software.
 *
 * THE SOFTWARE IS PROVIDED "AS IS", WITHOUT WARRANTY OF ANY KIND, EXPRESS OR
 * IMPLIED, INCLUDING BUT NOT LIMITED TO THE WARRANTIES OF MERCHANTABILITY,
 * FITNESS FOR A PARTICULAR PURPOSE AND NON-INFRINGEMENT. IN NO EVENT SHALL
 * THE AUTHOR(S) AND/OR THEIR SUPPLIERS BE LIABLE FOR ANY CLAIM,
 * DAMAGES OR OTHER LIABILITY, WHETHER IN AN ACTION OF CONTRACT, TORT OR
 * OTHERWISE, ARISING FROM, OUT OF OR IN CONNECTION WITH THE SOFTWARE OR THE
 * USE OR OTHER DEALINGS IN THE SOFTWARE.
 */

#include "zink_screen.h"

#include "zink_kopper.h"
#include "zink_compiler.h"
#include "zink_context.h"
#include "zink_descriptors.h"
#include "zink_fence.h"
#include "vk_format.h"
#include "zink_format.h"
#include "zink_framebuffer.h"
#include "zink_program.h"
#include "zink_public.h"
#include "zink_query.h"
#include "zink_resource.h"
#include "zink_state.h"
#include "nir_to_spirv/nir_to_spirv.h" // for SPIRV_VERSION

#include "util/u_debug.h"
#include "util/u_dl.h"
#include "util/os_file.h"
#include "util/u_memory.h"
#include "util/u_screen.h"
#include "util/u_string.h"
#include "util/perf/u_trace.h"
#include "util/u_transfer_helper.h"
#include "util/hex.h"
#include "util/xmlconfig.h"

#include "util/u_cpu_detect.h"

#include "driver_trace/tr_context.h"

#include "frontend/sw_winsys.h"
extern struct pipe_context* zink_xlib_context;

typedef unsigned char ubyte;

#ifdef HAVE_LIBDRM
#include <xf86drm.h>
#include <fcntl.h>
#include <sys/stat.h>
#ifdef MAJOR_IN_MKDEV
#include <sys/mkdev.h>
#endif
#ifdef MAJOR_IN_SYSMACROS
#include <sys/sysmacros.h>
#endif
#endif

static int num_screens = 0;
bool zink_tracing = false;

#if DETECT_OS_WINDOWS
#include <io.h>
#define VK_LIBNAME "vulkan-1.dll"
#else
#include <unistd.h>
#if DETECT_OS_APPLE
#define VK_LIBNAME "libvulkan.1.dylib"
#elif DETECT_OS_ANDROID
#define VK_LIBNAME "libvulkan.so"
#else
#define VK_LIBNAME "libvulkan.so.1"
#endif
#endif

#if defined(__APPLE__)
// Source of MVK_VERSION
#include "MoltenVK/vk_mvk_moltenvk.h"
#endif

#ifdef HAVE_LIBDRM
#include "drm-uapi/dma-buf.h"
#include <xf86drm.h>
#endif

static const struct debug_named_value
zink_debug_options[] = {
   { "nir", ZINK_DEBUG_NIR, "Dump NIR during program compile" },
   { "spirv", ZINK_DEBUG_SPIRV, "Dump SPIR-V during program compile" },
   { "tgsi", ZINK_DEBUG_TGSI, "Dump TGSI during program compile" },
   { "validation", ZINK_DEBUG_VALIDATION, "Dump Validation layer output" },
   { "vvl", ZINK_DEBUG_VALIDATION, "Dump Validation layer output" },
   { "sync", ZINK_DEBUG_SYNC, "Force synchronization before draws/dispatches" },
   { "compact", ZINK_DEBUG_COMPACT, "Use only 4 descriptor sets" },
   { "noreorder", ZINK_DEBUG_NOREORDER, "Do not reorder command streams" },
   { "gpl", ZINK_DEBUG_GPL, "Force using Graphics Pipeline Library for all shaders" },
   { "shaderdb", ZINK_DEBUG_SHADERDB, "Do stuff to make shader-db work" },
   { "rp", ZINK_DEBUG_RP, "Enable renderpass tracking/optimizations" },
   { "norp", ZINK_DEBUG_NORP, "Disable renderpass tracking/optimizations" },
   { "map", ZINK_DEBUG_MAP, "Track amount of mapped VRAM" },
   { "flushsync", ZINK_DEBUG_FLUSHSYNC, "Force synchronous flushes/presents" },
   { "noshobj", ZINK_DEBUG_NOSHOBJ, "Disable EXT_shader_object" },
   { "optimal_keys", ZINK_DEBUG_OPTIMAL_KEYS, "Debug/use optimal_keys" },
   { "noopt", ZINK_DEBUG_NOOPT, "Disable async optimized pipeline compiles" },
   { "nobgc", ZINK_DEBUG_NOBGC, "Disable all async pipeline compiles" },
   { "dgc", ZINK_DEBUG_DGC, "Use DGC (driver testing only)" },
   { "mem", ZINK_DEBUG_MEM, "Debug memory allocations" },
   { "quiet", ZINK_DEBUG_QUIET, "Suppress warnings" },
   DEBUG_NAMED_VALUE_END
};

DEBUG_GET_ONCE_FLAGS_OPTION(zink_debug, "ZINK_DEBUG", zink_debug_options, 0)

uint32_t
zink_debug;


static const struct debug_named_value
zink_descriptor_options[] = {
   { "auto", ZINK_DESCRIPTOR_MODE_AUTO, "Automatically detect best mode" },
   { "lazy", ZINK_DESCRIPTOR_MODE_LAZY, "Don't cache, do least amount of updates" },
   { "db", ZINK_DESCRIPTOR_MODE_DB, "Use descriptor buffers" },
   DEBUG_NAMED_VALUE_END
};

DEBUG_GET_ONCE_FLAGS_OPTION(zink_descriptor_mode, "ZINK_DESCRIPTORS", zink_descriptor_options, ZINK_DESCRIPTOR_MODE_AUTO)

enum zink_descriptor_mode zink_descriptor_mode;

static const char *
zink_get_vendor(struct pipe_screen *pscreen)
{
   return "Mesa";
}

static const char *
zink_get_device_vendor(struct pipe_screen *pscreen)
{
   struct zink_screen *screen = zink_screen(pscreen);
   static char buf[1000];
   snprintf(buf, sizeof(buf), "Unknown (vendor-id: 0x%04x)", screen->info.props.vendorID);
   return buf;
}

static const char *
zink_get_name(struct pipe_screen *pscreen)
{
   struct zink_screen *screen = zink_screen(pscreen);
   const char *driver_name = vk_DriverId_to_str(screen->info.driver_props.driverID) + strlen("VK_DRIVER_ID_");
   static char buf[1000];
   snprintf(buf, sizeof(buf), "zink Vulkan %d.%d(%s (%s))",
            VK_VERSION_MAJOR(screen->info.device_version),
            VK_VERSION_MINOR(screen->info.device_version),
            screen->info.props.deviceName,
            strstr(vk_DriverId_to_str(screen->info.driver_props.driverID), "VK_DRIVER_ID_") ? driver_name : "Driver Unknown"
            );
   return buf;
}

static void
zink_get_driver_uuid(struct pipe_screen *pscreen, char *uuid)
{
   struct zink_screen *screen = zink_screen(pscreen);
   if (screen->vk_version >= VK_MAKE_VERSION(1,2,0)) {
      memcpy(uuid, screen->info.props11.driverUUID, VK_UUID_SIZE);
   } else {
      memcpy(uuid, screen->info.deviceid_props.driverUUID, VK_UUID_SIZE);
   }
}

static void
zink_get_device_uuid(struct pipe_screen *pscreen, char *uuid)
{
   struct zink_screen *screen = zink_screen(pscreen);
   if (screen->vk_version >= VK_MAKE_VERSION(1,2,0)) {
      memcpy(uuid, screen->info.props11.deviceUUID, VK_UUID_SIZE);
   } else {
      memcpy(uuid, screen->info.deviceid_props.deviceUUID, VK_UUID_SIZE);
   }
}

static uint32_t
hash_framebuffer_state(const void *key)
{
   struct zink_framebuffer_state* s = (struct zink_framebuffer_state*)key;
   return _mesa_hash_data(key, offsetof(struct zink_framebuffer_state, attachments) + sizeof(s->attachments[0]) * s->num_attachments);
}

static bool
equals_framebuffer_state(const void *a, const void *b)
{
   struct zink_framebuffer_state *s = (struct zink_framebuffer_state*)a;
   return memcmp(a, b, offsetof(struct zink_framebuffer_state, attachments) + sizeof(s->attachments[0]) * s->num_attachments) == 0;
}

static void
zink_get_device_luid(struct pipe_screen *pscreen, char *luid)
{
   struct zink_screen *screen = zink_screen(pscreen);
   if (screen->info.have_vulkan12) {
      memcpy(luid, screen->info.props11.deviceLUID, VK_LUID_SIZE);
   } else {
      memcpy(luid, screen->info.deviceid_props.deviceLUID, VK_LUID_SIZE);
   }
}

static uint32_t
zink_get_device_node_mask(struct pipe_screen *pscreen)
{
   struct zink_screen *screen = zink_screen(pscreen);
   if (screen->info.have_vulkan12) {
      return screen->info.props11.deviceNodeMask;
   } else {
      return screen->info.deviceid_props.deviceNodeMask;
   }
}

static void
zink_set_max_shader_compiler_threads(struct pipe_screen *pscreen, unsigned max_threads)
{
   struct zink_screen *screen = zink_screen(pscreen);
   util_queue_adjust_num_threads(&screen->cache_get_thread, max_threads, false);
}

static bool
zink_is_parallel_shader_compilation_finished(struct pipe_screen *screen, void *shader, enum pipe_shader_type shader_type)
{
   if (shader_type == MESA_SHADER_COMPUTE) {
      struct zink_program *pg = shader;
      return !pg->can_precompile || util_queue_fence_is_signalled(&pg->cache_fence);
   }

   struct zink_shader *zs = shader;
   if (!util_queue_fence_is_signalled(&zs->precompile.fence))
      return false;
   bool finished = true;
   set_foreach(zs->programs, entry) {
      struct zink_gfx_program *prog = (void*)entry->key;
      finished &= util_queue_fence_is_signalled(&prog->base.cache_fence);
   }
   return finished;
}

static VkDeviceSize
get_video_mem(struct zink_screen *screen)
{
   VkDeviceSize size = 0;
   for (uint32_t i = 0; i < screen->info.mem_props.memoryHeapCount; ++i) {
      if (screen->info.mem_props.memoryHeaps[i].flags &
          VK_MEMORY_HEAP_DEVICE_LOCAL_BIT)
         size += screen->info.mem_props.memoryHeaps[i].size;
   }
   return size;
}

/**
 * Creates the disk cache used by mesa/st frontend for caching the GLSL -> NIR
 * path.
 *
 * The output that gets stored in the frontend's cache is the result of
 * zink_shader_finalize().  So, our sha1 cache key here needs to include
 * everything that would change the NIR we generate from a given set of GLSL
 * source, including our driver build, the Vulkan device and driver (which could
 * affect the pipe caps we show the frontend), and any debug flags that change
 * codegen.
 *
 * This disk cache also gets used by zink itself for storing its output from NIR
 * -> SPIRV translation.
 */
static bool
disk_cache_init(struct zink_screen *screen)
{
   if (zink_debug & ZINK_DEBUG_SHADERDB)
      return true;

#ifdef ENABLE_SHADER_CACHE
   struct mesa_sha1 ctx;
   _mesa_sha1_init(&ctx);

#ifdef HAVE_DL_ITERATE_PHDR
   /* Hash in the zink driver build. */
   //const struct build_id_note *note =
       //build_id_find_nhdr_for_addr(disk_cache_init);
   //unsigned build_id_len = build_id_length(note);
   //assert(note && build_id_len == 20); /* sha1 */
   //_mesa_sha1_update(&ctx, build_id_data(note), build_id_len);
#endif

   /* Hash in the Vulkan pipeline cache UUID to identify the combination of
   *  vulkan device and driver (or any inserted layer that would invalidate our
   *  cached pipelines).
   *
   * "Although they have identical descriptions, VkPhysicalDeviceIDProperties
   *  ::deviceUUID may differ from
   *  VkPhysicalDeviceProperties2::pipelineCacheUUID. The former is intended to
   *  identify and correlate devices across API and driver boundaries, while the
   *  latter is used to identify a compatible device and driver combination to
   *  use when serializing and de-serializing pipeline state."
   */
   _mesa_sha1_update(&ctx, screen->info.props.pipelineCacheUUID, VK_UUID_SIZE);

   /* Hash in our debug flags that affect NIR generation as of finalize_nir */
   unsigned shader_debug_flags = zink_debug & ZINK_DEBUG_COMPACT;
   _mesa_sha1_update(&ctx, &shader_debug_flags, sizeof(shader_debug_flags));

   /* Some of the driconf options change shaders.  Let's just hash the whole
    * thing to not forget any (especially as options get added).
    */
   _mesa_sha1_update(&ctx, &screen->driconf, sizeof(screen->driconf));

   /* EXT_shader_object causes different descriptor layouts for separate shaders */
   _mesa_sha1_update(&ctx, &screen->info.have_EXT_shader_object, sizeof(screen->info.have_EXT_shader_object));

   /* Finish the sha1 and format it as text. */
   unsigned char sha1[20];
   _mesa_sha1_final(&ctx, sha1);

   char cache_id[20 * 2 + 1];
   mesa_bytes_to_hex(cache_id, sha1, 20);

   screen->disk_cache = disk_cache_create("zink", cache_id, 0);

   if (!screen->disk_cache)
      return true;

   if (!util_queue_init(&screen->cache_put_thread, "zcq", 8, 1, UTIL_QUEUE_INIT_RESIZE_IF_FULL, screen)) {
      mesa_loge("zink: Failed to create disk cache queue\n");

      disk_cache_destroy(screen->disk_cache);
      screen->disk_cache = NULL;

      return false;
   }
#endif

   return true;
}


static void
cache_put_job(void *data, void *gdata, int thread_index)
{
   struct zink_program *pg = data;
   struct zink_screen *screen = gdata;
   size_t size = 0;
   u_rwlock_rdlock(&pg->pipeline_cache_lock);
   VkResult result = VKSCR(GetPipelineCacheData)(screen->dev, pg->pipeline_cache, &size, NULL);
   if (result != VK_SUCCESS) {
      u_rwlock_rdunlock(&pg->pipeline_cache_lock);
      mesa_loge("ZINK: vkGetPipelineCacheData failed (%s)", vk_Result_to_str(result));
      return;
   }
   if (pg->pipeline_cache_size == size) {
      u_rwlock_rdunlock(&pg->pipeline_cache_lock);
      return;
   }
   void *pipeline_data = malloc(size);
   if (!pipeline_data) {
      u_rwlock_rdunlock(&pg->pipeline_cache_lock);
      return;
   }
   result = VKSCR(GetPipelineCacheData)(screen->dev, pg->pipeline_cache, &size, pipeline_data);
   u_rwlock_rdunlock(&pg->pipeline_cache_lock);
   if (result == VK_SUCCESS) {
      pg->pipeline_cache_size = size;

      cache_key key;
      disk_cache_compute_key(screen->disk_cache, pg->sha1, sizeof(pg->sha1), key);
      disk_cache_put_nocopy(screen->disk_cache, key, pipeline_data, size, NULL);
   } else {
      mesa_loge("ZINK: vkGetPipelineCacheData failed (%s)", vk_Result_to_str(result));
   }
}

void
zink_screen_update_pipeline_cache(struct zink_screen *screen, struct zink_program *pg, bool in_thread)
{
   if (!screen->disk_cache || !pg->pipeline_cache)
      return;

   if (in_thread)
      cache_put_job(pg, screen, 0);
   else if (util_queue_fence_is_signalled(&pg->cache_fence))
      util_queue_add_job(&screen->cache_put_thread, pg, &pg->cache_fence, cache_put_job, NULL, 0);
}

static void
cache_get_job(void *data, void *gdata, int thread_index)
{
   struct zink_program *pg = data;
   struct zink_screen *screen = gdata;

   VkPipelineCacheCreateInfo pcci;
   pcci.sType = VK_STRUCTURE_TYPE_PIPELINE_CACHE_CREATE_INFO;
   pcci.pNext = NULL;
   pcci.flags = screen->info.have_EXT_pipeline_creation_cache_control ? VK_PIPELINE_CACHE_CREATE_EXTERNALLY_SYNCHRONIZED_BIT : 0;
   pcci.initialDataSize = 0;
   pcci.pInitialData = NULL;

   cache_key key;
   disk_cache_compute_key(screen->disk_cache, pg->sha1, sizeof(pg->sha1), key);
   pcci.pInitialData = disk_cache_get(screen->disk_cache, key, &pg->pipeline_cache_size);
   pcci.initialDataSize = pg->pipeline_cache_size;

   VkResult res = VKSCR(CreatePipelineCache)(screen->dev, &pcci, NULL, &pg->pipeline_cache);
   if (res != VK_SUCCESS) {
      mesa_loge("ZINK: vkCreatePipelineCache failed (%s)", vk_Result_to_str(res));
   }
   free((void*)pcci.pInitialData);
}

void
zink_screen_get_pipeline_cache(struct zink_screen *screen, struct zink_program *pg, bool in_thread)
{
   if (!screen->disk_cache)
      return;

   if (in_thread)
      cache_get_job(pg, screen, 0);
   else
      util_queue_add_job(&screen->cache_get_thread, pg, &pg->cache_fence, cache_get_job, NULL, 0);
}

static int
zink_get_compute_param(struct pipe_screen *pscreen, enum pipe_shader_ir ir_type,
                       enum pipe_compute_cap param, void *ret)
{
   struct zink_screen *screen = zink_screen(pscreen);
#define RET(x) do {                  \
   if (ret)                          \
      memcpy(ret, x, sizeof(x));     \
   return sizeof(x);                 \
} while (0)

   switch (param) {
   case PIPE_COMPUTE_CAP_ADDRESS_BITS:
      RET((uint32_t []){ 64 });

   case PIPE_COMPUTE_CAP_IR_TARGET:
      if (ret)
         strcpy(ret, "nir");
      return 4;

   case PIPE_COMPUTE_CAP_GRID_DIMENSION:
      RET((uint64_t []) { 3 });

   case PIPE_COMPUTE_CAP_MAX_GRID_SIZE:
      RET(((uint64_t []) { screen->info.props.limits.maxComputeWorkGroupCount[0],
                           screen->info.props.limits.maxComputeWorkGroupCount[1],
                           screen->info.props.limits.maxComputeWorkGroupCount[2] }));

   case PIPE_COMPUTE_CAP_MAX_BLOCK_SIZE:
      /* MaxComputeWorkGroupSize[0..2] */
      RET(((uint64_t []) {screen->info.props.limits.maxComputeWorkGroupSize[0],
                          screen->info.props.limits.maxComputeWorkGroupSize[1],
                          screen->info.props.limits.maxComputeWorkGroupSize[2]}));

   case PIPE_COMPUTE_CAP_MAX_THREADS_PER_BLOCK:
   case PIPE_COMPUTE_CAP_MAX_VARIABLE_THREADS_PER_BLOCK:
      RET((uint64_t []) { screen->info.props.limits.maxComputeWorkGroupInvocations });

   case PIPE_COMPUTE_CAP_MAX_LOCAL_SIZE:
      RET((uint64_t []) { screen->info.props.limits.maxComputeSharedMemorySize });

   case PIPE_COMPUTE_CAP_IMAGES_SUPPORTED:
      RET((uint32_t []) { 1 });

   case PIPE_COMPUTE_CAP_SUBGROUP_SIZES:
      RET((uint32_t []) { screen->info.props11.subgroupSize });

   case PIPE_COMPUTE_CAP_MAX_MEM_ALLOC_SIZE:
      RET((uint64_t []) { screen->clamp_video_mem });

   case PIPE_COMPUTE_CAP_MAX_GLOBAL_SIZE:
      RET((uint64_t []) { screen->total_video_mem });

   case PIPE_COMPUTE_CAP_MAX_COMPUTE_UNITS:
      // no way in vulkan to retrieve this information.
      RET((uint32_t []) { 1 });

   case PIPE_COMPUTE_CAP_MAX_SUBGROUPS:
   case PIPE_COMPUTE_CAP_MAX_CLOCK_FREQUENCY:
   case PIPE_COMPUTE_CAP_MAX_PRIVATE_SIZE:
   case PIPE_COMPUTE_CAP_MAX_INPUT_SIZE:
      // XXX: I think these are for Clover...
      return 0;

   default:
      unreachable("unknown compute param");
   }
}

static uint32_t
get_smallest_buffer_heap(struct zink_screen *screen)
{
   enum zink_heap heaps[] = {
      ZINK_HEAP_DEVICE_LOCAL,
      ZINK_HEAP_DEVICE_LOCAL_VISIBLE,
      ZINK_HEAP_HOST_VISIBLE_COHERENT,
      ZINK_HEAP_HOST_VISIBLE_COHERENT
   };
   unsigned size = UINT32_MAX;
   for (unsigned i = 0; i < ARRAY_SIZE(heaps); i++) {
      for (unsigned j = 0; j < screen->heap_count[i]; j++) {
         unsigned heap_idx = screen->info.mem_props.memoryTypes[screen->heap_map[i][j]].heapIndex;
         size = MIN2(screen->info.mem_props.memoryHeaps[heap_idx].size, size);
      }
   }
   return size;
}

static inline bool
have_fp32_filter_linear(struct zink_screen *screen)
{
   const VkFormat fp32_formats[] = {
      VK_FORMAT_R32_SFLOAT,
      VK_FORMAT_R32G32_SFLOAT,
      VK_FORMAT_R32G32B32_SFLOAT,
      VK_FORMAT_R32G32B32A32_SFLOAT,
      VK_FORMAT_D32_SFLOAT,
   };
   for (int i = 0; i < ARRAY_SIZE(fp32_formats); ++i) {
      VkFormatProperties props;
      VKSCR(GetPhysicalDeviceFormatProperties)(screen->pdev,
                                               fp32_formats[i],
                                               &props);
      if (((props.linearTilingFeatures | props.optimalTilingFeatures) &
           (VK_FORMAT_FEATURE_SAMPLED_IMAGE_BIT |
            VK_FORMAT_FEATURE_SAMPLED_IMAGE_FILTER_LINEAR_BIT)) ==
          VK_FORMAT_FEATURE_SAMPLED_IMAGE_BIT) {
         return false;
      }
   }
   return true;
}

static int
zink_get_param(struct pipe_screen *pscreen, enum pipe_cap param)
{
   struct zink_screen *screen = zink_screen(pscreen);

   switch (param) {
   case PIPE_CAP_NULL_TEXTURES:
      return screen->info.rb_image_feats.robustImageAccess;
   case PIPE_CAP_TEXRECT:
   case PIPE_CAP_MULTI_DRAW_INDIRECT_PARTIAL_STRIDE:
      return 0;
   case PIPE_CAP_ANISOTROPIC_FILTER:
      return screen->info.feats.features.samplerAnisotropy;
   case PIPE_CAP_EMULATE_NONFIXED_PRIMITIVE_RESTART:
      return 1;
   case PIPE_CAP_SUPPORTED_PRIM_MODES_WITH_RESTART: {
      uint32_t modes = BITFIELD_BIT(MESA_PRIM_LINE_STRIP) |
                       BITFIELD_BIT(MESA_PRIM_TRIANGLE_STRIP) |
                       BITFIELD_BIT(MESA_PRIM_LINE_STRIP_ADJACENCY) |
                       BITFIELD_BIT(MESA_PRIM_TRIANGLE_STRIP_ADJACENCY);
      if (screen->have_triangle_fans)
         modes |= BITFIELD_BIT(MESA_PRIM_TRIANGLE_FAN);
      if (screen->info.have_EXT_primitive_topology_list_restart) {
         modes |= BITFIELD_BIT(MESA_PRIM_POINTS) |
                  BITFIELD_BIT(MESA_PRIM_LINES) |
                  BITFIELD_BIT(MESA_PRIM_LINES_ADJACENCY) |
                  BITFIELD_BIT(MESA_PRIM_TRIANGLES) |
                  BITFIELD_BIT(MESA_PRIM_TRIANGLES_ADJACENCY);
         if (screen->info.list_restart_feats.primitiveTopologyPatchListRestart)
            modes |= BITFIELD_BIT(MESA_PRIM_PATCHES);
      }
      return modes;
   }
   case PIPE_CAP_SUPPORTED_PRIM_MODES: {
      uint32_t modes = BITFIELD_MASK(MESA_PRIM_COUNT);
      modes &= ~BITFIELD_BIT(MESA_PRIM_QUADS);
      modes &= ~BITFIELD_BIT(MESA_PRIM_QUAD_STRIP);
      modes &= ~BITFIELD_BIT(MESA_PRIM_POLYGON);
      modes &= ~BITFIELD_BIT(MESA_PRIM_LINE_LOOP);
      
      if (!screen->have_triangle_fans)
         modes &= ~BITFIELD_BIT(MESA_PRIM_TRIANGLE_FAN);
      return modes;
   }

   case PIPE_CAP_FBFETCH:
      return 1;
   case PIPE_CAP_FBFETCH_COHERENT:
      return screen->info.have_EXT_rasterization_order_attachment_access;

   case PIPE_CAP_MEMOBJ:
      return screen->instance_info.have_KHR_external_memory_capabilities && (screen->info.have_KHR_external_memory_fd || screen->info.have_KHR_external_memory_win32);
   case PIPE_CAP_FENCE_SIGNAL:
      return screen->info.have_KHR_external_semaphore_fd || screen->info.have_KHR_external_semaphore_win32;
   case PIPE_CAP_NATIVE_FENCE_FD:
      return screen->instance_info.have_KHR_external_semaphore_capabilities && screen->info.have_KHR_external_semaphore_fd;
   case PIPE_CAP_RESOURCE_FROM_USER_MEMORY:
      return screen->info.have_EXT_external_memory_host;

   case PIPE_CAP_SURFACE_REINTERPRET_BLOCKS:
      return screen->info.have_vulkan11 || screen->info.have_KHR_maintenance2;

   case PIPE_CAP_VALIDATE_ALL_DIRTY_STATES:
   case PIPE_CAP_ALLOW_MAPPED_BUFFERS_DURING_EXECUTION:
   case PIPE_CAP_MAP_UNSYNCHRONIZED_THREAD_SAFE:
   case PIPE_CAP_SHAREABLE_SHADERS:
   case PIPE_CAP_DEVICE_RESET_STATUS_QUERY:
   case PIPE_CAP_QUERY_MEMORY_INFO:
   case PIPE_CAP_NPOT_TEXTURES:
   case PIPE_CAP_TGSI_TEXCOORD:
   case PIPE_CAP_DRAW_INDIRECT:
   case PIPE_CAP_TEXTURE_QUERY_LOD:
   case PIPE_CAP_GLSL_TESS_LEVELS_AS_INPUTS:
   case PIPE_CAP_COPY_BETWEEN_COMPRESSED_AND_PLAIN_FORMATS:
   case PIPE_CAP_FORCE_PERSAMPLE_INTERP:
   case PIPE_CAP_FRAMEBUFFER_NO_ATTACHMENT:
   case PIPE_CAP_SHADER_ARRAY_COMPONENTS:
   case PIPE_CAP_QUERY_BUFFER_OBJECT:
   case PIPE_CAP_CONDITIONAL_RENDER_INVERTED:
   case PIPE_CAP_CLIP_HALFZ:
   case PIPE_CAP_TEXTURE_QUERY_SAMPLES:
   case PIPE_CAP_TEXTURE_BARRIER:
   case PIPE_CAP_QUERY_SO_OVERFLOW:
   case PIPE_CAP_GL_SPIRV:
   case PIPE_CAP_CLEAR_SCISSORED:
   case PIPE_CAP_INVALIDATE_BUFFER:
   case PIPE_CAP_PREFER_REAL_BUFFER_IN_CONSTBUF0:
   case PIPE_CAP_PACKED_UNIFORMS:
   case PIPE_CAP_SHADER_PACK_HALF_FLOAT:
   case PIPE_CAP_CULL_DISTANCE_NOCOMBINE:
   case PIPE_CAP_SEAMLESS_CUBE_MAP_PER_TEXTURE:
   case PIPE_CAP_LOAD_CONSTBUF:
   case PIPE_CAP_MULTISAMPLE_Z_RESOLVE:
   case PIPE_CAP_ALLOW_GLTHREAD_BUFFER_SUBDATA_OPT:
      return 1;

   case PIPE_CAP_DRAW_VERTEX_STATE:
      return screen->info.have_EXT_vertex_input_dynamic_state;

   case PIPE_CAP_SURFACE_SAMPLE_COUNT:
      return screen->vk_version >= VK_MAKE_VERSION(1,2,0);

   case PIPE_CAP_SHADER_GROUP_VOTE:
      if (screen->info.have_vulkan11 &&
          (screen->info.subgroup.supportedOperations & VK_SUBGROUP_FEATURE_VOTE_BIT) &&
          (screen->info.subgroup.supportedStages & VK_SHADER_STAGE_COMPUTE_BIT))
         return true;
      if (screen->info.have_EXT_shader_subgroup_vote)
         return true;
      return false;
   case PIPE_CAP_QUADS_FOLLOW_PROVOKING_VERTEX_CONVENTION:
      return 1;

   case PIPE_CAP_TEXTURE_MIRROR_CLAMP_TO_EDGE:
      return screen->info.have_KHR_sampler_mirror_clamp_to_edge || (screen->info.have_vulkan12 && screen->info.feats12.samplerMirrorClampToEdge);

   case PIPE_CAP_POLYGON_OFFSET_UNITS_UNSCALED:
      return 1;

   case PIPE_CAP_POLYGON_OFFSET_CLAMP:
      return screen->info.feats.features.depthBiasClamp;

   case PIPE_CAP_QUERY_PIPELINE_STATISTICS_SINGLE:
      return screen->info.feats.features.pipelineStatisticsQuery;

   case PIPE_CAP_ROBUST_BUFFER_ACCESS_BEHAVIOR:
      return screen->info.feats.features.robustBufferAccess &&
             (screen->info.rb2_feats.robustImageAccess2 || screen->driver_workarounds.lower_robustImageAccess2);

   case PIPE_CAP_MULTI_DRAW_INDIRECT:
      return screen->info.feats.features.multiDrawIndirect;

   case PIPE_CAP_IMAGE_ATOMIC_FLOAT_ADD:
      return (screen->info.have_EXT_shader_atomic_float &&
              screen->info.atomic_float_feats.shaderSharedFloat32AtomicAdd &&
              screen->info.atomic_float_feats.shaderBufferFloat32AtomicAdd);
   case PIPE_CAP_SHADER_ATOMIC_INT64:
      return (screen->info.have_KHR_shader_atomic_int64 &&
              screen->info.atomic_int_feats.shaderSharedInt64Atomics &&
              screen->info.atomic_int_feats.shaderBufferInt64Atomics);

   case PIPE_CAP_MULTI_DRAW_INDIRECT_PARAMS:
      return screen->info.have_KHR_draw_indirect_count;

   case PIPE_CAP_START_INSTANCE:
   case PIPE_CAP_DRAW_PARAMETERS:
      return (screen->info.have_vulkan12 && screen->info.feats11.shaderDrawParameters) ||
              screen->info.have_KHR_shader_draw_parameters;

   case PIPE_CAP_VERTEX_ELEMENT_INSTANCE_DIVISOR:
      return screen->info.have_EXT_vertex_attribute_divisor;

   case PIPE_CAP_MAX_VERTEX_STREAMS:
      return screen->info.tf_props.maxTransformFeedbackStreams;

   case PIPE_CAP_COMPUTE_SHADER_DERIVATIVES:
      return screen->info.have_NV_compute_shader_derivatives;

   case PIPE_CAP_INT64:
   case PIPE_CAP_DOUBLES:
      return 1;

   case PIPE_CAP_MAX_DUAL_SOURCE_RENDER_TARGETS:
      if (!screen->info.feats.features.dualSrcBlend)
         return 0;
      return screen->info.props.limits.maxFragmentDualSrcAttachments;

   case PIPE_CAP_MAX_RENDER_TARGETS:
      return screen->info.props.limits.maxColorAttachments;

   case PIPE_CAP_OCCLUSION_QUERY:
      return screen->info.feats.features.occlusionQueryPrecise;

   case PIPE_CAP_PROGRAMMABLE_SAMPLE_LOCATIONS:
      return screen->info.have_EXT_sample_locations && screen->info.have_EXT_extended_dynamic_state;

   case PIPE_CAP_QUERY_TIME_ELAPSED:
      return screen->timestamp_valid_bits > 0;

   case PIPE_CAP_TEXTURE_MULTISAMPLE:
      return 1;

   case PIPE_CAP_FRAGMENT_SHADER_INTERLOCK:
      return screen->info.have_EXT_fragment_shader_interlock;

   case PIPE_CAP_SHADER_CLOCK:
      return screen->info.have_KHR_shader_clock;

   case PIPE_CAP_SHADER_BALLOT:
      if (screen->info.props11.subgroupSize > 64)
         return false;
      if (screen->info.have_vulkan11 &&
          screen->info.subgroup.supportedOperations & VK_SUBGROUP_FEATURE_BALLOT_BIT)
         return true;
      if (screen->info.have_EXT_shader_subgroup_ballot)
         return true;
      return false;

   case PIPE_CAP_DEMOTE_TO_HELPER_INVOCATION:
      return screen->spirv_version >= SPIRV_VERSION(1, 6) ||
             screen->info.have_EXT_shader_demote_to_helper_invocation;

   case PIPE_CAP_SAMPLE_SHADING:
      return screen->info.feats.features.sampleRateShading;

   case PIPE_CAP_TEXTURE_SWIZZLE:
      return 1;

   case PIPE_CAP_VERTEX_ATTRIB_ELEMENT_ALIGNED_ONLY:
      return 1;

   case PIPE_CAP_GL_CLAMP:
      return 0;

   case PIPE_CAP_PREFER_IMM_ARRAYS_AS_CONSTBUF:
      return 0; /* Assume that the vk driver is capable of moving imm arrays to some sort of constant storage on its own. */

   case PIPE_CAP_TEXTURE_BORDER_COLOR_QUIRK: {
      enum pipe_quirk_texture_border_color_swizzle quirk = PIPE_QUIRK_TEXTURE_BORDER_COLOR_SWIZZLE_ALPHA_NOT_W;
      if (!screen->info.border_color_feats.customBorderColorWithoutFormat)
         return quirk | PIPE_QUIRK_TEXTURE_BORDER_COLOR_SWIZZLE_FREEDRENO;
      /* assume that if drivers don't implement this extension they either:
       * - don't support custom border colors
       * - handle things correctly
       * - hate border color accuracy
       */
      if (screen->info.have_EXT_border_color_swizzle &&
          !screen->info.border_swizzle_feats.borderColorSwizzleFromImage)
         return quirk | PIPE_QUIRK_TEXTURE_BORDER_COLOR_SWIZZLE_NV50;
      return quirk;
   }

   case PIPE_CAP_MAX_TEXTURE_2D_SIZE:
      return MIN2(screen->info.props.limits.maxImageDimension1D,
                  screen->info.props.limits.maxImageDimension2D);
   case PIPE_CAP_MAX_TEXTURE_3D_LEVELS:
      return 1 + util_logbase2(screen->info.props.limits.maxImageDimension3D);
   case PIPE_CAP_MAX_TEXTURE_CUBE_LEVELS:
      return 1 + util_logbase2(screen->info.props.limits.maxImageDimensionCube);

   case PIPE_CAP_FRAGMENT_SHADER_TEXTURE_LOD:
   case PIPE_CAP_FRAGMENT_SHADER_DERIVATIVES:
      return 1;

   case PIPE_CAP_BLEND_EQUATION_SEPARATE:
   case PIPE_CAP_INDEP_BLEND_ENABLE:
   case PIPE_CAP_INDEP_BLEND_FUNC:
      return screen->info.feats.features.independentBlend;

   case PIPE_CAP_DITHERING:
      return 0;

   case PIPE_CAP_MAX_STREAM_OUTPUT_BUFFERS:
      return screen->info.have_EXT_transform_feedback ? screen->info.tf_props.maxTransformFeedbackBuffers : 0;
   case PIPE_CAP_STREAM_OUTPUT_PAUSE_RESUME:
   case PIPE_CAP_STREAM_OUTPUT_INTERLEAVE_BUFFERS:
      return screen->info.have_EXT_transform_feedback;

   case PIPE_CAP_MAX_TEXTURE_ARRAY_LAYERS:
      return screen->info.props.limits.maxImageArrayLayers;

   case PIPE_CAP_DEPTH_CLIP_DISABLE:
      return screen->info.have_EXT_depth_clip_enable;

   case PIPE_CAP_SHADER_STENCIL_EXPORT:
      return screen->info.have_EXT_shader_stencil_export;

   case PIPE_CAP_VS_INSTANCEID:
   case PIPE_CAP_SEAMLESS_CUBE_MAP:
      return 1;

   case PIPE_CAP_MIN_TEXEL_OFFSET:
      return screen->info.props.limits.minTexelOffset;
   case PIPE_CAP_MAX_TEXEL_OFFSET:
      return screen->info.props.limits.maxTexelOffset;

   case PIPE_CAP_VERTEX_COLOR_UNCLAMPED:
      return 1;

   case PIPE_CAP_CONDITIONAL_RENDER:
     return 1;

   case PIPE_CAP_GLSL_FEATURE_LEVEL_COMPATIBILITY:
   case PIPE_CAP_GLSL_FEATURE_LEVEL:
      return 460;

   case PIPE_CAP_COMPUTE:
      return 1;

   case PIPE_CAP_CONSTANT_BUFFER_OFFSET_ALIGNMENT:
      return screen->info.props.limits.minUniformBufferOffsetAlignment;

   case PIPE_CAP_QUERY_TIMESTAMP:
      return screen->timestamp_valid_bits > 0;

   case PIPE_CAP_QUERY_TIMESTAMP_BITS:
      return screen->timestamp_valid_bits;

   case PIPE_CAP_TIMER_RESOLUTION:
      return ceil(screen->info.props.limits.timestampPeriod);

   case PIPE_CAP_MIN_MAP_BUFFER_ALIGNMENT:
      return 1 << MIN_SLAB_ORDER;

   case PIPE_CAP_CUBE_MAP_ARRAY:
      return screen->info.feats.features.imageCubeArray;

   case PIPE_CAP_TEXTURE_BUFFER_OBJECTS:
   case PIPE_CAP_PRIMITIVE_RESTART:
      return 1;

   case PIPE_CAP_BINDLESS_TEXTURE:
      if (zink_descriptor_mode == ZINK_DESCRIPTOR_MODE_DB &&
          (screen->info.db_props.maxDescriptorBufferBindings < 2 || screen->info.db_props.maxSamplerDescriptorBufferBindings < 2))
         return 0;
      return screen->info.have_EXT_descriptor_indexing;

   case PIPE_CAP_TEXTURE_BUFFER_OFFSET_ALIGNMENT:
      return screen->info.props.limits.minTexelBufferOffsetAlignment;

   case PIPE_CAP_TEXTURE_TRANSFER_MODES: {
      enum pipe_texture_transfer_mode mode = PIPE_TEXTURE_TRANSFER_BLIT;
      if (!screen->is_cpu &&
          /* this needs substantial perf tuning */
          screen->info.driver_props.driverID != VK_DRIVER_ID_MESA_TURNIP &&
          screen->info.have_KHR_8bit_storage &&
          screen->info.have_KHR_16bit_storage &&
          screen->info.have_KHR_shader_float16_int8)
         mode |= PIPE_TEXTURE_TRANSFER_COMPUTE;
      return mode;
   }

   case PIPE_CAP_MAX_TEXEL_BUFFER_ELEMENTS_UINT:
      return MIN2(get_smallest_buffer_heap(screen),
                  screen->info.props.limits.maxTexelBufferElements);

   case PIPE_CAP_ENDIANNESS:
      return PIPE_ENDIAN_NATIVE; /* unsure */

   case PIPE_CAP_MAX_VIEWPORTS:
      return MIN2(screen->info.props.limits.maxViewports, PIPE_MAX_VIEWPORTS);

   case PIPE_CAP_IMAGE_LOAD_FORMATTED:
      return screen->info.feats.features.shaderStorageImageReadWithoutFormat;

   case PIPE_CAP_IMAGE_STORE_FORMATTED:
      return screen->info.feats.features.shaderStorageImageWriteWithoutFormat;

   case PIPE_CAP_MIXED_FRAMEBUFFER_SIZES:
      return 1;

   case PIPE_CAP_MAX_GEOMETRY_OUTPUT_VERTICES:
      return screen->info.props.limits.maxGeometryOutputVertices;
   case PIPE_CAP_MAX_GEOMETRY_TOTAL_OUTPUT_COMPONENTS:
      return screen->info.props.limits.maxGeometryTotalOutputComponents;

   case PIPE_CAP_MAX_TEXTURE_GATHER_COMPONENTS:
      return 4;

   case PIPE_CAP_MIN_TEXTURE_GATHER_OFFSET:
      return screen->info.props.limits.minTexelGatherOffset;
   case PIPE_CAP_MAX_TEXTURE_GATHER_OFFSET:
      return screen->info.props.limits.maxTexelGatherOffset;

   case PIPE_CAP_SAMPLER_REDUCTION_MINMAX_ARB:
      return screen->info.feats12.samplerFilterMinmax || screen->info.have_EXT_sampler_filter_minmax;

   case PIPE_CAP_OPENCL_INTEGER_FUNCTIONS:
   case PIPE_CAP_INTEGER_MULTIPLY_32X16:
      return screen->info.have_INTEL_shader_integer_functions2;

   case PIPE_CAP_FS_FINE_DERIVATIVE:
      return 1;

   case PIPE_CAP_VENDOR_ID:
      return screen->info.props.vendorID;
   case PIPE_CAP_DEVICE_ID:
      return screen->info.props.deviceID;

   case PIPE_CAP_ACCELERATED:
      return !screen->is_cpu;
   case PIPE_CAP_VIDEO_MEMORY:
      return get_video_mem(screen) >> 20;
   case PIPE_CAP_UMA:
      return screen->info.props.deviceType == VK_PHYSICAL_DEVICE_TYPE_INTEGRATED_GPU;

   case PIPE_CAP_MAX_VERTEX_ATTRIB_STRIDE:
      return screen->info.props.limits.maxVertexInputBindingStride;

   case PIPE_CAP_SAMPLER_VIEW_TARGET:
      return 1;

   case PIPE_CAP_VS_LAYER_VIEWPORT:
   case PIPE_CAP_TES_LAYER_VIEWPORT:
      return screen->info.have_EXT_shader_viewport_index_layer ||
             (screen->spirv_version >= SPIRV_VERSION(1, 5) &&
              screen->info.feats12.shaderOutputLayer &&
              screen->info.feats12.shaderOutputViewportIndex);

   case PIPE_CAP_TEXTURE_FLOAT_LINEAR:
      return have_fp32_filter_linear(screen);

   case PIPE_CAP_TEXTURE_HALF_FLOAT_LINEAR:
      return 1;

   case PIPE_CAP_SHADER_BUFFER_OFFSET_ALIGNMENT:
      return screen->info.props.limits.minStorageBufferOffsetAlignment;

   case PIPE_CAP_PCI_GROUP:
   case PIPE_CAP_PCI_BUS:
   case PIPE_CAP_PCI_DEVICE:
   case PIPE_CAP_PCI_FUNCTION:
      return 0; /* TODO: figure these out */

   case PIPE_CAP_CULL_DISTANCE:
      return screen->info.feats.features.shaderCullDistance;

   case PIPE_CAP_SPARSE_BUFFER_PAGE_SIZE:
      return screen->info.feats.features.sparseResidencyBuffer ? ZINK_SPARSE_BUFFER_PAGE_SIZE : 0;

   /* Sparse texture */
   case PIPE_CAP_MAX_SPARSE_TEXTURE_SIZE:
      return screen->info.feats.features.sparseResidencyImage2D ?
         zink_get_param(pscreen, PIPE_CAP_MAX_TEXTURE_2D_SIZE) : 0;
   case PIPE_CAP_MAX_SPARSE_3D_TEXTURE_SIZE:
      return screen->info.feats.features.sparseResidencyImage3D ?
         (1 << (zink_get_param(pscreen, PIPE_CAP_MAX_TEXTURE_3D_LEVELS) - 1)) : 0;
   case PIPE_CAP_MAX_SPARSE_ARRAY_TEXTURE_LAYERS:
      return screen->info.feats.features.sparseResidencyImage2D ?
         zink_get_param(pscreen, PIPE_CAP_MAX_TEXTURE_ARRAY_LAYERS) : 0;
   case PIPE_CAP_SPARSE_TEXTURE_FULL_ARRAY_CUBE_MIPMAPS:
      return screen->info.feats.features.sparseResidencyImage2D ? 1 : 0;
   case PIPE_CAP_QUERY_SPARSE_TEXTURE_RESIDENCY:
      return screen->info.feats.features.sparseResidency2Samples &&
             screen->info.feats.features.shaderResourceResidency ? 1 : 0;
   case PIPE_CAP_CLAMP_SPARSE_TEXTURE_LOD:
      return screen->info.feats.features.shaderResourceMinLod &&
             screen->info.feats.features.sparseResidency2Samples &&
             screen->info.feats.features.shaderResourceResidency ? 1 : 0;

   case PIPE_CAP_VIEWPORT_SUBPIXEL_BITS:
      return screen->info.props.limits.viewportSubPixelBits;

   case PIPE_CAP_MAX_GS_INVOCATIONS:
      return screen->info.props.limits.maxGeometryShaderInvocations;

   case PIPE_CAP_MAX_COMBINED_SHADER_BUFFERS:
      /* gallium handles this automatically */
      return 0;

   case PIPE_CAP_MAX_SHADER_BUFFER_SIZE_UINT:
      /* 1<<27 is required by VK spec */
      assert(screen->info.props.limits.maxStorageBufferRange >= 1 << 27);
      /* clamp to VK spec minimum */
      return MIN2(get_smallest_buffer_heap(screen), screen->info.props.limits.maxStorageBufferRange);

   case PIPE_CAP_FS_COORD_ORIGIN_UPPER_LEFT:
   case PIPE_CAP_FS_COORD_PIXEL_CENTER_HALF_INTEGER:
      return 1;

   case PIPE_CAP_FS_COORD_ORIGIN_LOWER_LEFT:
   case PIPE_CAP_FS_COORD_PIXEL_CENTER_INTEGER:
      return 0;

   case PIPE_CAP_NIR_COMPACT_ARRAYS:
      return 1;

   case PIPE_CAP_FS_FACE_IS_INTEGER_SYSVAL:
   case PIPE_CAP_FS_POINT_IS_SYSVAL:
      return 1;

   case PIPE_CAP_VIEWPORT_TRANSFORM_LOWERED:
      return 1;

   case PIPE_CAP_FLATSHADE:
   case PIPE_CAP_ALPHA_TEST:
   case PIPE_CAP_CLIP_PLANES:
   case PIPE_CAP_POINT_SIZE_FIXED:
   case PIPE_CAP_TWO_SIDED_COLOR:
      return 0;

   case PIPE_CAP_MAX_SHADER_PATCH_VARYINGS:
      return screen->info.props.limits.maxTessellationControlPerVertexOutputComponents / 4;
   case PIPE_CAP_MAX_VARYINGS:
      /* need to reserve up to 60 of our varying components and 16 slots for streamout */
      return MIN2(screen->info.props.limits.maxVertexOutputComponents / 4 / 2, 16);

   case PIPE_CAP_DMABUF:
#if defined(HAVE_LIBDRM) && (DETECT_OS_LINUX || DETECT_OS_BSD)
      return screen->info.have_KHR_external_memory_fd &&
             screen->info.have_EXT_external_memory_dma_buf &&
             screen->info.have_EXT_queue_family_foreign
             ? DRM_PRIME_CAP_IMPORT | DRM_PRIME_CAP_EXPORT
             : 0;
#else
      return 0;
#endif

   case PIPE_CAP_DEPTH_BOUNDS_TEST:
      return screen->info.feats.features.depthBounds;

   case PIPE_CAP_POST_DEPTH_COVERAGE:
      return screen->info.have_EXT_post_depth_coverage;

   case PIPE_CAP_STRING_MARKER:
      return screen->instance_info.have_EXT_debug_utils;

   default:
      return u_pipe_screen_get_param_defaults(pscreen, param);
   }
}

static float
zink_get_paramf(struct pipe_screen *pscreen, enum pipe_capf param)
{
   struct zink_screen *screen = zink_screen(pscreen);

   switch (param) {
   case PIPE_CAPF_MIN_LINE_WIDTH:
   case PIPE_CAPF_MIN_LINE_WIDTH_AA:
      if (!screen->info.feats.features.wideLines)
         return 1.0f;
      return MAX2(screen->info.props.limits.lineWidthRange[0], 0.01);

   case PIPE_CAPF_MIN_POINT_SIZE:
   case PIPE_CAPF_MIN_POINT_SIZE_AA:
      if (!screen->info.feats.features.largePoints)
         return 1.0f;
      return MAX2(screen->info.props.limits.pointSizeRange[0], 0.01);


   case PIPE_CAPF_LINE_WIDTH_GRANULARITY:
      if (!screen->info.feats.features.wideLines)
         return 0.1f;
      return screen->info.props.limits.lineWidthGranularity;

   case PIPE_CAPF_POINT_SIZE_GRANULARITY:
      if (!screen->info.feats.features.largePoints)
         return 0.1f;
      return screen->info.props.limits.pointSizeGranularity;


   case PIPE_CAPF_MAX_LINE_WIDTH:
   case PIPE_CAPF_MAX_LINE_WIDTH_AA:
      if (!screen->info.feats.features.wideLines)
         return 1.0f;
      return screen->info.props.limits.lineWidthRange[1];

   case PIPE_CAPF_MAX_POINT_SIZE:
   case PIPE_CAPF_MAX_POINT_SIZE_AA:
      if (!screen->info.feats.features.largePoints)
         return 1.0f;
      return screen->info.props.limits.pointSizeRange[1];

   case PIPE_CAPF_MAX_TEXTURE_ANISOTROPY:
      if (!screen->info.feats.features.samplerAnisotropy)
         return 1.0f;
      return screen->info.props.limits.maxSamplerAnisotropy;

   case PIPE_CAPF_MAX_TEXTURE_LOD_BIAS:
      return screen->info.props.limits.maxSamplerLodBias;

   case PIPE_CAPF_MIN_CONSERVATIVE_RASTER_DILATE:
   case PIPE_CAPF_MAX_CONSERVATIVE_RASTER_DILATE:
   case PIPE_CAPF_CONSERVATIVE_RASTER_DILATE_GRANULARITY:
      return 0.0f; /* not implemented */
   }

   /* should only get here on unhandled cases */
   return 0.0f;
}

static int
zink_get_shader_param(struct pipe_screen *pscreen,
                       gl_shader_stage shader,
                       enum pipe_shader_cap param)
{
   struct zink_screen *screen = zink_screen(pscreen);

   switch (param) {
   case PIPE_SHADER_CAP_MAX_INSTRUCTIONS:
      switch (shader) {
      case MESA_SHADER_FRAGMENT:
      case MESA_SHADER_VERTEX:
         return INT_MAX;
      case MESA_SHADER_TESS_CTRL:
      case MESA_SHADER_TESS_EVAL:
         if (screen->info.feats.features.tessellationShader &&
             screen->info.have_KHR_maintenance2)
            return INT_MAX;
         break;

      case MESA_SHADER_GEOMETRY:
         if (screen->info.feats.features.geometryShader)
            return INT_MAX;
         break;

      case MESA_SHADER_COMPUTE:
         return INT_MAX;
      default:
         break;
      }
      return 0;
   case PIPE_SHADER_CAP_MAX_ALU_INSTRUCTIONS:
   case PIPE_SHADER_CAP_MAX_TEX_INSTRUCTIONS:
   case PIPE_SHADER_CAP_MAX_TEX_INDIRECTIONS:
   case PIPE_SHADER_CAP_MAX_CONTROL_FLOW_DEPTH:
      return INT_MAX;

   case PIPE_SHADER_CAP_MAX_INPUTS: {
      uint32_t max = 0;
      switch (shader) {
      case MESA_SHADER_VERTEX:
         max = MIN2(screen->info.props.limits.maxVertexInputAttributes, PIPE_MAX_ATTRIBS);
         break;
      case MESA_SHADER_TESS_CTRL:
         max = screen->info.props.limits.maxTessellationControlPerVertexInputComponents / 4;
         break;
      case MESA_SHADER_TESS_EVAL:
         max = screen->info.props.limits.maxTessellationEvaluationInputComponents / 4;
         break;
      case MESA_SHADER_GEOMETRY:
         max = screen->info.props.limits.maxGeometryInputComponents / 4;
         break;
      case MESA_SHADER_FRAGMENT:
         /* intel drivers report fewer components, but it's a value that's compatible
          * with what we need for GL, so we can still force a conformant value here
          */
         if (screen->info.driver_props.driverID == VK_DRIVER_ID_INTEL_OPEN_SOURCE_MESA ||
             screen->info.driver_props.driverID == VK_DRIVER_ID_INTEL_PROPRIETARY_WINDOWS ||
             (screen->info.driver_props.driverID == VK_DRIVER_ID_MESA_VENUS
              && screen->info.props.vendorID == 0x8086))
            return 32;
         max = screen->info.props.limits.maxFragmentInputComponents / 4;
         break;
      default:
         return 0; /* unsupported stage */
      }
      switch (shader) {
      case MESA_SHADER_VERTEX:
      case MESA_SHADER_TESS_EVAL:
      case MESA_SHADER_GEOMETRY:
         /* last vertex stage must support streamout, and this is capped in glsl compiler */
         return MIN2(max, MAX_VARYING);
      default: break;
      }
      return MIN2(max, 64); // prevent overflowing struct shader_info::inputs_read
   }

   case PIPE_SHADER_CAP_MAX_OUTPUTS: {
      uint32_t max = 0;
      switch (shader) {
      case MESA_SHADER_VERTEX:
         max = screen->info.props.limits.maxVertexOutputComponents / 4;
         break;
      case MESA_SHADER_TESS_CTRL:
         max = screen->info.props.limits.maxTessellationControlPerVertexOutputComponents / 4;
         break;
      case MESA_SHADER_TESS_EVAL:
         max = screen->info.props.limits.maxTessellationEvaluationOutputComponents / 4;
         break;
      case MESA_SHADER_GEOMETRY:
         max = screen->info.props.limits.maxGeometryOutputComponents / 4;
         break;
      case MESA_SHADER_FRAGMENT:
         max = screen->info.props.limits.maxColorAttachments;
         break;
      default:
         return 0; /* unsupported stage */
      }
      return MIN2(max, 64); // prevent overflowing struct shader_info::outputs_read/written
   }

   case PIPE_SHADER_CAP_MAX_CONST_BUFFER0_SIZE:
      /* At least 16384 is guaranteed by VK spec */
      assert(screen->info.props.limits.maxUniformBufferRange >= 16384);
      /* but Gallium can't handle values that are too big */
      return MIN3(get_smallest_buffer_heap(screen),
                  screen->info.props.limits.maxUniformBufferRange, BITFIELD_BIT(31));

   case PIPE_SHADER_CAP_MAX_CONST_BUFFERS:
      return  MIN2(screen->info.props.limits.maxPerStageDescriptorUniformBuffers,
                   PIPE_MAX_CONSTANT_BUFFERS);

   case PIPE_SHADER_CAP_MAX_TEMPS:
      return INT_MAX;

   case PIPE_SHADER_CAP_INTEGERS:
      return 1;

   case PIPE_SHADER_CAP_INDIRECT_CONST_ADDR:
   case PIPE_SHADER_CAP_INDIRECT_TEMP_ADDR:
   case PIPE_SHADER_CAP_INDIRECT_INPUT_ADDR:
   case PIPE_SHADER_CAP_INDIRECT_OUTPUT_ADDR:
      return 1;

   case PIPE_SHADER_CAP_SUBROUTINES:
   case PIPE_SHADER_CAP_INT64_ATOMICS:
   case PIPE_SHADER_CAP_GLSL_16BIT_CONSTS:
      return 0; /* not implemented */

   case PIPE_SHADER_CAP_FP16_CONST_BUFFERS:
      //enabling this breaks GTF-GL46.gtf21.GL2Tests.glGetUniform.glGetUniform
      //return screen->info.feats11.uniformAndStorageBuffer16BitAccess ||
             //(screen->info.have_KHR_16bit_storage && screen->info.storage_16bit_feats.uniformAndStorageBuffer16BitAccess);
      return 0;
   case PIPE_SHADER_CAP_FP16_DERIVATIVES:
      return 0; //spirv requires 32bit derivative srcs and dests
   case PIPE_SHADER_CAP_FP16:
      return screen->info.feats12.shaderFloat16 ||
             (screen->info.have_KHR_shader_float16_int8 &&
              screen->info.shader_float16_int8_feats.shaderFloat16);

   case PIPE_SHADER_CAP_INT16:
      return screen->info.feats.features.shaderInt16;

   case PIPE_SHADER_CAP_TGSI_SQRT_SUPPORTED:
      return 0; /* not implemented */

   case PIPE_SHADER_CAP_MAX_TEXTURE_SAMPLERS:
   case PIPE_SHADER_CAP_MAX_SAMPLER_VIEWS:
      return MIN2(MIN2(screen->info.props.limits.maxPerStageDescriptorSamplers,
                       screen->info.props.limits.maxPerStageDescriptorSampledImages),
                  PIPE_MAX_SAMPLERS);

   case PIPE_SHADER_CAP_TGSI_ANY_INOUT_DECL_RANGE:
      return 0; /* no idea */

   case PIPE_SHADER_CAP_MAX_SHADER_BUFFERS:
      switch (shader) {
      case MESA_SHADER_VERTEX:
      case MESA_SHADER_TESS_CTRL:
      case MESA_SHADER_TESS_EVAL:
      case MESA_SHADER_GEOMETRY:
         if (!screen->info.feats.features.vertexPipelineStoresAndAtomics)
            return 0;
         break;

      case MESA_SHADER_FRAGMENT:
         if (!screen->info.feats.features.fragmentStoresAndAtomics)
            return 0;
         break;

      default:
         break;
      }

      /* TODO: this limitation is dumb, and will need some fixes in mesa */
      return MIN2(screen->info.props.limits.maxPerStageDescriptorStorageBuffers, PIPE_MAX_SHADER_BUFFERS);

   case PIPE_SHADER_CAP_SUPPORTED_IRS:
      return (1 << PIPE_SHADER_IR_NIR) | (1 << PIPE_SHADER_IR_TGSI);

   case PIPE_SHADER_CAP_MAX_SHADER_IMAGES:
      if (screen->info.feats.features.shaderStorageImageExtendedFormats &&
          screen->info.feats.features.shaderStorageImageWriteWithoutFormat)
         return MIN2(screen->info.props.limits.maxPerStageDescriptorStorageImages,
                     ZINK_MAX_SHADER_IMAGES);
      return 0;

   case PIPE_SHADER_CAP_MAX_HW_ATOMIC_COUNTERS:
   case PIPE_SHADER_CAP_MAX_HW_ATOMIC_COUNTER_BUFFERS:
      return 0; /* not implemented */
   case PIPE_SHADER_CAP_CONT_SUPPORTED:
      return 1;
   }

   /* should only get here on unhandled cases */
   return 0;
}

static VkSampleCountFlagBits
vk_sample_count_flags(uint32_t sample_count)
{
   switch (sample_count) {
   case 1: return VK_SAMPLE_COUNT_1_BIT;
   case 2: return VK_SAMPLE_COUNT_2_BIT;
   case 4: return VK_SAMPLE_COUNT_4_BIT;
   case 8: return VK_SAMPLE_COUNT_8_BIT;
   case 16: return VK_SAMPLE_COUNT_16_BIT;
   case 32: return VK_SAMPLE_COUNT_32_BIT;
   case 64: return VK_SAMPLE_COUNT_64_BIT;
   default:
      return 0;
   }
}

static bool
zink_is_compute_copy_faster(struct pipe_screen *pscreen,
                            enum pipe_format src_format,
                            enum pipe_format dst_format,
                            unsigned width,
                            unsigned height,
                            unsigned depth,
                            bool cpu)
{
   if (cpu)
      /* very basic for now, probably even worse for some cases,
       * but fixes lots of others
       */
      return width * height * depth > 64 * 64;
   return false;
}

static bool
zink_is_format_supported(struct pipe_screen *pscreen,
                         enum pipe_format format,
                         enum pipe_texture_target target,
                         unsigned sample_count,
                         unsigned storage_sample_count,
                         unsigned bind)
{
   struct zink_screen *screen = zink_screen(pscreen);

   if (storage_sample_count && !screen->info.feats.features.shaderStorageImageMultisample && bind & PIPE_BIND_SHADER_IMAGE)
      return false;

   if (format == PIPE_FORMAT_NONE)
      return screen->info.props.limits.framebufferNoAttachmentsSampleCounts &
             vk_sample_count_flags(sample_count);

   if (bind & PIPE_BIND_INDEX_BUFFER) {
      if (format == PIPE_FORMAT_R8_UINT &&
          !screen->info.have_EXT_index_type_uint8)
         return false;
      if (format != PIPE_FORMAT_R8_UINT &&
          format != PIPE_FORMAT_R16_UINT &&
          format != PIPE_FORMAT_R32_UINT)
         return false;
   }

   /* always use superset to determine feature support */
   VkFormat vkformat = zink_get_format(screen, PIPE_FORMAT_A8_UNORM ? zink_format_get_emulated_alpha(format) : format);
   if (vkformat == VK_FORMAT_UNDEFINED)
      return false;

   if (sample_count >= 1) {
      VkSampleCountFlagBits sample_mask = vk_sample_count_flags(sample_count);
      if (!sample_mask)
         return false;
      const struct util_format_description *desc = util_format_description(format);
      if (util_format_is_depth_or_stencil(format)) {
         if (util_format_has_depth(desc)) {
            if (bind & PIPE_BIND_DEPTH_STENCIL &&
                (screen->info.props.limits.framebufferDepthSampleCounts & sample_mask) != sample_mask)
               return false;
            if (bind & PIPE_BIND_SAMPLER_VIEW &&
                (screen->info.props.limits.sampledImageDepthSampleCounts & sample_mask) != sample_mask)
               return false;
         }
         if (util_format_has_stencil(desc)) {
            if (bind & PIPE_BIND_DEPTH_STENCIL &&
                (screen->info.props.limits.framebufferStencilSampleCounts & sample_mask) != sample_mask)
               return false;
            if (bind & PIPE_BIND_SAMPLER_VIEW &&
                (screen->info.props.limits.sampledImageStencilSampleCounts & sample_mask) != sample_mask)
               return false;
         }
      } else if (util_format_is_pure_integer(format)) {
         if (bind & PIPE_BIND_RENDER_TARGET &&
             !(screen->info.props.limits.framebufferColorSampleCounts & sample_mask))
            return false;
         if (bind & PIPE_BIND_SAMPLER_VIEW &&
             !(screen->info.props.limits.sampledImageIntegerSampleCounts & sample_mask))
            return false;
      } else {
         if (bind & PIPE_BIND_RENDER_TARGET &&
             !(screen->info.props.limits.framebufferColorSampleCounts & sample_mask))
            return false;
         if (bind & PIPE_BIND_SAMPLER_VIEW &&
             !(screen->info.props.limits.sampledImageColorSampleCounts & sample_mask))
            return false;
      }
      if (bind & PIPE_BIND_SHADER_IMAGE) {
          if (!(screen->info.props.limits.storageImageSampleCounts & sample_mask))
             return false;
      }
      VkResult ret;
      VkImageFormatProperties image_props;
      VkImageFormatProperties2 props2;
      props2.sType = VK_STRUCTURE_TYPE_IMAGE_FORMAT_PROPERTIES_2;
      props2.pNext = NULL;
      VkPhysicalDeviceImageFormatInfo2 info;
      info.sType = VK_STRUCTURE_TYPE_PHYSICAL_DEVICE_IMAGE_FORMAT_INFO_2;
      info.pNext = NULL;
      info.format = vkformat;
      info.flags = 0;
      info.usage = VK_IMAGE_USAGE_TRANSFER_SRC_BIT;
      info.tiling = VK_IMAGE_TILING_OPTIMAL;
      switch (target) {
      case PIPE_TEXTURE_1D:
      case PIPE_TEXTURE_1D_ARRAY: {
         bool need_2D = false;
         if (util_format_is_depth_or_stencil(format))
            need_2D |= screen->need_2D_zs;
         info.type = need_2D ? VK_IMAGE_TYPE_2D : VK_IMAGE_TYPE_1D;
         break;
      }

      case PIPE_TEXTURE_CUBE:
      case PIPE_TEXTURE_CUBE_ARRAY:
         info.flags |= VK_IMAGE_CREATE_CUBE_COMPATIBLE_BIT;
         FALLTHROUGH;
      case PIPE_TEXTURE_2D:
      case PIPE_TEXTURE_2D_ARRAY:
      case PIPE_TEXTURE_RECT:
         info.type = VK_IMAGE_TYPE_2D;
         break;

      case PIPE_TEXTURE_3D:
         info.type = VK_IMAGE_TYPE_3D;
         if (bind & (PIPE_BIND_RENDER_TARGET | PIPE_BIND_DEPTH_STENCIL))
            info.flags |= VK_IMAGE_CREATE_2D_ARRAY_COMPATIBLE_BIT;
         if (screen->info.have_EXT_image_2d_view_of_3d)
            info.flags |= VK_IMAGE_CREATE_2D_VIEW_COMPATIBLE_BIT_EXT;
         break;

      default:
         unreachable("unknown texture target");
      }
      u_foreach_bit(b, bind) {
         switch (1<<b) {
         case PIPE_BIND_RENDER_TARGET:
            info.usage |= VK_IMAGE_USAGE_COLOR_ATTACHMENT_BIT;
            break;
         case PIPE_BIND_DEPTH_STENCIL:
            info.usage |= VK_IMAGE_USAGE_DEPTH_STENCIL_ATTACHMENT_BIT;
            break;
         case PIPE_BIND_SAMPLER_VIEW:
            info.usage |= VK_IMAGE_USAGE_SAMPLED_BIT;
            break;
         }
      }

      if (VKSCR(GetPhysicalDeviceImageFormatProperties2)) {
         ret = VKSCR(GetPhysicalDeviceImageFormatProperties2)(screen->pdev, &info, &props2);
         /* this is using VK_IMAGE_CREATE_EXTENDED_USAGE_BIT and can't be validated */
         if (vk_format_aspects(vkformat) & VK_IMAGE_ASPECT_PLANE_1_BIT)
            ret = VK_SUCCESS;
         image_props = props2.imageFormatProperties;
      } else {
         ret = VKSCR(GetPhysicalDeviceImageFormatProperties)(screen->pdev, vkformat, info.type,
                                                             info.tiling, info.usage, info.flags, &image_props);
      }
      if (ret != VK_SUCCESS)
         return false;
      if (!(sample_count & image_props.sampleCounts))
         return false;
   }

   VkFormatProperties props = screen->format_props[format];

   if (target == PIPE_BUFFER) {
      if (bind & PIPE_BIND_VERTEX_BUFFER) {
         if (!(props.bufferFeatures & VK_FORMAT_FEATURE_VERTEX_BUFFER_BIT)) {
            enum pipe_format new_format = zink_decompose_vertex_format(format);
            if (!new_format)
               return false;
            if (!(screen->format_props[new_format].bufferFeatures & VK_FORMAT_FEATURE_VERTEX_BUFFER_BIT))
               return false;
         }
      }

      if (bind & PIPE_BIND_SAMPLER_VIEW &&
         !(props.bufferFeatures & VK_FORMAT_FEATURE_UNIFORM_TEXEL_BUFFER_BIT))
            return false;

      if (bind & PIPE_BIND_SHADER_IMAGE &&
          !(props.bufferFeatures & VK_FORMAT_FEATURE_STORAGE_TEXEL_BUFFER_BIT))
         return false;
   } else {
      /* all other targets are texture-targets */
      if (bind & PIPE_BIND_RENDER_TARGET &&
          !(props.optimalTilingFeatures & VK_FORMAT_FEATURE_COLOR_ATTACHMENT_BIT))
         return false;

      if (bind & PIPE_BIND_BLENDABLE &&
         !(props.optimalTilingFeatures & VK_FORMAT_FEATURE_COLOR_ATTACHMENT_BLEND_BIT))
        return false;

      if (bind & PIPE_BIND_SAMPLER_VIEW &&
         !(props.optimalTilingFeatures & VK_FORMAT_FEATURE_SAMPLED_IMAGE_BIT))
            return false;

      if (bind & PIPE_BIND_SAMPLER_REDUCTION_MINMAX &&
          !(props.optimalTilingFeatures & VK_FORMAT_FEATURE_SAMPLED_IMAGE_FILTER_MINMAX_BIT))
         return false;

      if ((bind & PIPE_BIND_SAMPLER_VIEW) || (bind & PIPE_BIND_RENDER_TARGET)) {
         /* if this is a 3-component texture, force gallium to give us 4 components by rejecting this one */
         const struct util_format_description *desc = util_format_description(format);
         if (desc->nr_channels == 3 &&
             (desc->block.bits == 24 || desc->block.bits == 48 || desc->block.bits == 96))
            return false;
      }

      if (bind & PIPE_BIND_DEPTH_STENCIL &&
          !(props.optimalTilingFeatures & VK_FORMAT_FEATURE_DEPTH_STENCIL_ATTACHMENT_BIT))
         return false;

      if (bind & PIPE_BIND_SHADER_IMAGE &&
          !(props.optimalTilingFeatures & VK_FORMAT_FEATURE_STORAGE_IMAGE_BIT))
         return false;
   }

   return true;
}

static void
zink_set_damage_region(struct pipe_screen *pscreen, struct pipe_resource *pres, unsigned int nrects, const struct pipe_box *rects)
{
   struct zink_resource *res = zink_resource(pres);

   for (unsigned i = 0; i < nrects; i++) {
      int y = pres->height0 - rects[i].y - rects[i].height;
      res->damage.extent.width = MAX2(res->damage.extent.width, rects[i].x + rects[i].width);
      res->damage.extent.height = MAX2(res->damage.extent.height, y + rects[i].height);
      res->damage.offset.x = MIN2(res->damage.offset.x, rects[i].x);
      res->damage.offset.y = MIN2(res->damage.offset.y, y);
   }

   res->use_damage = nrects > 0;
}

static void
zink_destroy_screen(struct pipe_screen *pscreen)
{
   struct zink_screen *screen = zink_screen(pscreen);
   struct zink_batch_state *bs = screen->free_batch_states;
   while (bs) {
      struct zink_batch_state *bs_next = bs->next;
      zink_batch_state_destroy(screen, bs);
      bs = bs_next;
   }

#ifdef HAVE_RENDERDOC_APP_H
   if (screen->renderdoc_capture_all && p_atomic_dec_zero(&num_screens))
      screen->renderdoc_api->EndFrameCapture(RENDERDOC_DEVICEPOINTER_FROM_VKINSTANCE(screen->instance), NULL);
#endif

   hash_table_foreach(&screen->dts, entry)
      zink_kopper_deinit_displaytarget(screen, entry->data);

   if (screen->copy_context)
      screen->copy_context->base.destroy(&screen->copy_context->base);

   if (VK_NULL_HANDLE != screen->debugUtilsCallbackHandle) {
      VKSCR(DestroyDebugUtilsMessengerEXT)(screen->instance, screen->debugUtilsCallbackHandle, NULL);
   }

   if (!screen->info.have_KHR_imageless_framebuffer) {
      hash_table_foreach(&screen->framebuffer_cache, entry) {
         struct zink_framebuffer* fb = (struct zink_framebuffer*)entry->data;
         zink_destroy_framebuffer(screen, fb);
      }
      simple_mtx_destroy(&screen->framebuffer_mtx);
   }

   util_vertex_state_cache_deinit(&screen->vertex_state_cache);

   if (screen->gfx_push_constant_layout)
      VKSCR(DestroyPipelineLayout)(screen->dev, screen->gfx_push_constant_layout, NULL);

   u_transfer_helper_destroy(pscreen->transfer_helper);
   if (util_queue_is_initialized(&screen->cache_get_thread)) {
      util_queue_finish(&screen->cache_get_thread);
      util_queue_destroy(&screen->cache_get_thread);
   }
#ifdef ENABLE_SHADER_CACHE
   if (screen->disk_cache && util_queue_is_initialized(&screen->cache_put_thread)) {
      util_queue_finish(&screen->cache_put_thread);
      disk_cache_wait_for_idle(screen->disk_cache);
      util_queue_destroy(&screen->cache_put_thread);
   }
#endif
   disk_cache_destroy(screen->disk_cache);

   /* we don't have an API to check if a set is already initialized */
   for (unsigned i = 0; i < ARRAY_SIZE(screen->pipeline_libs); i++)
      if (screen->pipeline_libs[i].table)
         _mesa_set_clear(&screen->pipeline_libs[i], NULL);

   zink_bo_deinit(screen);
   util_live_shader_cache_deinit(&screen->shaders);

   zink_descriptor_layouts_deinit(screen);

   if (screen->sem)
      VKSCR(DestroySemaphore)(screen->dev, screen->sem, NULL);

   if (screen->prev_sem)
      VKSCR(DestroySemaphore)(screen->dev, screen->prev_sem, NULL);
   
   if (screen->fence)
      VKSCR(DestroyFence)(screen->dev, screen->fence, NULL);

   if (util_queue_is_initialized(&screen->flush_queue))
      util_queue_destroy(&screen->flush_queue);

   while (util_dynarray_contains(&screen->semaphores, VkSemaphore))
      VKSCR(DestroySemaphore)(screen->dev, util_dynarray_pop(&screen->semaphores, VkSemaphore), NULL);
   while (util_dynarray_contains(&screen->fd_semaphores, VkSemaphore))
      VKSCR(DestroySemaphore)(screen->dev, util_dynarray_pop(&screen->fd_semaphores, VkSemaphore), NULL);
   if (screen->bindless_layout)
      VKSCR(DestroyDescriptorSetLayout)(screen->dev, screen->bindless_layout, NULL);

   if (screen->dev)
      VKSCR(DestroyDevice)(screen->dev, NULL);

   if (screen->instance)
      VKSCR(DestroyInstance)(screen->instance, NULL);

   util_idalloc_mt_fini(&screen->buffer_ids);

   if (screen->loader_lib)
      util_dl_close(screen->loader_lib);

   if (screen->drm_fd != -1)
      close(screen->drm_fd);

   slab_destroy_parent(&screen->transfer_pool);
   slab_destroy(&screen->present_mempool);
   ralloc_free(screen);
   glsl_type_singleton_decref();
}

static int
zink_get_display_device(const struct zink_screen *screen, uint32_t pdev_count,
                        const VkPhysicalDevice *pdevs, int64_t dev_major,
                        int64_t dev_minor)
{
   VkPhysicalDeviceDrmPropertiesEXT drm_props = {
      .sType = VK_STRUCTURE_TYPE_PHYSICAL_DEVICE_DRM_PROPERTIES_EXT,
   };
   VkPhysicalDeviceProperties2 props = {
      .sType = VK_STRUCTURE_TYPE_PHYSICAL_DEVICE_PROPERTIES_2,
      .pNext = &drm_props,
   };

   for (uint32_t i = 0; i < pdev_count; ++i) {
      VKSCR(GetPhysicalDeviceProperties2)(pdevs[i], &props);
      if (drm_props.renderMajor == dev_major &&
          drm_props.renderMinor == dev_minor)
         return i;
   }

   //return -1;
   return 0;
}

static int
zink_get_cpu_device_type(const struct zink_screen *screen, uint32_t pdev_count,
                         const VkPhysicalDevice *pdevs)
{
   VkPhysicalDeviceProperties props;

   for (uint32_t i = 0; i < pdev_count; ++i) {
      VKSCR(GetPhysicalDeviceProperties)(pdevs[i], &props);

      /* if user wants cpu, only give them cpu */
      if (props.deviceType == VK_PHYSICAL_DEVICE_TYPE_CPU)
         return i;
   }

   mesa_loge("ZINK: CPU device requested but none found!");

   return -1;
}

static void
choose_pdev(struct zink_screen *screen, int64_t dev_major, int64_t dev_minor)
{
   bool cpu = debug_get_bool_option("LIBGL_ALWAYS_SOFTWARE", false) ||
              debug_get_bool_option("D3D_ALWAYS_SOFTWARE", false);

   if (cpu || (dev_major > 0 && dev_major < 255)) {
      uint32_t pdev_count;
      int idx;
      VkPhysicalDevice *pdevs;
      VkResult result = VKSCR(EnumeratePhysicalDevices)(screen->instance, &pdev_count, NULL);
      if (result != VK_SUCCESS) {
         mesa_loge("ZINK: vkEnumeratePhysicalDevices failed (%s)", vk_Result_to_str(result));
         return;
      }

      assert(pdev_count > 0);

      pdevs = malloc(sizeof(*pdevs) * pdev_count);
      if (!pdevs) {
         mesa_loge("ZINK: failed to allocate pdevs!");
         return;
      }
      result = VKSCR(EnumeratePhysicalDevices)(screen->instance, &pdev_count, pdevs);
      assert(result == VK_SUCCESS);
      assert(pdev_count > 0);

      if (cpu)
         idx = zink_get_cpu_device_type(screen, pdev_count, pdevs);
      else
         idx = zink_get_display_device(screen, pdev_count, pdevs, dev_major,
                                       dev_minor);

      if (idx != -1)
         /* valid cpu device */
         screen->pdev = pdevs[idx];

      free(pdevs);

      if (idx == -1)
         return;

   } else {
      VkPhysicalDevice pdev;
      unsigned pdev_count = 1;
      VkResult result = VKSCR(EnumeratePhysicalDevices)(screen->instance, &pdev_count, &pdev);
      if (result != VK_SUCCESS && result != VK_INCOMPLETE) {
         mesa_loge("ZINK: vkEnumeratePhysicalDevices failed (%s)", vk_Result_to_str(result));
         return;
      }
      screen->pdev = pdev;
   }
   VKSCR(GetPhysicalDeviceProperties)(screen->pdev, &screen->info.props);

   /* allow software rendering only if forced by the user */
   if (!cpu && screen->info.props.deviceType == VK_PHYSICAL_DEVICE_TYPE_CPU) {
      screen->pdev = VK_NULL_HANDLE;
      return;
   }

   screen->info.device_version = screen->info.props.apiVersion;

   /* runtime version is the lesser of the instance version and device version */
   screen->vk_version = MIN2(screen->info.device_version, screen->instance_info.loader_version);

   /* calculate SPIR-V version based on VK version */
   if (screen->vk_version >= VK_MAKE_VERSION(1, 3, 0))
      screen->spirv_version = SPIRV_VERSION(1, 6);
   else if (screen->vk_version >= VK_MAKE_VERSION(1, 2, 0))
      screen->spirv_version = SPIRV_VERSION(1, 5);
   else if (screen->vk_version >= VK_MAKE_VERSION(1, 1, 0))
      screen->spirv_version = SPIRV_VERSION(1, 3);
   else
      screen->spirv_version = SPIRV_VERSION(1, 0);
}

static void
update_queue_props(struct zink_screen *screen)
{
   uint32_t num_queues;
   VKSCR(GetPhysicalDeviceQueueFamilyProperties)(screen->pdev, &num_queues, NULL);
   assert(num_queues > 0);

   VkQueueFamilyProperties *props = malloc(sizeof(*props) * num_queues);
   if (!props) {
      mesa_loge("ZINK: failed to allocate props!");
      return;
   }
      
   VKSCR(GetPhysicalDeviceQueueFamilyProperties)(screen->pdev, &num_queues, props);

   bool found_gfx = false;
   uint32_t sparse_only = UINT32_MAX;
   screen->sparse_queue = UINT32_MAX;
   for (uint32_t i = 0; i < num_queues; i++) {
      if (props[i].queueFlags & VK_QUEUE_GRAPHICS_BIT) {
         if (found_gfx)
            continue;
         screen->sparse_queue = screen->gfx_queue = i;
         screen->max_queues = props[i].queueCount;
         screen->timestamp_valid_bits = props[i].timestampValidBits;
         found_gfx = true;
      } else if (props[i].queueFlags & VK_QUEUE_SPARSE_BINDING_BIT)
         sparse_only = i;
   }
   if (sparse_only != UINT32_MAX)
      screen->sparse_queue = sparse_only;
   free(props);
}

static void
init_queue(struct zink_screen *screen)
{
   simple_mtx_init(&screen->queue_lock, mtx_plain);
   VKSCR(GetDeviceQueue)(screen->dev, screen->gfx_queue, 0, &screen->queue);
   if (screen->sparse_queue != screen->gfx_queue)
      VKSCR(GetDeviceQueue)(screen->dev, screen->sparse_queue, 0, &screen->queue_sparse);
   else
      screen->queue_sparse = screen->queue;
}

static void
zink_flush_frontbuffer(struct pipe_screen *pscreen,
                       struct pipe_context *pctx,
                       struct pipe_resource *pres,
                       unsigned level, unsigned layer,
                       void *winsys_drawable_handle,
                       unsigned nboxes,
                       struct pipe_box *sub_box)
{
   struct zink_screen *screen = zink_screen(pscreen);
   struct zink_resource *res = zink_resource(pres);
   //struct zink_context *ctx = zink_context(pctx);

   /* if the surface is no longer a swapchain, this is a no-op */
   /*if (!zink_is_swapchain(res))
      return;

   ctx = zink_tc_context_unwrap(pctx, screen->threaded);

   if (!zink_kopper_acquired(res->obj->dt, res->obj->dt_idx)) {
      /* swapbuffers to an undefined surface: acquire and present garbage */
      /*zink_kopper_acquire(ctx, res, UINT64_MAX);
      ctx->needs_present = res;
      /* set batch usage to submit acquire semaphore */
      /*zink_batch_resource_usage_set(&ctx->batch, res, true, false);
      /* ensure the resource is set up to present garbage */
      /*ctx->base.flush_resource(&ctx->base, pres);
   }

   /* handle any outstanding acquire submits (not just from above) */
   /*if (ctx->batch.swapchain || ctx->needs_present) {
      ctx->batch.has_work = true;
      pctx->flush(pctx, NULL, PIPE_FLUSH_END_OF_FRAME);
      if (ctx->last_fence && screen->threaded_submit) {
         struct zink_batch_state *bs = zink_batch_state(ctx->last_fence);
         util_queue_fence_wait(&bs->flush_completed);
      }
   }
<<<<<<< HEAD
   /* always verify that this was acquired */
   /*assert(zink_kopper_acquired(res->obj->dt, res->obj->dt_idx));
   zink_kopper_present_queue(screen, res);
   if (res->obj->acquired)
      zink_kopper_present_queue(screen, res);
   else {
      assert(res->obj->last_dt_idx != UINT32_MAX);
      if (!zink_kopper_last_present_eq(res->obj->dt, res->obj->last_dt_idx)) {
         zink_kopper_acquire_readback(ctx, res);
         zink_kopper_present_readback(ctx, res);
      }
   }*/

   struct sw_winsys *winsys = screen->winsys;

   if (!winsys)
     return;
   void *map = winsys->displaytarget_map(winsys, res->dt, 0);

   if (map) {
      struct pipe_transfer *transfer = NULL;
      
      // Context hack
      pctx = zink_xlib_context;
      
      void *res_map = pipe_texture_map(pctx, pres, level, layer, PIPE_MAP_READ, 0, 0,
                                        u_minify(pres->width0, level),
                                        u_minify(pres->height0, level),
                                        &transfer);
      if (res_map) {
         util_copy_rect((ubyte*)map, pres->format, res->dt_stride, 0, 0,
                        transfer->box.width, transfer->box.height,
                        (const ubyte*)res_map, transfer->stride, 0, 0);
         pipe_texture_unmap(pctx, transfer);
      }
      winsys->displaytarget_unmap(winsys, res->dt);
   }
   winsys->displaytarget_display(winsys, res->dt, winsys_drawable_handle, sub_box);
=======
   res->use_damage = false;

   /* always verify that this was acquired */
   assert(zink_kopper_acquired(res->obj->dt, res->obj->dt_idx));
   zink_kopper_present_queue(screen, res, nboxes, sub_box);
>>>>>>> 7ba43413
}

bool
zink_is_depth_format_supported(struct zink_screen *screen, VkFormat format)
{
   VkFormatProperties props;
   VKSCR(GetPhysicalDeviceFormatProperties)(screen->pdev, format, &props);
   return (props.linearTilingFeatures | props.optimalTilingFeatures) &
          VK_FORMAT_FEATURE_DEPTH_STENCIL_ATTACHMENT_BIT;
}

static enum pipe_format
emulate_x8(enum pipe_format format)
{
   /* convert missing Xn variants to An */
   switch (format) {
   case PIPE_FORMAT_B8G8R8X8_UNORM:
      return PIPE_FORMAT_B8G8R8A8_UNORM;

   case PIPE_FORMAT_B8G8R8X8_SRGB:
      return PIPE_FORMAT_B8G8R8A8_SRGB;
   case PIPE_FORMAT_R8G8B8X8_SRGB:
      return PIPE_FORMAT_R8G8B8A8_SRGB;

   case PIPE_FORMAT_R8G8B8X8_SINT:
      return PIPE_FORMAT_R8G8B8A8_SINT;
   case PIPE_FORMAT_R8G8B8X8_SNORM:
      return PIPE_FORMAT_R8G8B8A8_SNORM;
   case PIPE_FORMAT_R8G8B8X8_UNORM:
      return PIPE_FORMAT_R8G8B8A8_UNORM;

   case PIPE_FORMAT_R16G16B16X16_FLOAT:
      return PIPE_FORMAT_R16G16B16A16_FLOAT;
   case PIPE_FORMAT_R16G16B16X16_SINT:
      return PIPE_FORMAT_R16G16B16A16_SINT;
   case PIPE_FORMAT_R16G16B16X16_SNORM:
      return PIPE_FORMAT_R16G16B16A16_SNORM;
   case PIPE_FORMAT_R16G16B16X16_UNORM:
      return PIPE_FORMAT_R16G16B16A16_UNORM;

   case PIPE_FORMAT_R32G32B32X32_FLOAT:
      return PIPE_FORMAT_R32G32B32A32_FLOAT;
   case PIPE_FORMAT_R32G32B32X32_SINT:
      return PIPE_FORMAT_R32G32B32A32_SINT;

   default:
      return format;
   }
}

VkFormat
zink_get_format(struct zink_screen *screen, enum pipe_format format)
{
   if (format == PIPE_FORMAT_A8_UNORM && !screen->driver_workarounds.missing_a8_unorm)
      return VK_FORMAT_A8_UNORM_KHR;
   else if (!screen->driver_workarounds.broken_l4a4 || format != PIPE_FORMAT_L4A4_UNORM)
      format = zink_format_get_emulated_alpha(format);

   VkFormat ret = vk_format_from_pipe_format(emulate_x8(format));

   if (format == PIPE_FORMAT_X32_S8X24_UINT &&
       screen->have_D32_SFLOAT_S8_UINT)
      return VK_FORMAT_D32_SFLOAT_S8_UINT;

   if (format == PIPE_FORMAT_X24S8_UINT)
      /* valid when using aspects to extract stencil,
       * fails format test because it's emulated */
      ret = VK_FORMAT_D24_UNORM_S8_UINT;

   if (ret == VK_FORMAT_X8_D24_UNORM_PACK32 &&
       !screen->have_X8_D24_UNORM_PACK32) {
      assert(zink_is_depth_format_supported(screen, VK_FORMAT_D32_SFLOAT));
      return VK_FORMAT_D32_SFLOAT;
   }

   if (ret == VK_FORMAT_D24_UNORM_S8_UINT &&
       !screen->have_D24_UNORM_S8_UINT) {
      assert(screen->have_D32_SFLOAT_S8_UINT);
      return VK_FORMAT_D32_SFLOAT_S8_UINT;
   }

   if ((ret == VK_FORMAT_A4B4G4R4_UNORM_PACK16 &&
        !screen->info.format_4444_feats.formatA4B4G4R4) ||
       (ret == VK_FORMAT_A4R4G4B4_UNORM_PACK16 &&
        !screen->info.format_4444_feats.formatA4R4G4B4))
      return VK_FORMAT_UNDEFINED;

   if (format == PIPE_FORMAT_R4A4_UNORM)
      return VK_FORMAT_R4G4_UNORM_PACK8;

   return ret;
}

void
zink_convert_color(const struct zink_screen *screen, enum pipe_format format,
                   union pipe_color_union *dst,
                   const union pipe_color_union *src)
{
   const struct util_format_description *desc = util_format_description(format);
   union pipe_color_union tmp = *src;

   for (unsigned i = 0; i < 4; i++)
      zink_format_clamp_channel_color(desc, &tmp, src, i);

   if (zink_format_is_emulated_alpha(format) &&
       /* Don't swizzle colors if the driver supports real A8_UNORM */
       (format != PIPE_FORMAT_A8_UNORM ||
         screen->driver_workarounds.missing_a8_unorm)) {
      if (util_format_is_alpha(format)) {
         tmp.ui[0] = tmp.ui[3];
         tmp.ui[1] = 0;
         tmp.ui[2] = 0;
         tmp.ui[3] = 0;
      } else if (util_format_is_luminance(format)) {
         tmp.ui[1] = 0;
         tmp.ui[2] = 0;
         tmp.f[3] = 1.0;
      } else if (util_format_is_luminance_alpha(format)) {
         tmp.ui[1] = tmp.ui[3];
         tmp.ui[2] = 0;
         tmp.f[3] = 1.0;
      } else /* zink_format_is_red_alpha */ {
         tmp.ui[1] = tmp.ui[3];
         tmp.ui[2] = 0;
         tmp.ui[3] = 0;
      }
   }

   memcpy(dst, &tmp, sizeof(union pipe_color_union));
}

static bool
check_have_device_time(struct zink_screen *screen)
{
   uint32_t num_domains = 0;
   VkTimeDomainEXT domains[8]; //current max is 4
   VkResult result = VKSCR(GetPhysicalDeviceCalibrateableTimeDomainsEXT)(screen->pdev, &num_domains, NULL);
   if (result != VK_SUCCESS) {
      mesa_loge("ZINK: vkGetPhysicalDeviceCalibrateableTimeDomainsEXT failed (%s)", vk_Result_to_str(result));
   }
   assert(num_domains > 0);
   assert(num_domains < ARRAY_SIZE(domains));

   result = VKSCR(GetPhysicalDeviceCalibrateableTimeDomainsEXT)(screen->pdev, &num_domains, domains);
   if (result != VK_SUCCESS) {
      mesa_loge("ZINK: vkGetPhysicalDeviceCalibrateableTimeDomainsEXT failed (%s)", vk_Result_to_str(result));
   }

   /* VK_TIME_DOMAIN_DEVICE_EXT is used for the ctx->get_timestamp hook and is the only one we really need */
   for (unsigned i = 0; i < num_domains; i++) {
      if (domains[i] == VK_TIME_DOMAIN_DEVICE_EXT) {
         return true;
      }
   }

   return false;
}

static void
zink_error(const char *msg)
{
}

static void
zink_warn(const char *msg)
{
}

static void
zink_info(const char *msg)
{
}

static void
zink_msg(const char *msg)
{
}

static VKAPI_ATTR VkBool32 VKAPI_CALL
zink_debug_util_callback(
    VkDebugUtilsMessageSeverityFlagBitsEXT           messageSeverity,
    VkDebugUtilsMessageTypeFlagsEXT                  messageType,
    const VkDebugUtilsMessengerCallbackDataEXT      *pCallbackData,
    void                                            *pUserData)
{
   // Pick message prefix and color to use.
   // Only MacOS and Linux have been tested for color support
   if (messageSeverity & VK_DEBUG_UTILS_MESSAGE_SEVERITY_ERROR_BIT_EXT) {
      zink_error(pCallbackData->pMessage);
   } else if (messageSeverity & VK_DEBUG_UTILS_MESSAGE_SEVERITY_WARNING_BIT_EXT) {
      zink_warn(pCallbackData->pMessage);
   } else if (messageSeverity & VK_DEBUG_UTILS_MESSAGE_SEVERITY_INFO_BIT_EXT) {
      zink_info(pCallbackData->pMessage);
   } else
      zink_msg(pCallbackData->pMessage);

   return VK_FALSE;
}

static bool
create_debug(struct zink_screen *screen)
{
   VkDebugUtilsMessengerCreateInfoEXT vkDebugUtilsMessengerCreateInfoEXT = {
       VK_STRUCTURE_TYPE_DEBUG_UTILS_MESSENGER_CREATE_INFO_EXT,
       NULL,
       0,  // flags
       VK_DEBUG_UTILS_MESSAGE_SEVERITY_VERBOSE_BIT_EXT |
       VK_DEBUG_UTILS_MESSAGE_SEVERITY_INFO_BIT_EXT |
       VK_DEBUG_UTILS_MESSAGE_SEVERITY_WARNING_BIT_EXT |
       VK_DEBUG_UTILS_MESSAGE_SEVERITY_ERROR_BIT_EXT,
       VK_DEBUG_UTILS_MESSAGE_TYPE_GENERAL_BIT_EXT |
       VK_DEBUG_UTILS_MESSAGE_TYPE_VALIDATION_BIT_EXT |
       VK_DEBUG_UTILS_MESSAGE_TYPE_PERFORMANCE_BIT_EXT,
       zink_debug_util_callback,
       NULL
   };

   VkDebugUtilsMessengerEXT vkDebugUtilsCallbackEXT = VK_NULL_HANDLE;

   VkResult result = VKSCR(CreateDebugUtilsMessengerEXT)(
           screen->instance,
           &vkDebugUtilsMessengerCreateInfoEXT,
           NULL,
           &vkDebugUtilsCallbackEXT);
   if (result != VK_SUCCESS) {
      mesa_loge("ZINK: vkCreateDebugUtilsMessengerEXT failed (%s)", vk_Result_to_str(result));
   }

   screen->debugUtilsCallbackHandle = vkDebugUtilsCallbackEXT;

   return true;
}

static bool
zink_internal_setup_moltenvk(struct zink_screen *screen)
{
#if defined(MVK_VERSION)
   if (!screen->instance_info.have_MVK_moltenvk)
      return true;

   GET_PROC_ADDR_INSTANCE_LOCAL(screen, screen->instance, GetMoltenVKConfigurationMVK);
   GET_PROC_ADDR_INSTANCE_LOCAL(screen, screen->instance, SetMoltenVKConfigurationMVK);
   GET_PROC_ADDR_INSTANCE_LOCAL(screen, screen->instance, GetVersionStringsMVK);

   if (vk_GetVersionStringsMVK) {
      char molten_version[64] = {0};
      char vulkan_version[64] = {0};

      vk_GetVersionStringsMVK(molten_version, sizeof(molten_version) - 1, vulkan_version, sizeof(vulkan_version) - 1);

      printf("zink: MoltenVK %s Vulkan %s \n", molten_version, vulkan_version);
   }

   if (vk_GetMoltenVKConfigurationMVK && vk_SetMoltenVKConfigurationMVK) {
      MVKConfiguration molten_config = {0};
      size_t molten_config_size = sizeof(molten_config);

      VkResult res = vk_GetMoltenVKConfigurationMVK(screen->instance, &molten_config, &molten_config_size);
      if (res == VK_SUCCESS || res == VK_INCOMPLETE) {
         // Needed to allow MoltenVK to accept VkImageView swizzles.
         // Encountered when using VK_FORMAT_R8G8_UNORM
         molten_config.fullImageViewSwizzle = VK_TRUE;
         vk_SetMoltenVKConfigurationMVK(screen->instance, &molten_config, &molten_config_size);
      }
   }
#endif // MVK_VERSION

   return true;
}

static void
check_vertex_formats(struct zink_screen *screen)
{
   /* from vbuf */
   enum pipe_format format_list[] = {
      /* not supported by vk
      PIPE_FORMAT_R32_FIXED,
      PIPE_FORMAT_R32G32_FIXED,
      PIPE_FORMAT_R32G32B32_FIXED,
      PIPE_FORMAT_R32G32B32A32_FIXED,
      */
      PIPE_FORMAT_R16_FLOAT,
      PIPE_FORMAT_R16G16_FLOAT,
      PIPE_FORMAT_R16G16B16_FLOAT,
      PIPE_FORMAT_R16G16B16A16_FLOAT,
      /* not supported by vk
      PIPE_FORMAT_R64_FLOAT,
      PIPE_FORMAT_R64G64_FLOAT,
      PIPE_FORMAT_R64G64B64_FLOAT,
      PIPE_FORMAT_R64G64B64A64_FLOAT,
      PIPE_FORMAT_R32_UNORM,
      PIPE_FORMAT_R32G32_UNORM,
      PIPE_FORMAT_R32G32B32_UNORM,
      PIPE_FORMAT_R32G32B32A32_UNORM,
      PIPE_FORMAT_R32_SNORM,
      PIPE_FORMAT_R32G32_SNORM,
      PIPE_FORMAT_R32G32B32_SNORM,
      PIPE_FORMAT_R32G32B32A32_SNORM,
      PIPE_FORMAT_R32_USCALED,
      PIPE_FORMAT_R32G32_USCALED,
      PIPE_FORMAT_R32G32B32_USCALED,
      PIPE_FORMAT_R32G32B32A32_USCALED,
      PIPE_FORMAT_R32_SSCALED,
      PIPE_FORMAT_R32G32_SSCALED,
      PIPE_FORMAT_R32G32B32_SSCALED,
      PIPE_FORMAT_R32G32B32A32_SSCALED,
      */
      PIPE_FORMAT_R16_UNORM,
      PIPE_FORMAT_R16G16_UNORM,
      PIPE_FORMAT_R16G16B16_UNORM,
      PIPE_FORMAT_R16G16B16A16_UNORM,
      PIPE_FORMAT_R16_SNORM,
      PIPE_FORMAT_R16G16_SNORM,
      PIPE_FORMAT_R16G16B16_SNORM,
      PIPE_FORMAT_R16G16B16_SINT,
      PIPE_FORMAT_R16G16B16_UINT,
      PIPE_FORMAT_R16G16B16A16_SNORM,
      PIPE_FORMAT_R16_USCALED,
      PIPE_FORMAT_R16G16_USCALED,
      PIPE_FORMAT_R16G16B16_USCALED,
      PIPE_FORMAT_R16G16B16A16_USCALED,
      PIPE_FORMAT_R16_SSCALED,
      PIPE_FORMAT_R16G16_SSCALED,
      PIPE_FORMAT_R16G16B16_SSCALED,
      PIPE_FORMAT_R16G16B16A16_SSCALED,
      PIPE_FORMAT_R8_UNORM,
      PIPE_FORMAT_R8G8_UNORM,
      PIPE_FORMAT_R8G8B8_UNORM,
      PIPE_FORMAT_R8G8B8A8_UNORM,
      PIPE_FORMAT_R8_SNORM,
      PIPE_FORMAT_R8G8_SNORM,
      PIPE_FORMAT_R8G8B8_SNORM,
      PIPE_FORMAT_R8G8B8A8_SNORM,
      PIPE_FORMAT_R8_USCALED,
      PIPE_FORMAT_R8G8_USCALED,
      PIPE_FORMAT_R8G8B8_USCALED,
      PIPE_FORMAT_R8G8B8A8_USCALED,
      PIPE_FORMAT_R8_SSCALED,
      PIPE_FORMAT_R8G8_SSCALED,
      PIPE_FORMAT_R8G8B8_SSCALED,
      PIPE_FORMAT_R8G8B8A8_SSCALED,
   };
   for (unsigned i = 0; i < ARRAY_SIZE(format_list); i++) {
      if (zink_is_format_supported(&screen->base, format_list[i], PIPE_BUFFER, 0, 0, PIPE_BIND_VERTEX_BUFFER))
         continue;
      if (util_format_get_nr_components(format_list[i]) == 1)
         continue;
      enum pipe_format decomposed = zink_decompose_vertex_format(format_list[i]);
      if (zink_is_format_supported(&screen->base, decomposed, PIPE_BUFFER, 0, 0, PIPE_BIND_VERTEX_BUFFER)) {
         screen->need_decompose_attrs = true;
         mesa_logw("zink: this application would be much faster if %s supported vertex format %s", screen->info.props.deviceName, util_format_name(format_list[i]));
      }
   }
}

static void
populate_format_props(struct zink_screen *screen)
{
   for (unsigned i = 0; i < PIPE_FORMAT_COUNT; i++) {
      VkFormat format;
retry:
      format = zink_get_format(screen, i);
      if (!format)
         continue;
      if (VKSCR(GetPhysicalDeviceFormatProperties2)) {
         VkFormatProperties2 props = {0};
         props.sType = VK_STRUCTURE_TYPE_FORMAT_PROPERTIES_2;

         VkDrmFormatModifierPropertiesListEXT mod_props;
         VkDrmFormatModifierPropertiesEXT mods[128];
         if (screen->info.have_EXT_image_drm_format_modifier) {
            mod_props.sType = VK_STRUCTURE_TYPE_DRM_FORMAT_MODIFIER_PROPERTIES_LIST_EXT;
            mod_props.pNext = NULL;
            mod_props.drmFormatModifierCount = ARRAY_SIZE(mods);
            mod_props.pDrmFormatModifierProperties = mods;
            props.pNext = &mod_props;
         }
         VkFormatProperties3 props3 = {0};
         props3.sType = VK_STRUCTURE_TYPE_FORMAT_PROPERTIES_3;
         props3.pNext = props.pNext;
         props.pNext = &props3;
         VKSCR(GetPhysicalDeviceFormatProperties2)(screen->pdev, format, &props);
         screen->format_props[i] = props.formatProperties;
         if (props3.linearTilingFeatures & VK_FORMAT_FEATURE_2_LINEAR_COLOR_ATTACHMENT_BIT_NV)
            screen->format_props[i].linearTilingFeatures |= VK_FORMAT_FEATURE_COLOR_ATTACHMENT_BIT;
         if (screen->info.have_EXT_image_drm_format_modifier && mod_props.drmFormatModifierCount) {
            screen->modifier_props[i].drmFormatModifierCount = mod_props.drmFormatModifierCount;
            screen->modifier_props[i].pDrmFormatModifierProperties = ralloc_array(screen, VkDrmFormatModifierPropertiesEXT, mod_props.drmFormatModifierCount);
            if (mod_props.pDrmFormatModifierProperties) {
               for (unsigned j = 0; j < mod_props.drmFormatModifierCount; j++)
                  screen->modifier_props[i].pDrmFormatModifierProperties[j] = mod_props.pDrmFormatModifierProperties[j];
            }
         }
      } else
         VKSCR(GetPhysicalDeviceFormatProperties)(screen->pdev, format, &screen->format_props[i]);
      if (i == PIPE_FORMAT_A8_UNORM && !screen->driver_workarounds.missing_a8_unorm) {
         if (!screen->format_props[i].linearTilingFeatures &&
             !screen->format_props[i].optimalTilingFeatures &&
             !screen->format_props[i].bufferFeatures) {
            screen->driver_workarounds.missing_a8_unorm = true;
            goto retry;
         }
      }
      if (zink_format_is_emulated_alpha(i)) {
         VkFormatFeatureFlags blocked = VK_FORMAT_FEATURE_COLOR_ATTACHMENT_BIT | VK_FORMAT_FEATURE_STORAGE_IMAGE_BIT;
         screen->format_props[i].linearTilingFeatures &= ~blocked;
         screen->format_props[i].optimalTilingFeatures &= ~blocked;
         screen->format_props[i].bufferFeatures = 0;
      }
   }
   check_vertex_formats(screen);
   VkImageFormatProperties image_props;
   VkResult ret = VKSCR(GetPhysicalDeviceImageFormatProperties)(screen->pdev, VK_FORMAT_D32_SFLOAT,
                                                                VK_IMAGE_TYPE_1D,
                                                                VK_IMAGE_TILING_OPTIMAL,
                                                                VK_IMAGE_USAGE_DEPTH_STENCIL_ATTACHMENT_BIT | VK_IMAGE_USAGE_SAMPLED_BIT,
                                                                0, &image_props);
   if (ret != VK_SUCCESS && ret != VK_ERROR_FORMAT_NOT_SUPPORTED) {
      mesa_loge("ZINK: vkGetPhysicalDeviceImageFormatProperties failed (%s)", vk_Result_to_str(ret));
   }
   screen->need_2D_zs = ret != VK_SUCCESS;

   if (screen->info.feats.features.sparseResidencyImage2D)
      screen->need_2D_sparse = !screen->base.get_sparse_texture_virtual_page_size(&screen->base, PIPE_TEXTURE_1D, false, PIPE_FORMAT_R32_FLOAT, 0, 16, NULL, NULL, NULL);
}

static void
setup_renderdoc(struct zink_screen *screen)
{
#ifdef HAVE_RENDERDOC_APP_H
   const char *capture_id = debug_get_option("ZINK_RENDERDOC", NULL);
   if (!capture_id)
      return;
   void *renderdoc = dlopen("librenderdoc.so", RTLD_NOW | RTLD_NOLOAD);
   /* not loaded */
   if (!renderdoc)
      return;

   pRENDERDOC_GetAPI get_api = dlsym(renderdoc, "RENDERDOC_GetAPI");
   if (!get_api)
      return;

   /* need synchronous dispatch for renderdoc coherency */
   screen->threaded_submit = false;
   get_api(eRENDERDOC_API_Version_1_0_0, (void*)&screen->renderdoc_api);
   screen->renderdoc_api->SetActiveWindow(RENDERDOC_DEVICEPOINTER_FROM_VKINSTANCE(screen->instance), NULL);

   int count = sscanf(capture_id, "%u:%u", &screen->renderdoc_capture_start, &screen->renderdoc_capture_end);
   if (count != 2) {
      count = sscanf(capture_id, "%u", &screen->renderdoc_capture_start);
      if (!count) {
         if (!strcmp(capture_id, "all")) {
            screen->renderdoc_capture_all = true;
         } else {
            printf("`ZINK_RENDERDOC` usage: ZINK_RENDERDOC=all|frame_no[:end_frame_no]\n");
            abort();
         }
      }
      screen->renderdoc_capture_end = screen->renderdoc_capture_start;
   }
   p_atomic_set(&screen->renderdoc_frame, 1);
#endif
}

bool
zink_screen_init_semaphore(struct zink_screen *screen)
{
   VkSemaphoreCreateInfo sci = {0};
   VkSemaphoreTypeCreateInfo tci = {0};
   sci.pNext = &tci;
   
   VkSemaphore sem;
   
   sci.sType = VK_STRUCTURE_TYPE_SEMAPHORE_CREATE_INFO;
   tci.sType = VK_STRUCTURE_TYPE_SEMAPHORE_TYPE_CREATE_INFO;
   tci.semaphoreType = VK_SEMAPHORE_TYPE_TIMELINE;

   if (VKSCR(CreateSemaphore)(screen->dev, &sci, NULL, &sem) == VK_SUCCESS) {
      /* semaphore signal values can never decrease,
       * so we need a new semaphore anytime we overflow
       */
      if (screen->prev_sem)
         VKSCR(DestroySemaphore)(screen->dev, screen->prev_sem, NULL);
      screen->prev_sem = screen->sem;
      screen->sem = sem;
      return true;
   } else {
      mesa_loge("ZINK: vkCreateSemaphore failed");
   }

   screen->info.have_KHR_timeline_semaphore = false;

   return false;
}

VkSemaphore
zink_create_exportable_semaphore(struct zink_screen *screen)
{
   VkExportSemaphoreCreateInfo eci = {
      VK_STRUCTURE_TYPE_EXPORT_SEMAPHORE_CREATE_INFO,
      NULL,
      VK_EXTERNAL_SEMAPHORE_HANDLE_TYPE_SYNC_FD_BIT
   };
   VkSemaphoreCreateInfo sci = {
      VK_STRUCTURE_TYPE_SEMAPHORE_CREATE_INFO,
      &eci,
      0
   };

   VkSemaphore sem = VK_NULL_HANDLE;
   if (util_dynarray_contains(&screen->fd_semaphores, VkSemaphore)) {
      simple_mtx_lock(&screen->semaphores_lock);
      if (util_dynarray_contains(&screen->fd_semaphores, VkSemaphore))
         sem = util_dynarray_pop(&screen->fd_semaphores, VkSemaphore);
      simple_mtx_unlock(&screen->semaphores_lock);
   }
   if (sem)
      return sem;
   VkResult ret = VKSCR(CreateSemaphore)(screen->dev, &sci, NULL, &sem);
   return ret == VK_SUCCESS ? sem : VK_NULL_HANDLE;
}

VkSemaphore
zink_screen_export_dmabuf_semaphore(struct zink_screen *screen, struct zink_resource *res)
{
   VkSemaphore sem = VK_NULL_HANDLE;
#if defined(HAVE_LIBDRM) && (DETECT_OS_LINUX || DETECT_OS_BSD)
   struct dma_buf_export_sync_file export = {
      .flags = DMA_BUF_SYNC_RW,
      .fd = -1,
   };

   int fd;
   if (res->obj->is_aux) {
      fd = os_dupfd_cloexec(res->obj->handle);
   } else {
      VkMemoryGetFdInfoKHR fd_info = {0};
      fd_info.sType = VK_STRUCTURE_TYPE_MEMORY_GET_FD_INFO_KHR;
      fd_info.memory = zink_bo_get_mem(res->obj->bo);
      fd_info.handleType = VK_EXTERNAL_MEMORY_HANDLE_TYPE_DMA_BUF_BIT_EXT;
      VKSCR(GetMemoryFdKHR)(screen->dev, &fd_info, &fd);
   }

   int ret = drmIoctl(fd, DMA_BUF_IOCTL_EXPORT_SYNC_FILE, &export);
   if (ret) {
      if (errno == ENOTTY || errno == EBADF || errno == ENOSYS) {
         assert(!"how did this fail?");
         return VK_NULL_HANDLE;
      } else {
         mesa_loge("MESA: failed to import sync file '%s'", strerror(errno));
         return VK_NULL_HANDLE;
      }
   }

   sem = zink_create_exportable_semaphore(screen);

   const VkImportSemaphoreFdInfoKHR sdi = {
      .sType = VK_STRUCTURE_TYPE_IMPORT_SEMAPHORE_FD_INFO_KHR,
      .semaphore = sem,
      .flags = VK_SEMAPHORE_IMPORT_TEMPORARY_BIT,
      .handleType = VK_EXTERNAL_SEMAPHORE_HANDLE_TYPE_SYNC_FD_BIT,
      .fd = export.fd,
   };
   bool success = VKSCR(ImportSemaphoreFdKHR)(screen->dev, &sdi) == VK_SUCCESS;
   close(fd);
   if (!success) {
      VKSCR(DestroySemaphore)(screen->dev, sem, NULL);
      return VK_NULL_HANDLE;
   }
#endif
   return sem;
}

bool
zink_screen_import_dmabuf_semaphore(struct zink_screen *screen, struct zink_resource *res, VkSemaphore sem)
{
#if defined(HAVE_LIBDRM) && (DETECT_OS_LINUX || DETECT_OS_BSD)
   const VkSemaphoreGetFdInfoKHR get_fd_info = {
      .sType = VK_STRUCTURE_TYPE_SEMAPHORE_GET_FD_INFO_KHR,
      .semaphore = sem,
      .handleType = VK_EXTERNAL_SEMAPHORE_HANDLE_TYPE_SYNC_FD_BIT,
   };
   int sync_file_fd = -1;
   VkResult result = VKSCR(GetSemaphoreFdKHR)(screen->dev, &get_fd_info, &sync_file_fd);
   if (result != VK_SUCCESS) {
      return false;
   }

   bool ret = false;
   int fd;
   if (res->obj->is_aux) {
      fd = os_dupfd_cloexec(res->obj->handle);
   } else {
      VkMemoryGetFdInfoKHR fd_info = {0};
      fd_info.sType = VK_STRUCTURE_TYPE_MEMORY_GET_FD_INFO_KHR;
      fd_info.memory = zink_bo_get_mem(res->obj->bo);
      fd_info.handleType = VK_EXTERNAL_MEMORY_HANDLE_TYPE_DMA_BUF_BIT_EXT;
      if (VKSCR(GetMemoryFdKHR)(screen->dev, &fd_info, &fd) != VK_SUCCESS)
         fd = -1;
   }
   if (fd != -1) {
      struct dma_buf_import_sync_file import = {
         .flags = DMA_BUF_SYNC_RW,
         .fd = sync_file_fd,
      };
      int ioctl_ret = drmIoctl(fd, DMA_BUF_IOCTL_IMPORT_SYNC_FILE, &import);
      if (ioctl_ret) {
         if (errno == ENOTTY || errno == EBADF || errno == ENOSYS) {
            assert(!"how did this fail?");
         } else {
            ret = true;
         }
      }
      close(fd);
   }
   close(sync_file_fd);
   return ret;
#else
   return true;
#endif
}

bool
zink_screen_timeline_wait(struct zink_screen *screen, uint64_t batch_id, uint64_t timeout)
{
   VkSemaphoreWaitInfo wi = {0};

   if (zink_screen_check_last_finished(screen, batch_id))
      return true;

   wi.sType = VK_STRUCTURE_TYPE_SEMAPHORE_WAIT_INFO;
   wi.semaphoreCount = 1;
   wi.pSemaphores = &screen->sem;
   wi.pValues = &batch_id;
   bool success = false;
   if (screen->device_lost)
      return true;
   VkResult ret = VKSCR(WaitSemaphores)(screen->dev, &wi, timeout);
   success = zink_screen_handle_vkresult(screen, ret);

   if (success)
      zink_screen_update_last_finished(screen, batch_id);

   return success;
}

struct noop_submit_info {
   struct zink_screen *screen;
   VkFence fence;
};

static void
noop_submit(void *data, void *gdata, int thread_index)
{
   struct noop_submit_info *n = data;
   VkSubmitInfo si = {0};
   si.sType = VK_STRUCTURE_TYPE_SUBMIT_INFO;
   simple_mtx_lock(&n->screen->queue_lock);
   if (n->VKSCR(QueueSubmit)(n->screen->threaded ? n->screen->queue_sparse : n->screen->queue,
                     1, &si, n->fence) != VK_SUCCESS) {
      mesa_loge("ZINK: vkQueueSubmit failed");
      n->screen->device_lost = true;
   }
   simple_mtx_unlock(&n->screen->queue_lock);
}

bool
zink_screen_batch_id_wait(struct zink_screen *screen, uint32_t batch_id, uint64_t timeout)
{
   if (zink_screen_check_last_finished(screen, batch_id))
      return true;

   if (screen->info.have_KHR_timeline_semaphore)
      return zink_screen_timeline_wait(screen, batch_id, timeout);

   if (!timeout)
      return false;

   uint32_t new_id = 0;
   while (!new_id)
      new_id = p_atomic_inc_return(&screen->curr_batch);
   VkResult ret;
   struct noop_submit_info n;
   uint64_t abs_timeout = os_time_get_absolute_timeout(timeout);
   uint64_t remaining = OS_TIMEOUT_INFINITE;
   VkFenceCreateInfo fci = {0};
   struct util_queue_fence fence;
   util_queue_fence_init(&fence);
   fci.sType = VK_STRUCTURE_TYPE_FENCE_CREATE_INFO;

   if (VKSCR(CreateFence)(screen->dev, &fci, NULL, &n.fence) != VK_SUCCESS) {
      mesa_loge("ZINK: vkCreateFence failed");
      return false;
   }

   n.screen = screen;
   if (screen->threaded) {
      /* must use thread dispatch for sanity */
      util_queue_add_job(&screen->flush_queue, &n, &fence, noop_submit, NULL, 0);
      util_queue_fence_wait(&fence);
   } else {
      noop_submit(&n, NULL, 0);
   }
   if (timeout != OS_TIMEOUT_INFINITE) {
      int64_t time_ns = os_time_get_nano();
      remaining = abs_timeout > time_ns ? abs_timeout - time_ns : 0;
   }

   if (remaining)
      ret = VKSCR(WaitForFences)(screen->dev, 1, &n.fence, VK_TRUE, remaining);
   else
      ret = VKSCR(GetFenceStatus)(screen->dev, n.fence);
   VKSCR(DestroyFence)(screen->dev, n.fence, NULL);
   bool success = zink_screen_handle_vkresult(screen, ret);

   if (success)
      zink_screen_update_last_finished(screen, new_id);

   return success;
}

static uint32_t
zink_get_loader_version(struct zink_screen *screen)
{

   uint32_t loader_version = VK_API_VERSION_1_0;

   // Get the Loader version
   GET_PROC_ADDR_INSTANCE_LOCAL(screen, NULL, EnumerateInstanceVersion);
   if (vk_EnumerateInstanceVersion) {
      uint32_t loader_version_temp = VK_API_VERSION_1_0;
      VkResult result = (*vk_EnumerateInstanceVersion)(&loader_version_temp);
      if (VK_SUCCESS == result) {
         loader_version = loader_version_temp;
      } else {
         mesa_loge("ZINK: vkEnumerateInstanceVersion failed (%s)", vk_Result_to_str(result));
      }
   }

   return loader_version;
}

static void
zink_query_memory_info(struct pipe_screen *pscreen, struct pipe_memory_info *info)
{
   struct zink_screen *screen = zink_screen(pscreen);
   memset(info, 0, sizeof(struct pipe_memory_info));
   if (screen->info.have_EXT_memory_budget && VKSCR(GetPhysicalDeviceMemoryProperties2)) {
      VkPhysicalDeviceMemoryProperties2 mem = {0};
      mem.sType = VK_STRUCTURE_TYPE_PHYSICAL_DEVICE_MEMORY_PROPERTIES_2;

      VkPhysicalDeviceMemoryBudgetPropertiesEXT budget = {0};
      budget.sType = VK_STRUCTURE_TYPE_PHYSICAL_DEVICE_MEMORY_BUDGET_PROPERTIES_EXT;
      mem.pNext = &budget;
      VKSCR(GetPhysicalDeviceMemoryProperties2)(screen->pdev, &mem);

      for (unsigned i = 0; i < mem.memoryProperties.memoryHeapCount; i++) {
         if (mem.memoryProperties.memoryHeaps[i].flags & VK_MEMORY_PROPERTY_DEVICE_LOCAL_BIT) {
            /* VRAM */
            info->total_device_memory += mem.memoryProperties.memoryHeaps[i].size / 1024;
            info->avail_device_memory += (mem.memoryProperties.memoryHeaps[i].size - budget.heapUsage[i]) / 1024;
         } else {
            /* GART */
            info->total_staging_memory += mem.memoryProperties.memoryHeaps[i].size / 1024;
            info->avail_staging_memory += (mem.memoryProperties.memoryHeaps[i].size - budget.heapUsage[i]) / 1024;
         }
      }
      /* evictions not yet supported in vulkan */
   } else {
      for (unsigned i = 0; i < screen->info.mem_props.memoryHeapCount; i++) {
         if (screen->info.mem_props.memoryHeaps[i].flags & VK_MEMORY_PROPERTY_DEVICE_LOCAL_BIT) {
            /* VRAM */
            info->total_device_memory += screen->info.mem_props.memoryHeaps[i].size / 1024;
            /* free real estate! */
            info->avail_device_memory += info->total_device_memory;
         } else {
            /* GART */
            info->total_staging_memory += screen->info.mem_props.memoryHeaps[i].size / 1024;
            /* free real estate! */
            info->avail_staging_memory += info->total_staging_memory;
         }
      }
   }
}

static void
zink_query_dmabuf_modifiers(struct pipe_screen *pscreen, enum pipe_format format, int max, uint64_t *modifiers, unsigned int *external_only, int *count)
{
   struct zink_screen *screen = zink_screen(pscreen);
   *count = screen->modifier_props[format].drmFormatModifierCount;
   for (int i = 0; i < MIN2(max, *count); i++) {
      if (external_only)
         external_only[i] = 0;

      modifiers[i] = screen->modifier_props[format].pDrmFormatModifierProperties[i].drmFormatModifier;
   }
}

static bool
zink_is_dmabuf_modifier_supported(struct pipe_screen *pscreen, uint64_t modifier, enum pipe_format format, bool *external_only)
{
   struct zink_screen *screen = zink_screen(pscreen);
   for (unsigned i = 0; i < screen->modifier_props[format].drmFormatModifierCount; i++)
      if (screen->modifier_props[format].pDrmFormatModifierProperties[i].drmFormatModifier == modifier)
         return true;
   return false;
}

static unsigned
zink_get_dmabuf_modifier_planes(struct pipe_screen *pscreen, uint64_t modifier, enum pipe_format format)
{
   struct zink_screen *screen = zink_screen(pscreen);
   for (unsigned i = 0; i < screen->modifier_props[format].drmFormatModifierCount; i++)
      if (screen->modifier_props[format].pDrmFormatModifierProperties[i].drmFormatModifier == modifier)
         return screen->modifier_props[format].pDrmFormatModifierProperties[i].drmFormatModifierPlaneCount;
   return util_format_get_num_planes(format);
}

static int
zink_get_sparse_texture_virtual_page_size(struct pipe_screen *pscreen,
                                          enum pipe_texture_target target,
                                          bool multi_sample,
                                          enum pipe_format pformat,
                                          unsigned offset, unsigned size,
                                          int *x, int *y, int *z)
{
   struct zink_screen *screen = zink_screen(pscreen);
   static const int page_size_2d[][3] = {
      { 256, 256, 1 }, /* 8bpp   */
      { 256, 128, 1 }, /* 16bpp  */
      { 128, 128, 1 }, /* 32bpp  */
      { 128, 64,  1 }, /* 64bpp  */
      { 64,  64,  1 }, /* 128bpp */
   };
   static const int page_size_3d[][3] = {
      { 64,  32,  32 }, /* 8bpp   */
      { 32,  32,  32 }, /* 16bpp  */
      { 32,  32,  16 }, /* 32bpp  */
      { 32,  16,  16 }, /* 64bpp  */
      { 16,  16,  16 }, /* 128bpp */
   };
   /* Only support one type of page size. */
   if (offset != 0)
      return 0;

   /* reject multisample if 2x isn't supported; assume none are */
   if (multi_sample && !screen->info.feats.features.sparseResidency2Samples)
      return 0;

   VkFormat format = zink_get_format(screen, pformat);
   bool is_zs = util_format_is_depth_or_stencil(pformat);
   VkImageType type;
   switch (target) {
   case PIPE_TEXTURE_1D:
   case PIPE_TEXTURE_1D_ARRAY:
      type = (screen->need_2D_sparse || (screen->need_2D_zs && is_zs)) ? VK_IMAGE_TYPE_2D : VK_IMAGE_TYPE_1D;
      break;

   case PIPE_TEXTURE_2D:
   case PIPE_TEXTURE_CUBE:
   case PIPE_TEXTURE_RECT:
   case PIPE_TEXTURE_2D_ARRAY:
   case PIPE_TEXTURE_CUBE_ARRAY:
      type = VK_IMAGE_TYPE_2D;
      break;

   case PIPE_TEXTURE_3D:
      type = VK_IMAGE_TYPE_3D;
      break;

   case PIPE_BUFFER:
      goto hack_it_up;

   default:
      return 0;
   }
   VkImageUsageFlags flags = VK_IMAGE_USAGE_SAMPLED_BIT | VK_IMAGE_USAGE_TRANSFER_DST_BIT | VK_IMAGE_USAGE_TRANSFER_SRC_BIT |
                             VK_IMAGE_USAGE_STORAGE_BIT | VK_IMAGE_USAGE_COLOR_ATTACHMENT_BIT;
   flags |= is_zs ? VK_IMAGE_USAGE_DEPTH_STENCIL_ATTACHMENT_BIT : VK_IMAGE_USAGE_COLOR_ATTACHMENT_BIT;
   VkSparseImageFormatProperties props[4]; //planar?
   unsigned prop_count = ARRAY_SIZE(props);
   VKSCR(GetPhysicalDeviceSparseImageFormatProperties)(screen->pdev, format, type,
                                                       multi_sample ? VK_SAMPLE_COUNT_2_BIT : VK_SAMPLE_COUNT_1_BIT,
                                                       flags,
                                                       VK_IMAGE_TILING_OPTIMAL,
                                                       &prop_count, props);
   if (!prop_count) {
      if (pformat == PIPE_FORMAT_R9G9B9E5_FLOAT) {
         screen->faked_e5sparse = true;
         goto hack_it_up;
      }
      return 0;
   }

   if (size) {
      if (x)
         *x = props[0].imageGranularity.width;
      if (y)
         *y = props[0].imageGranularity.height;
      if (z)
         *z = props[0].imageGranularity.depth;
   }

   return 1;
hack_it_up:
   {
      const int (*page_sizes)[3] = target == PIPE_TEXTURE_3D ? page_size_3d : page_size_2d;
      int blk_size = util_format_get_blocksize(pformat);

      if (size) {
         unsigned index = util_logbase2(blk_size);
         if (x) *x = page_sizes[index][0];
         if (y) *y = page_sizes[index][1];
         if (z) *z = page_sizes[index][2];
      }
   }
   return 1;
}

static VkDevice
zink_create_logical_device(struct zink_screen *screen)
{
   VkDevice dev = VK_NULL_HANDLE;

   VkDeviceQueueCreateInfo qci[2] = {0};
   uint32_t queues[3] = {
      screen->gfx_queue,
      screen->sparse_queue,
   };
   float dummy = 0.0f;
   for (unsigned i = 0; i < ARRAY_SIZE(qci); i++) {
      qci[i].sType = VK_STRUCTURE_TYPE_DEVICE_QUEUE_CREATE_INFO;
      qci[i].queueFamilyIndex = queues[i];
      qci[i].queueCount = 1;
      qci[i].pQueuePriorities = &dummy;
   }

   unsigned num_queues = 1;
   if (screen->sparse_queue != screen->gfx_queue)
      num_queues++;

   VkDeviceCreateInfo dci = {0};
   dci.sType = VK_STRUCTURE_TYPE_DEVICE_CREATE_INFO;
   dci.queueCreateInfoCount = num_queues;
   dci.pQueueCreateInfos = qci;
   /* extensions don't have bool members in pEnabledFeatures.
    * this requires us to pass the whole VkPhysicalDeviceFeatures2 struct
    */
   if (screen->info.feats.sType == VK_STRUCTURE_TYPE_PHYSICAL_DEVICE_FEATURES_2) {
      dci.pNext = &screen->info.feats;
   } else {
      dci.pEnabledFeatures = &screen->info.feats.features;
   }

   dci.ppEnabledExtensionNames = screen->info.extensions;
   dci.enabledExtensionCount = screen->info.num_extensions;

   VkResult result = VKSCR(CreateDevice)(screen->pdev, &dci, NULL, &dev);
   if (result != VK_SUCCESS)
      mesa_loge("ZINK: vkCreateDevice failed (%s)", vk_Result_to_str(result));
   
   return dev;
}

static void
check_base_requirements(struct zink_screen *screen)
{
   if (zink_debug & ZINK_DEBUG_QUIET)
      return;
   if (screen->info.driver_props.driverID == VK_DRIVER_ID_MESA_V3DV) {
      /* v3dv doesn't support straddling i/o, but zink doesn't do that so this is effectively supported:
       * don't spam errors in this case
       */
      screen->info.feats12.scalarBlockLayout = true;
      screen->info.have_EXT_scalar_block_layout = true;
   }
   if (!screen->info.feats.features.logicOp ||
       !screen->info.feats.features.fillModeNonSolid ||
       !screen->info.feats.features.shaderClipDistance ||
       !(screen->info.feats12.scalarBlockLayout ||
         screen->info.have_EXT_scalar_block_layout) ||
       !screen->info.have_KHR_maintenance1 ||
       !screen->info.have_EXT_custom_border_color ||
       !screen->info.have_EXT_line_rasterization) {
      fprintf(stderr, "WARNING: Some incorrect rendering "
              "might occur because the selected Vulkan device (%s) doesn't support "
              "base Zink requirements: ", screen->info.props.deviceName);
#define CHECK_OR_PRINT(X) \
      if (!screen->info.X) \
         fprintf(stderr, "%s ", #X)
      CHECK_OR_PRINT(feats.features.logicOp);
      CHECK_OR_PRINT(feats.features.fillModeNonSolid);
      CHECK_OR_PRINT(feats.features.shaderClipDistance);
      if (!screen->info.feats12.scalarBlockLayout && !screen->info.have_EXT_scalar_block_layout)
         fprintf(stderr, "scalarBlockLayout OR EXT_scalar_block_layout ");
      CHECK_OR_PRINT(have_KHR_maintenance1);
      CHECK_OR_PRINT(have_EXT_custom_border_color);
      CHECK_OR_PRINT(have_EXT_line_rasterization);
      fprintf(stderr, "\n");
   }
   if (screen->info.driver_props.driverID == VK_DRIVER_ID_MESA_V3DV) {
      screen->info.feats12.scalarBlockLayout = false;
      screen->info.have_EXT_scalar_block_layout = false;
   }
}

static void
zink_get_sample_pixel_grid(struct pipe_screen *pscreen, unsigned sample_count,
                           unsigned *width, unsigned *height)
{
   struct zink_screen *screen = zink_screen(pscreen);
   unsigned idx = util_logbase2_ceil(MAX2(sample_count, 1));
   assert(idx < ARRAY_SIZE(screen->maxSampleLocationGridSize));
   *width = screen->maxSampleLocationGridSize[idx].width;
   *height = screen->maxSampleLocationGridSize[idx].height;
}

static void
init_driver_workarounds(struct zink_screen *screen)
{
   /* enable implicit sync for all non-mesa drivers */
   screen->driver_workarounds.implicit_sync = true;
   switch (screen->info.driver_props.driverID) {
   case VK_DRIVER_ID_MESA_RADV:
   case VK_DRIVER_ID_INTEL_OPEN_SOURCE_MESA:
   case VK_DRIVER_ID_MESA_LLVMPIPE:
   case VK_DRIVER_ID_MESA_TURNIP:
   case VK_DRIVER_ID_MESA_V3DV:
   case VK_DRIVER_ID_MESA_PANVK:
   case VK_DRIVER_ID_MESA_VENUS:
      screen->driver_workarounds.implicit_sync = false;
      break;
   default:
      break;
   }
   /* TODO: maybe compile multiple variants for different set counts for compact mode? */
   if (screen->info.props.limits.maxBoundDescriptorSets < ZINK_DESCRIPTOR_ALL_TYPES ||
       zink_debug & (ZINK_DEBUG_COMPACT | ZINK_DEBUG_NOSHOBJ))
      screen->info.have_EXT_shader_object = false;
   /* EDS2 is only used with EDS1 */
   if (!screen->info.have_EXT_extended_dynamic_state) {
      screen->info.have_EXT_extended_dynamic_state2 = false;
      /* CWE usage needs EDS1 */
      screen->info.have_EXT_color_write_enable = false;
   }
   if (screen->info.driver_props.driverID == VK_DRIVER_ID_AMD_PROPRIETARY)
      /* this completely breaks xfb somehow */
      screen->info.have_EXT_extended_dynamic_state2 = false;
   /* EDS3 is only used with EDS2 */
   if (!screen->info.have_EXT_extended_dynamic_state2)
      screen->info.have_EXT_extended_dynamic_state3 = false;
   /* EXT_vertex_input_dynamic_state is only used with EDS2 and above */
   if (!screen->info.have_EXT_extended_dynamic_state2)
      screen->info.have_EXT_vertex_input_dynamic_state = false;
   if (screen->info.line_rast_feats.stippledRectangularLines &&
       screen->info.line_rast_feats.stippledBresenhamLines &&
       screen->info.line_rast_feats.stippledSmoothLines &&
       !screen->info.dynamic_state3_feats.extendedDynamicState3LineStippleEnable)
      screen->info.have_EXT_extended_dynamic_state3 = false;
   if (!screen->info.dynamic_state3_feats.extendedDynamicState3PolygonMode ||
       !screen->info.dynamic_state3_feats.extendedDynamicState3DepthClampEnable ||
       !screen->info.dynamic_state3_feats.extendedDynamicState3DepthClipNegativeOneToOne ||
       !screen->info.dynamic_state3_feats.extendedDynamicState3DepthClipEnable ||
       !screen->info.dynamic_state3_feats.extendedDynamicState3ProvokingVertexMode ||
       !screen->info.dynamic_state3_feats.extendedDynamicState3LineRasterizationMode)
      screen->info.have_EXT_extended_dynamic_state3 = false;
   else if (screen->info.dynamic_state3_feats.extendedDynamicState3SampleMask &&
            screen->info.dynamic_state3_feats.extendedDynamicState3AlphaToCoverageEnable &&
            (!screen->info.feats.features.alphaToOne || screen->info.dynamic_state3_feats.extendedDynamicState3AlphaToOneEnable) &&
            screen->info.dynamic_state3_feats.extendedDynamicState3ColorBlendEnable &&
            screen->info.dynamic_state3_feats.extendedDynamicState3RasterizationSamples &&
            screen->info.dynamic_state3_feats.extendedDynamicState3ColorWriteMask &&
            screen->info.dynamic_state3_feats.extendedDynamicState3ColorBlendEquation &&
            screen->info.dynamic_state3_feats.extendedDynamicState3LogicOpEnable &&
            screen->info.dynamic_state2_feats.extendedDynamicState2LogicOp)
      screen->have_full_ds3 = true;
   if (screen->info.have_EXT_graphics_pipeline_library)
      screen->info.have_EXT_graphics_pipeline_library = screen->info.have_EXT_extended_dynamic_state &&
                                                        screen->info.have_EXT_extended_dynamic_state2 &&
                                                        ((zink_debug & ZINK_DEBUG_GPL) ||
                                                         screen->info.dynamic_state2_feats.extendedDynamicState2PatchControlPoints) &&
                                                        screen->info.have_EXT_extended_dynamic_state3 &&
                                                        screen->info.have_KHR_dynamic_rendering &&
                                                        screen->info.have_EXT_non_seamless_cube_map &&
                                                        (!(zink_debug & ZINK_DEBUG_GPL) ||
                                                         screen->info.gpl_props.graphicsPipelineLibraryFastLinking ||
                                                         screen->is_cpu);
   screen->driver_workarounds.broken_l4a4 = screen->info.driver_props.driverID == VK_DRIVER_ID_NVIDIA_PROPRIETARY;
   if (screen->info.driver_props.driverID == VK_DRIVER_ID_MESA_TURNIP) {
      /* performance */
      screen->info.border_color_feats.customBorderColorWithoutFormat = VK_FALSE;
   }
   if (!screen->info.have_KHR_maintenance5)
      screen->driver_workarounds.missing_a8_unorm = true;

   if ((!screen->info.have_EXT_line_rasterization ||
        !screen->info.line_rast_feats.stippledBresenhamLines) &&
       screen->info.feats.features.geometryShader &&
       screen->info.feats.features.sampleRateShading) {
      /* we're using stippledBresenhamLines as a proxy for all of these, to
       * avoid accidentally changing behavior on VK-drivers where we don't
       * want to add emulation.
       */
      screen->driver_workarounds.no_linestipple = true;
   }

   if (screen->info.driver_props.driverID ==
       VK_DRIVER_ID_IMAGINATION_PROPRIETARY) {
      assert(screen->info.feats.features.geometryShader);
      screen->driver_workarounds.no_linesmooth = true;
   }

   /* This is a workarround for the lack of
    * gl_PointSize + glPolygonMode(..., GL_LINE), in the imagination
    * proprietary driver.
    */
   switch (screen->info.driver_props.driverID) {
   case VK_DRIVER_ID_IMAGINATION_PROPRIETARY:
      screen->driver_workarounds.no_hw_gl_point = true;
      break;
   default:
      screen->driver_workarounds.no_hw_gl_point = false;
      break;
   }

   if (screen->info.driver_props.driverID == VK_DRIVER_ID_AMD_OPEN_SOURCE || 
       screen->info.driver_props.driverID == VK_DRIVER_ID_AMD_PROPRIETARY || 
       screen->info.driver_props.driverID == VK_DRIVER_ID_NVIDIA_PROPRIETARY || 
       screen->info.driver_props.driverID == VK_DRIVER_ID_MESA_RADV)
      screen->driver_workarounds.z24_unscaled_bias = 1<<23;
   else
      screen->driver_workarounds.z24_unscaled_bias = 1<<24;
   if (screen->info.driver_props.driverID == VK_DRIVER_ID_NVIDIA_PROPRIETARY)
      screen->driver_workarounds.z16_unscaled_bias = 1<<15;
   else
      screen->driver_workarounds.z16_unscaled_bias = 1<<16;
   /* these drivers don't use VK_PIPELINE_CREATE_COLOR_ATTACHMENT_FEEDBACK_LOOP_BIT_EXT, so it can always be set */
   switch (screen->info.driver_props.driverID) {
   case VK_DRIVER_ID_MESA_RADV:
   case VK_DRIVER_ID_INTEL_OPEN_SOURCE_MESA:
   case VK_DRIVER_ID_MESA_LLVMPIPE:
   case VK_DRIVER_ID_MESA_VENUS:
   case VK_DRIVER_ID_NVIDIA_PROPRIETARY:
   case VK_DRIVER_ID_INTEL_PROPRIETARY_WINDOWS:
   case VK_DRIVER_ID_IMAGINATION_PROPRIETARY:
      screen->driver_workarounds.always_feedback_loop = screen->info.have_EXT_attachment_feedback_loop_layout;
      break;
   default:
      break;
   }
   /* these drivers don't use VK_PIPELINE_CREATE_DEPTH_STENCIL_ATTACHMENT_FEEDBACK_LOOP_BIT_EXT, so it can always be set */
   switch (screen->info.driver_props.driverID) {
   case VK_DRIVER_ID_MESA_LLVMPIPE:
   case VK_DRIVER_ID_MESA_VENUS:
   case VK_DRIVER_ID_NVIDIA_PROPRIETARY:
   case VK_DRIVER_ID_IMAGINATION_PROPRIETARY:
      screen->driver_workarounds.always_feedback_loop_zs = screen->info.have_EXT_attachment_feedback_loop_layout;
      break;
   default:
      break;
   }
   /* use same mechanics if dynamic state is supported */
   screen->driver_workarounds.always_feedback_loop |= screen->info.have_EXT_attachment_feedback_loop_dynamic_state;
   screen->driver_workarounds.always_feedback_loop_zs |= screen->info.have_EXT_attachment_feedback_loop_dynamic_state;

   /* these drivers cannot handle OOB gl_Layer values, and therefore need clamping in shader.
    * TODO: Vulkan extension that details whether vulkan driver can handle OOB layer values
    */
   switch (screen->info.driver_props.driverID) {
   case VK_DRIVER_ID_IMAGINATION_PROPRIETARY:
      screen->driver_workarounds.needs_sanitised_layer = true;
      break;
   default:
      screen->driver_workarounds.needs_sanitised_layer = false;
      break;
   }
   /* these drivers will produce undefined results when using swizzle 1 with combined z/s textures
    * TODO: use a future device property when available
    */
   switch (screen->info.driver_props.driverID) {
   case VK_DRIVER_ID_IMAGINATION_PROPRIETARY:
   case VK_DRIVER_ID_IMAGINATION_OPEN_SOURCE_MESA:
      screen->driver_workarounds.needs_zs_shader_swizzle = true;
      break;
   default:
      screen->driver_workarounds.needs_zs_shader_swizzle = false;
      break;
   }

   /* When robust contexts are advertised but robustImageAccess2 is not available */
   screen->driver_workarounds.lower_robustImageAccess2 =
      !screen->info.rb2_feats.robustImageAccess2 &&
      screen->info.feats.features.robustBufferAccess &&
      screen->info.rb_image_feats.robustImageAccess;

   /* once more testing has been done, use the #if 0 block */
   unsigned illegal = ZINK_DEBUG_RP | ZINK_DEBUG_NORP;
   if ((zink_debug & illegal) == illegal) {
      mesa_loge("Cannot specify ZINK_DEBUG=rp and ZINK_DEBUG=norp");
      abort();
   }

   /* these drivers benefit from renderpass optimization */
   switch (screen->info.driver_props.driverID) {
   case VK_DRIVER_ID_MESA_LLVMPIPE:
   case VK_DRIVER_ID_MESA_TURNIP:
   case VK_DRIVER_ID_MESA_PANVK:
   case VK_DRIVER_ID_MESA_V3DV:
   case VK_DRIVER_ID_IMAGINATION_PROPRIETARY:
   case VK_DRIVER_ID_QUALCOMM_PROPRIETARY:
   case VK_DRIVER_ID_BROADCOM_PROPRIETARY:
   case VK_DRIVER_ID_ARM_PROPRIETARY:
      screen->driver_workarounds.track_renderpasses = true; //screen->info.primgen_feats.primitivesGeneratedQueryWithRasterizerDiscard
      break;
   default:
      break;
   }
   if (zink_debug & ZINK_DEBUG_RP)
      screen->driver_workarounds.track_renderpasses = true;
   else if (zink_debug & ZINK_DEBUG_NORP)
      screen->driver_workarounds.track_renderpasses = false;

   /* these drivers can't optimize non-overlapping copy ops */
   switch (screen->info.driver_props.driverID) {
   case VK_DRIVER_ID_MESA_TURNIP:
   case VK_DRIVER_ID_QUALCOMM_PROPRIETARY:
      screen->driver_workarounds.broken_cache_semantics = true;
      break;
   default:
      break;
   }

   /* these drivers can successfully do INVALID <-> LINEAR dri3 modifier swap */
   switch (screen->info.driver_props.driverID) {
   case VK_DRIVER_ID_MESA_TURNIP:
   case VK_DRIVER_ID_MESA_VENUS:
      screen->driver_workarounds.can_do_invalid_linear_modifier = true;
      break;
   default:
      break;
   }

   /* these drivers have no difference between unoptimized and optimized shader compilation */
   switch (screen->info.driver_props.driverID) {
   case VK_DRIVER_ID_MESA_LLVMPIPE:
      screen->driver_workarounds.disable_optimized_compile = true;
      break;
   default:
      if (zink_debug & ZINK_DEBUG_NOOPT)
         screen->driver_workarounds.disable_optimized_compile = true;
      break;
   }

   switch (screen->info.driver_props.driverID) {
   case VK_DRIVER_ID_MESA_RADV:
   case VK_DRIVER_ID_AMD_OPEN_SOURCE:
   case VK_DRIVER_ID_AMD_PROPRIETARY:
      /* this has bad perf on AMD */
      screen->info.have_KHR_push_descriptor = false;
      break;
   default:
      break;
   }

   if (!screen->resizable_bar)
      screen->info.have_EXT_host_image_copy = false;
}

static void
fixup_driver_props(struct zink_screen *screen)
{
   VkPhysicalDeviceProperties2 props = {
      VK_STRUCTURE_TYPE_PHYSICAL_DEVICE_PROPERTIES_2
   };
   if (screen->info.have_EXT_host_image_copy) {
      /* fill in layouts */
      screen->info.hic_props.pNext = props.pNext;
      props.pNext = &screen->info.hic_props;
      screen->info.hic_props.pCopySrcLayouts = ralloc_array(screen, VkImageLayout, screen->info.hic_props.copySrcLayoutCount);
      screen->info.hic_props.pCopyDstLayouts = ralloc_array(screen, VkImageLayout, screen->info.hic_props.copyDstLayoutCount);
   }
   if (props.pNext)
      screen->vk.GetPhysicalDeviceProperties2(screen->pdev, &props);

   if (screen->info.have_EXT_host_image_copy) {
      for (unsigned i = 0; i < screen->info.hic_props.copyDstLayoutCount; i++) {
         if (screen->info.hic_props.pCopyDstLayouts[i] == VK_IMAGE_LAYOUT_SHADER_READ_ONLY_OPTIMAL) {
            screen->can_hic_shader_read = true;
            break;
         }
      }
   }
}

static void
init_optimal_keys(struct zink_screen *screen)
{
   /* assume that anyone who knows enough to enable optimal_keys on turnip doesn't care about missing line stipple */
   if (zink_debug & ZINK_DEBUG_OPTIMAL_KEYS && screen->info.driver_props.driverID == VK_DRIVER_ID_MESA_TURNIP)
      zink_debug |= ZINK_DEBUG_QUIET;
   screen->optimal_keys = !screen->need_decompose_attrs &&
                          screen->info.have_EXT_non_seamless_cube_map &&
                          screen->info.have_EXT_provoking_vertex &&
                          !screen->driconf.inline_uniforms &&
                          !screen->driver_workarounds.no_linestipple &&
                          !screen->driver_workarounds.no_linesmooth &&
                          !screen->driver_workarounds.no_hw_gl_point &&
                          !screen->driver_workarounds.lower_robustImageAccess2 &&
                          !screen->driconf.emulate_point_smooth &&
                          !screen->driver_workarounds.needs_zs_shader_swizzle;
   if (!screen->optimal_keys && zink_debug & ZINK_DEBUG_OPTIMAL_KEYS && !(zink_debug & ZINK_DEBUG_QUIET)) {
      fprintf(stderr, "The following criteria are preventing optimal_keys enablement:\n");
      if (screen->need_decompose_attrs)
         fprintf(stderr, "missing vertex attribute formats\n");
      if (screen->driconf.inline_uniforms)
         fprintf(stderr, "uniform inlining must be disabled (set ZINK_INLINE_UNIFORMS=0 in your env)\n");
      if (screen->driconf.emulate_point_smooth)
         fprintf(stderr, "smooth point emulation is enabled\n");
      if (screen->driver_workarounds.needs_zs_shader_swizzle)
         fprintf(stderr, "Z/S shader swizzle workaround is enabled\n");
      CHECK_OR_PRINT(have_EXT_line_rasterization);
      CHECK_OR_PRINT(line_rast_feats.stippledBresenhamLines);
      CHECK_OR_PRINT(feats.features.geometryShader);
      CHECK_OR_PRINT(feats.features.sampleRateShading);
      CHECK_OR_PRINT(have_EXT_non_seamless_cube_map);
      CHECK_OR_PRINT(have_EXT_provoking_vertex);
      if (screen->driver_workarounds.no_linesmooth)
         fprintf(stderr, "driver does not support smooth lines\n");
      if (screen->driver_workarounds.no_hw_gl_point)
         fprintf(stderr, "driver does not support hardware GL_POINT\n");
      CHECK_OR_PRINT(rb2_feats.robustImageAccess2);
      CHECK_OR_PRINT(feats.features.robustBufferAccess);
      CHECK_OR_PRINT(rb_image_feats.robustImageAccess);
      printf("\n");
      mesa_logw("zink: force-enabling optimal_keys despite missing features. Good luck!");
   }
   if (zink_debug & ZINK_DEBUG_OPTIMAL_KEYS)
      screen->optimal_keys = true;
   if (!screen->optimal_keys)
      screen->info.have_EXT_graphics_pipeline_library = false;

   if (!screen->optimal_keys ||
       !screen->info.have_KHR_maintenance5 ||
      /* EXT_shader_object needs either dynamic feedback loop or per-app enablement */
       (!screen->driconf.zink_shader_object_enable && !screen->info.have_EXT_attachment_feedback_loop_dynamic_state))
      screen->info.have_EXT_shader_object = false;
   if (screen->info.have_EXT_shader_object)
      screen->have_full_ds3 = true;
   if (zink_debug & ZINK_DEBUG_DGC) {
      if (!screen->optimal_keys) {
         mesa_loge("zink: can't DGC without optimal_keys!");
         zink_debug &= ~ZINK_DEBUG_DGC;
      } else {
         screen->info.have_EXT_multi_draw = false;
         screen->info.have_EXT_shader_object = false;
         screen->info.have_EXT_graphics_pipeline_library = false;
         screen->info.have_EXT_vertex_input_dynamic_state = false;
      }
   }
}

static struct disk_cache *
zink_get_disk_shader_cache(struct pipe_screen *_screen)
{
   struct zink_screen *screen = zink_screen(_screen);

   return screen->disk_cache;
}

VkSemaphore
zink_create_semaphore(struct zink_screen *screen)
{
   VkSemaphoreCreateInfo sci = {
      VK_STRUCTURE_TYPE_SEMAPHORE_CREATE_INFO,
      NULL,
      0
   };
   VkSemaphore sem = VK_NULL_HANDLE;
   if (util_dynarray_contains(&screen->semaphores, VkSemaphore)) {
      simple_mtx_lock(&screen->semaphores_lock);
      if (util_dynarray_contains(&screen->semaphores, VkSemaphore))
         sem = util_dynarray_pop(&screen->semaphores, VkSemaphore);
      simple_mtx_unlock(&screen->semaphores_lock);
   }
   if (sem)
      return sem;
   VkResult ret = VKSCR(CreateSemaphore)(screen->dev, &sci, NULL, &sem);
   return ret == VK_SUCCESS ? sem : VK_NULL_HANDLE;
}

void
zink_screen_lock_context(struct zink_screen *screen)
{
   simple_mtx_lock(&screen->copy_context_lock);
   if (!screen->copy_context)
      screen->copy_context = zink_context(screen->base.context_create(&screen->base, NULL, ZINK_CONTEXT_COPY_ONLY));
   if (!screen->copy_context) {
      mesa_loge("zink: failed to create copy context");
      /* realistically there's nothing that can be done here */
   }
}

void
zink_screen_unlock_context(struct zink_screen *screen)
{
   simple_mtx_unlock(&screen->copy_context_lock);
}

static bool
init_layouts(struct zink_screen *screen)
{
   if (screen->info.have_EXT_descriptor_indexing) {
      VkDescriptorSetLayoutBinding bindings[4];
      const unsigned num_bindings = 4;
      VkDescriptorSetLayoutCreateInfo dcslci = {0};
      dcslci.sType = VK_STRUCTURE_TYPE_DESCRIPTOR_SET_LAYOUT_CREATE_INFO;
      dcslci.pNext = NULL;
      VkDescriptorSetLayoutBindingFlagsCreateInfo fci = {0};
      VkDescriptorBindingFlags flags[4];
      dcslci.pNext = &fci;
      if (zink_descriptor_mode == ZINK_DESCRIPTOR_MODE_DB)
         dcslci.flags = VK_DESCRIPTOR_SET_LAYOUT_CREATE_DESCRIPTOR_BUFFER_BIT_EXT;
      else
         dcslci.flags = VK_DESCRIPTOR_SET_LAYOUT_CREATE_UPDATE_AFTER_BIND_POOL_BIT;
      fci.sType = VK_STRUCTURE_TYPE_DESCRIPTOR_SET_LAYOUT_BINDING_FLAGS_CREATE_INFO;
      fci.bindingCount = num_bindings;
      fci.pBindingFlags = flags;
      for (unsigned i = 0; i < num_bindings; i++) {
         flags[i] = VK_DESCRIPTOR_BINDING_UPDATE_UNUSED_WHILE_PENDING_BIT | VK_DESCRIPTOR_BINDING_PARTIALLY_BOUND_BIT;
         if (zink_descriptor_mode != ZINK_DESCRIPTOR_MODE_DB)
            flags[i] |= VK_DESCRIPTOR_BINDING_UPDATE_AFTER_BIND_BIT;
      }
      /* there is exactly 1 bindless descriptor set per context, and it has 4 bindings, 1 for each descriptor type */
      for (unsigned i = 0; i < num_bindings; i++) {
         bindings[i].binding = i;
         bindings[i].descriptorType = zink_descriptor_type_from_bindless_index(i);
         bindings[i].descriptorCount = ZINK_MAX_BINDLESS_HANDLES;
         bindings[i].stageFlags = VK_SHADER_STAGE_ALL_GRAPHICS | VK_SHADER_STAGE_COMPUTE_BIT;
         bindings[i].pImmutableSamplers = NULL;
      }

      dcslci.bindingCount = num_bindings;
      dcslci.pBindings = bindings;
      VkResult result = VKSCR(CreateDescriptorSetLayout)(screen->dev, &dcslci, 0, &screen->bindless_layout);
      if (result != VK_SUCCESS) {
         mesa_loge("ZINK: vkCreateDescriptorSetLayout failed (%s)", vk_Result_to_str(result));
         return false;
      }
   }

   screen->gfx_push_constant_layout = zink_pipeline_layout_create(screen, NULL, 0, false, 0);
   return !!screen->gfx_push_constant_layout;
}

static int
zink_screen_get_fd(struct pipe_screen *pscreen)
{
   struct zink_screen *screen = zink_screen(pscreen);

   return screen->drm_fd;
}

static struct zink_screen *
zink_internal_create_screen(const struct pipe_screen_config *config, int64_t dev_major, int64_t dev_minor)
{
   if (getenv("ZINK_USE_LAVAPIPE")) {
      mesa_loge("ZINK_USE_LAVAPIPE is obsolete. Use LIBGL_ALWAYS_SOFTWARE\n");
      return NULL;
   }

   struct zink_screen *screen = rzalloc(NULL, struct zink_screen);
   if (!screen) {
      mesa_loge("ZINK: failed to allocate screen");
      return NULL;
   }

   screen->drm_fd = -1;

   glsl_type_singleton_init_or_ref();
   zink_debug = debug_get_option_zink_debug();
   if (zink_descriptor_mode == ZINK_DESCRIPTOR_MODE_AUTO)
      zink_descriptor_mode = debug_get_option_zink_descriptor_mode();

   screen->threaded = util_get_cpu_caps()->nr_cpus > 1 && debug_get_bool_option("GALLIUM_THREAD", util_get_cpu_caps()->nr_cpus > 1);
   if (zink_debug & ZINK_DEBUG_FLUSHSYNC)
      screen->threaded_submit = false;
   else
      screen->threaded_submit = screen->threaded;
   screen->abort_on_hang = debug_get_bool_option("ZINK_HANG_ABORT", false);


   u_trace_state_init();

   screen->loader_lib = util_dl_open(VK_LIBNAME);
   if (!screen->loader_lib) {
      mesa_loge("ZINK: failed to load "VK_LIBNAME);
      goto fail;
   }

   screen->vk_GetInstanceProcAddr = (PFN_vkGetInstanceProcAddr)util_dl_get_proc_address(screen->loader_lib, "vkGetInstanceProcAddr");
   screen->vk_GetDeviceProcAddr = (PFN_vkGetDeviceProcAddr)util_dl_get_proc_address(screen->loader_lib, "vkGetDeviceProcAddr");
   if (!screen->vk_GetInstanceProcAddr ||
       !screen->vk_GetDeviceProcAddr) {
      mesa_loge("ZINK: failed to get proc address");
      goto fail;
   }

   screen->instance_info.loader_version = zink_get_loader_version(screen);
   if (config) {
      driParseConfigFiles(config->options, config->options_info, 0, "zink",
                          NULL, NULL, NULL, 0, NULL, 0);
      screen->driconf.dual_color_blend_by_location = driQueryOptionb(config->options, "dual_color_blend_by_location");
      //screen->driconf.inline_uniforms = driQueryOptionb(config->options, "radeonsi_inline_uniforms");
      screen->driconf.emulate_point_smooth = driQueryOptionb(config->options, "zink_emulate_point_smooth");
      screen->driconf.zink_shader_object_enable = driQueryOptionb(config->options, "zink_shader_object_enable");
   }

   //if (!zink_create_instance(screen, dev_major > 0 && dev_major < 255))
   if (!zink_create_instance(screen, 1))
      goto fail;

   if (zink_debug & ZINK_DEBUG_VALIDATION) {
      if (!screen->instance_info.have_layer_KHRONOS_validation &&
          !screen->instance_info.have_layer_LUNARG_standard_validation) {
         mesa_loge("Failed to load validation layer");
         goto fail;
      }
   }

   vk_instance_uncompacted_dispatch_table_load(&screen->vk.instance,
                                                screen->vk_GetInstanceProcAddr,
                                                screen->instance);
   vk_physical_device_uncompacted_dispatch_table_load(&screen->vk.physical_device,
                                                      screen->vk_GetInstanceProcAddr,
                                                      screen->instance);

   zink_verify_instance_extensions(screen);

   if (screen->instance_info.have_EXT_debug_utils &&
      (zink_debug & ZINK_DEBUG_VALIDATION) && !create_debug(screen))
      debug_printf("ZINK: failed to setup debug utils\n");

   //choose_pdev(screen, dev_major, dev_minor);
   choose_pdev(screen, 4, 6);
   if (screen->pdev == VK_NULL_HANDLE) {
      mesa_loge("ZINK: failed to choose pdev");
      goto fail;
   }
   screen->is_cpu = screen->info.props.deviceType == VK_PHYSICAL_DEVICE_TYPE_CPU;

   update_queue_props(screen);

   screen->have_X8_D24_UNORM_PACK32 = zink_is_depth_format_supported(screen,
                                              VK_FORMAT_X8_D24_UNORM_PACK32);
   screen->have_D24_UNORM_S8_UINT = zink_is_depth_format_supported(screen,
                                              VK_FORMAT_D24_UNORM_S8_UINT);
   screen->have_D32_SFLOAT_S8_UINT = zink_is_depth_format_supported(screen,
                                              VK_FORMAT_D32_SFLOAT_S8_UINT);

   if (!zink_get_physical_device_info(screen)) {
      debug_printf("ZINK: failed to detect features\n");
      goto fail;
   }

   setup_renderdoc(screen);
   if (screen->threaded_submit && !util_queue_init(&screen->flush_queue, "zfq", 8, 1, UTIL_QUEUE_INIT_RESIZE_IF_FULL, screen)) {
      mesa_loge("zink: Failed to create flush queue.\n");
      goto fail;
   }

   zink_internal_setup_moltenvk(screen);

   /*if (!screen->info.have_KHR_timeline_semaphore && !screen->info.feats12.timelineSemaphore) {
      mesa_loge("zink: KHR_timeline_semaphore is required");
      goto fail;
   }*/

   if (zink_debug & ZINK_DEBUG_DGC) {
      if (!screen->info.have_NV_device_generated_commands) {
         mesa_loge("zink: can't use DGC without NV_device_generated_commands");
         goto fail;
      }
   }

   if (zink_debug & ZINK_DEBUG_MEM) {
      simple_mtx_init(&screen->debug_mem_lock, mtx_plain);
      screen->debug_mem_sizes = _mesa_hash_table_create(screen, _mesa_hash_string, _mesa_key_string_equal);
   }

   init_driver_workarounds(screen);

   screen->dev = zink_create_logical_device(screen);
   if (!screen->dev)
      goto fail;

   vk_device_uncompacted_dispatch_table_load(&screen->vk.device,
                                             screen->vk_GetDeviceProcAddr,
                                             screen->dev);

   init_queue(screen);

   zink_verify_device_extensions(screen);

   /* descriptor set indexing is determined by 'compact' descriptor mode:
    * by default, 6 sets are used to provide more granular updating
    * in compact mode, a maximum of 4 sets are used, with like-types combined
    */
   if ((zink_debug & ZINK_DEBUG_COMPACT) ||
       screen->info.props.limits.maxBoundDescriptorSets < ZINK_MAX_DESCRIPTOR_SETS) {
      screen->desc_set_id[ZINK_DESCRIPTOR_TYPE_UNIFORMS] = 0;
      screen->desc_set_id[ZINK_DESCRIPTOR_TYPE_UBO] = 1;
      screen->desc_set_id[ZINK_DESCRIPTOR_TYPE_SSBO] = 1;
      screen->desc_set_id[ZINK_DESCRIPTOR_TYPE_SAMPLER_VIEW] = 2;
      screen->desc_set_id[ZINK_DESCRIPTOR_TYPE_IMAGE] = 2;
      screen->desc_set_id[ZINK_DESCRIPTOR_BINDLESS] = 3;
      screen->compact_descriptors = true;
   } else {
      screen->desc_set_id[ZINK_DESCRIPTOR_TYPE_UNIFORMS] = 0;
      screen->desc_set_id[ZINK_DESCRIPTOR_TYPE_UBO] = 1;
      screen->desc_set_id[ZINK_DESCRIPTOR_TYPE_SAMPLER_VIEW] = 2;
      screen->desc_set_id[ZINK_DESCRIPTOR_TYPE_SSBO] = 3;
      screen->desc_set_id[ZINK_DESCRIPTOR_TYPE_IMAGE] = 4;
      screen->desc_set_id[ZINK_DESCRIPTOR_BINDLESS] = 5;
   }

   if (screen->info.have_EXT_calibrated_timestamps && !check_have_device_time(screen))
      goto fail;

   screen->have_triangle_fans = true;
#if defined(VK_KHR_PORTABILITY_SUBSET_EXTENSION_NAME)
   if (screen->info.have_KHR_portability_subset) {
      screen->have_triangle_fans = (VK_TRUE == screen->info.portability_subset_feats.triangleFans);
   }
#endif // VK_KHR_PORTABILITY_SUBSET_EXTENSION_NAME

   check_base_requirements(screen);
   util_live_shader_cache_init(&screen->shaders, zink_create_gfx_shader_state, zink_delete_shader_state);

   screen->base.get_name = zink_get_name;
   if (screen->instance_info.have_KHR_external_memory_capabilities) {
      screen->base.get_device_uuid = zink_get_device_uuid;
      screen->base.get_driver_uuid = zink_get_driver_uuid;
   }
   if (screen->info.have_KHR_external_memory_win32) {
      screen->base.get_device_luid = zink_get_device_luid;
      screen->base.get_device_node_mask = zink_get_device_node_mask;
   }
   screen->base.set_max_shader_compiler_threads = zink_set_max_shader_compiler_threads;
   screen->base.is_parallel_shader_compilation_finished = zink_is_parallel_shader_compilation_finished;
   screen->base.get_vendor = zink_get_vendor;
   screen->base.get_device_vendor = zink_get_device_vendor;
   screen->base.get_compute_param = zink_get_compute_param;
   screen->base.get_timestamp = zink_get_timestamp;
   screen->base.query_memory_info = zink_query_memory_info;
   screen->base.get_param = zink_get_param;
   screen->base.get_paramf = zink_get_paramf;
   screen->base.get_shader_param = zink_get_shader_param;
   screen->base.get_compiler_options = zink_get_compiler_options;
   screen->base.get_sample_pixel_grid = zink_get_sample_pixel_grid;
   screen->base.is_compute_copy_faster = zink_is_compute_copy_faster;
   screen->base.is_format_supported = zink_is_format_supported;
   screen->base.driver_thread_add_job = zink_driver_thread_add_job;
   if (screen->info.have_EXT_image_drm_format_modifier && screen->info.have_EXT_external_memory_dma_buf) {
      screen->base.query_dmabuf_modifiers = zink_query_dmabuf_modifiers;
      screen->base.is_dmabuf_modifier_supported = zink_is_dmabuf_modifier_supported;
      screen->base.get_dmabuf_modifier_planes = zink_get_dmabuf_modifier_planes;
   }
#if defined(_WIN32)
   if (screen->info.have_KHR_external_memory_win32)
      screen->base.create_fence_win32 = zink_create_fence_win32;
#endif
   screen->base.context_create = zink_context_create;
   screen->base.flush_frontbuffer = zink_flush_frontbuffer;
   screen->base.destroy = zink_destroy_screen;
   screen->base.finalize_nir = zink_shader_finalize;
   screen->base.get_disk_shader_cache = zink_get_disk_shader_cache;
   screen->base.get_sparse_texture_virtual_page_size = zink_get_sparse_texture_virtual_page_size;
   screen->base.get_driver_query_group_info = zink_get_driver_query_group_info;
   screen->base.get_driver_query_info = zink_get_driver_query_info;
   screen->base.set_damage_region = zink_set_damage_region;

   if (screen->info.have_EXT_sample_locations) {
      VkMultisamplePropertiesEXT prop;
      prop.sType = VK_STRUCTURE_TYPE_MULTISAMPLE_PROPERTIES_EXT;
      prop.pNext = NULL;
      for (unsigned i = 0; i < ARRAY_SIZE(screen->maxSampleLocationGridSize); i++) {
         if (screen->info.sample_locations_props.sampleLocationSampleCounts & (1 << i)) {
            VKSCR(GetPhysicalDeviceMultisamplePropertiesEXT)(screen->pdev, 1 << i, &prop);
            screen->maxSampleLocationGridSize[i] = prop.maxSampleLocationGridSize;
         }
      }
   }

   if (!zink_screen_resource_init(&screen->base))
      goto fail;
   if (!zink_bo_init(screen)) {
      mesa_loge("ZINK: failed to initialize suballocator");
      goto fail;
   }
   zink_screen_fence_init(&screen->base);

   zink_screen_init_compiler(screen);
   if (!disk_cache_init(screen)) {
      mesa_loge("ZINK: failed to initialize disk cache");
      goto fail;
   }
   if (!util_queue_init(&screen->cache_get_thread, "zcfq", 8, 4,
                        UTIL_QUEUE_INIT_RESIZE_IF_FULL, screen))
      goto fail;
   populate_format_props(screen);

   slab_create_parent(&screen->transfer_pool, sizeof(struct zink_transfer), 16);
   slab_create(&screen->present_mempool, sizeof(struct zink_kopper_present_info), 16);

   screen->driconf.inline_uniforms = debug_get_bool_option("ZINK_INLINE_UNIFORMS", screen->is_cpu) && !(zink_debug & ZINK_DEBUG_DGC);
   
   /*if (!zink_screen_init_semaphore(screen)) {
      mesa_loge("zink: failed to create timeline semaphore");
      goto fail;
   }*/
   
   switch (screen->info.driver_props.driverID) {
   case VK_DRIVER_ID_NVIDIA_PROPRIETARY:
      screen->max_fences = 500;
      break;
   default:
      screen->max_fences = 5000;
      break;
   }
   if (debug_get_bool_option("ZINK_NO_TIMELINES", false))
      screen->info.have_KHR_timeline_semaphore = false;
   if (screen->info.have_KHR_timeline_semaphore)
      zink_screen_init_semaphore(screen);

   if (!screen->info.have_KHR_imageless_framebuffer) {
      simple_mtx_init(&screen->framebuffer_mtx, mtx_plain);
      _mesa_hash_table_init(&screen->framebuffer_cache, screen, hash_framebuffer_state, equals_framebuffer_state);
   }

   screen->total_video_mem = get_video_mem(screen);
   screen->clamp_video_mem = screen->total_video_mem * 0.8;
   if (!os_get_total_physical_memory(&screen->total_mem)) {
      mesa_loge("ZINK: failed to get total physical memory");
      goto fail;
   }

   memset(&screen->heap_map, UINT8_MAX, sizeof(screen->heap_map));
   for (enum zink_heap i = 0; i < ZINK_HEAP_MAX; i++) {
      for (unsigned j = 0; j < screen->info.mem_props.memoryTypeCount; j++) {
         VkMemoryPropertyFlags domains = vk_domain_from_heap(i);
         if ((screen->info.mem_props.memoryTypes[j].propertyFlags & domains) == domains) {
            screen->heap_map[i][screen->heap_count[i]++] = j;
         }
      }
   }
   /* iterate again to check for missing heaps */
   for (enum zink_heap i = 0; i < ZINK_HEAP_MAX; i++) {
      /* not found: use compatible heap */
      if (screen->heap_map[i][0] == UINT8_MAX) {
         /* only cached mem has a failure case for now */
         assert(i == ZINK_HEAP_HOST_VISIBLE_COHERENT_CACHED || i == ZINK_HEAP_DEVICE_LOCAL_LAZY ||
                i == ZINK_HEAP_DEVICE_LOCAL_VISIBLE);
         if (i == ZINK_HEAP_HOST_VISIBLE_COHERENT_CACHED) {
            memcpy(screen->heap_map[i], screen->heap_map[ZINK_HEAP_HOST_VISIBLE_COHERENT], screen->heap_count[ZINK_HEAP_HOST_VISIBLE_COHERENT]);
            screen->heap_count[i] = screen->heap_count[ZINK_HEAP_HOST_VISIBLE_COHERENT];
         } else {
            memcpy(screen->heap_map[i], screen->heap_map[ZINK_HEAP_DEVICE_LOCAL], screen->heap_count[ZINK_HEAP_DEVICE_LOCAL]);
            screen->heap_count[i] = screen->heap_count[ZINK_HEAP_DEVICE_LOCAL];
         }
      }
   }
   {
      uint64_t biggest_vis_vram = 0;
      for (unsigned i = 0; i < screen->heap_count[ZINK_HEAP_DEVICE_LOCAL_VISIBLE]; i++)
         biggest_vis_vram = MAX2(biggest_vis_vram, screen->info.mem_props.memoryHeaps[screen->info.mem_props.memoryTypes[i].heapIndex].size);
      uint64_t biggest_vram = 0;
      for (unsigned i = 0; i < screen->heap_count[ZINK_HEAP_DEVICE_LOCAL]; i++)
         biggest_vram = MAX2(biggest_vis_vram, screen->info.mem_props.memoryHeaps[screen->info.mem_props.memoryTypes[i].heapIndex].size);
      /* determine if vis vram is roughly equal to total vram */
      if (biggest_vis_vram > biggest_vram * 0.9)
         screen->resizable_bar = true;
   }

   bool can_db = true;
   {
      if (!screen->info.have_EXT_descriptor_buffer) {
         if (zink_descriptor_mode == ZINK_DESCRIPTOR_MODE_DB) {
            mesa_loge("Cannot use db descriptor mode without EXT_descriptor_buffer");
            goto fail;
         }
         can_db = false;
      }
      if (!screen->resizable_bar) {
         if (zink_descriptor_mode == ZINK_DESCRIPTOR_MODE_DB) {
            mesa_loge("Cannot use db descriptor mode without resizable bar");
            goto fail;
         }
         can_db = false;
      }
      if (!screen->info.have_EXT_non_seamless_cube_map) {
         if (zink_descriptor_mode == ZINK_DESCRIPTOR_MODE_DB) {
            mesa_loge("Cannot use db descriptor mode without EXT_non_seamless_cube_map");
            goto fail;
         }
         can_db = false;
      }
      if (!screen->info.rb2_feats.nullDescriptor) {
         if (zink_descriptor_mode == ZINK_DESCRIPTOR_MODE_DB) {
            mesa_loge("Cannot use db descriptor mode without robustness2.nullDescriptor");
            goto fail;
         }
         can_db = false;
      }
      if (ZINK_FBFETCH_DESCRIPTOR_SIZE < screen->info.db_props.inputAttachmentDescriptorSize) {
         if (zink_descriptor_mode == ZINK_DESCRIPTOR_MODE_DB) {
            mesa_loge("Cannot use db descriptor mode with inputAttachmentDescriptorSize(%u) > %u", (unsigned)screen->info.db_props.inputAttachmentDescriptorSize, ZINK_FBFETCH_DESCRIPTOR_SIZE);
            goto fail;
         }
         mesa_logw("zink: bug detected: inputAttachmentDescriptorSize(%u) > %u", (unsigned)screen->info.db_props.inputAttachmentDescriptorSize, ZINK_FBFETCH_DESCRIPTOR_SIZE);
         can_db = false;
      }
      if (screen->info.db_props.maxDescriptorBufferBindings < 2 || screen->info.db_props.maxSamplerDescriptorBufferBindings < 2) {
         if (zink_descriptor_mode == ZINK_DESCRIPTOR_MODE_DB) {
            /* allow for testing, but disable bindless */
            mesa_logw("Cannot use bindless and db descriptor mode with (maxDescriptorBufferBindings||maxSamplerDescriptorBufferBindings) < 2");
         } else {
            can_db = false;
         }
      }
   }
   if (zink_descriptor_mode == ZINK_DESCRIPTOR_MODE_AUTO) {
      /* descriptor buffer is not performant with virt yet */
      if (screen->info.driver_props.driverID == VK_DRIVER_ID_MESA_VENUS)
         zink_descriptor_mode = ZINK_DESCRIPTOR_MODE_LAZY;
      else
         zink_descriptor_mode = can_db ? ZINK_DESCRIPTOR_MODE_DB : ZINK_DESCRIPTOR_MODE_LAZY;
   }
   if (zink_descriptor_mode == ZINK_DESCRIPTOR_MODE_DB) {
      const uint32_t sampler_size = MAX2(screen->info.db_props.combinedImageSamplerDescriptorSize, screen->info.db_props.robustUniformTexelBufferDescriptorSize);
      const uint32_t image_size = MAX2(screen->info.db_props.storageImageDescriptorSize, screen->info.db_props.robustStorageTexelBufferDescriptorSize);
      if (screen->compact_descriptors) {
         screen->db_size[ZINK_DESCRIPTOR_TYPE_UBO] = screen->info.db_props.robustUniformBufferDescriptorSize +
                                                     screen->info.db_props.robustStorageBufferDescriptorSize;
         screen->db_size[ZINK_DESCRIPTOR_TYPE_SAMPLER_VIEW] = sampler_size + image_size;
      } else {
         screen->db_size[ZINK_DESCRIPTOR_TYPE_UBO] = screen->info.db_props.robustUniformBufferDescriptorSize;
         screen->db_size[ZINK_DESCRIPTOR_TYPE_SAMPLER_VIEW] = sampler_size;
         screen->db_size[ZINK_DESCRIPTOR_TYPE_SSBO] = screen->info.db_props.robustStorageBufferDescriptorSize;
         screen->db_size[ZINK_DESCRIPTOR_TYPE_IMAGE] = image_size;
      }
      screen->db_size[ZINK_DESCRIPTOR_TYPE_UNIFORMS] = screen->info.db_props.robustUniformBufferDescriptorSize;
      screen->info.have_KHR_push_descriptor = false;
      screen->base_descriptor_size = MAX4(screen->db_size[0], screen->db_size[1], screen->db_size[2], screen->db_size[3]);
   }

   simple_mtx_init(&screen->free_batch_states_lock, mtx_plain);
   simple_mtx_init(&screen->dt_lock, mtx_plain);

   util_idalloc_mt_init_tc(&screen->buffer_ids);

   simple_mtx_init(&screen->semaphores_lock, mtx_plain);
   util_dynarray_init(&screen->semaphores, screen);
   util_dynarray_init(&screen->fd_semaphores, screen);

   util_vertex_state_cache_init(&screen->vertex_state_cache,
                                zink_create_vertex_state, zink_vertex_state_destroy);
   screen->base.create_vertex_state = zink_cache_create_vertex_state;
   screen->base.vertex_state_destroy = zink_cache_vertex_state_destroy;

   zink_synchronization_init(screen);

   zink_init_screen_pipeline_libs(screen);

   if (!init_layouts(screen)) {
      mesa_loge("ZINK: failed to initialize layouts");
      goto fail;
   }

   if (!zink_descriptor_layouts_init(screen)) {
      mesa_loge("ZINK: failed to initialize descriptor layouts");
      goto fail;
   }

   simple_mtx_init(&screen->copy_context_lock, mtx_plain);

   init_optimal_keys(screen);

   screen->screen_id = p_atomic_inc_return(&num_screens);
   zink_tracing = screen->instance_info.have_EXT_debug_utils &&
                  (u_trace_is_enabled(U_TRACE_TYPE_PERFETTO) || u_trace_is_enabled(U_TRACE_TYPE_MARKERS));

   screen->frame_marker_emitted = zink_screen_debug_marker_begin(screen, "frame");

   return screen;

fail:
   zink_destroy_screen(&screen->base);
   return NULL;
}

struct pipe_screen *
zink_create_screen(struct sw_winsys *winsys, const struct pipe_screen_config *config)
{
   struct zink_screen *ret = zink_internal_create_screen(config, -1, -1);
   if (ret) {
      ret->winsys = winsys;
      ret->drm_fd = -1;
   }

   return &ret->base;
}

static inline int
zink_render_rdev(int fd, int64_t *dev_major, int64_t *dev_minor)
{
   int ret = 0;
   *dev_major = *dev_minor = -1;
#ifdef HAVE_LIBDRM
   struct stat stx;
   drmDevicePtr dev;

   if (fd == -1)
      return 0;

   if (drmGetDevice2(fd, 0, &dev))
      return -1;

   if(!(dev->available_nodes & (1 << DRM_NODE_RENDER))) {
      ret = -1;
      goto free_device;
   }

   if(stat(dev->nodes[DRM_NODE_RENDER], &stx)) {
      ret = -1;
      goto free_device;
   }

   *dev_major = major(stx.st_rdev);
   *dev_minor = minor(stx.st_rdev);

free_device:
   drmFreeDevice(&dev);
#endif //HAVE_LIBDRM

   return ret;
}

struct pipe_screen *
zink_drm_create_screen(int fd, const struct pipe_screen_config *config)
{
   int64_t dev_major, dev_minor;
   struct zink_screen *ret;

   if (zink_render_rdev(fd, &dev_major, &dev_minor))
      return NULL;

   ret = zink_internal_create_screen(config, dev_major, dev_minor);

   if (ret)
      ret->drm_fd = os_dupfd_cloexec(fd);
   if (ret && !ret->info.have_KHR_external_memory_fd) {
      debug_printf("ZINK: KHR_external_memory_fd required!\n");
      zink_destroy_screen(&ret->base);
      return NULL;
   }

   return &ret->base;
}

void zink_stub_function_not_loaded()
{
   /* this will be used by the zink_verify_*_extensions() functions on a
    * release build
    */
   mesa_loge("ZINK: a Vulkan function was called without being loaded");
   abort();
}

bool
zink_screen_debug_marker_begin(struct zink_screen *screen, const char *fmt, ...)
{
   if (!zink_tracing)
      return false;

   char *name;
   va_list va;
   va_start(va, fmt);
   int ret = vasprintf(&name, fmt, va);
   va_end(va);

   if (ret == -1)
      return false;

   VkDebugUtilsLabelEXT info = { 0 };
   info.sType = VK_STRUCTURE_TYPE_DEBUG_UTILS_LABEL_EXT;
   info.pLabelName = name;

   VKSCR(QueueBeginDebugUtilsLabelEXT)(screen->queue, &info);

   free(name);
   return true;
}

void
zink_screen_debug_marker_end(struct zink_screen *screen, bool emitted)
{
   if (emitted)
      VKSCR(QueueEndDebugUtilsLabelEXT)(screen->queue);
}<|MERGE_RESOLUTION|>--- conflicted
+++ resolved
@@ -1876,19 +1876,11 @@
          util_queue_fence_wait(&bs->flush_completed);
       }
    }
-<<<<<<< HEAD
+      res->use_damage = false;
+
    /* always verify that this was acquired */
    /*assert(zink_kopper_acquired(res->obj->dt, res->obj->dt_idx));
-   zink_kopper_present_queue(screen, res);
-   if (res->obj->acquired)
-      zink_kopper_present_queue(screen, res);
-   else {
-      assert(res->obj->last_dt_idx != UINT32_MAX);
-      if (!zink_kopper_last_present_eq(res->obj->dt, res->obj->last_dt_idx)) {
-         zink_kopper_acquire_readback(ctx, res);
-         zink_kopper_present_readback(ctx, res);
-      }
-   }*/
+   zink_kopper_present_queue(screen, res, nboxes, sub_box);*/
 
    struct sw_winsys *winsys = screen->winsys;
 
@@ -1914,14 +1906,7 @@
       }
       winsys->displaytarget_unmap(winsys, res->dt);
    }
-   winsys->displaytarget_display(winsys, res->dt, winsys_drawable_handle, sub_box);
-=======
-   res->use_damage = false;
-
-   /* always verify that this was acquired */
-   assert(zink_kopper_acquired(res->obj->dt, res->obj->dt_idx));
-   zink_kopper_present_queue(screen, res, nboxes, sub_box);
->>>>>>> 7ba43413
+   winsys->displaytarget_display(winsys, res->dt, winsys_drawable_handle, nboxes, sub_box);
 }
 
 bool
