--- conflicted
+++ resolved
@@ -3424,11 +3424,7 @@
       return NULL;
    }
 
-<<<<<<< HEAD
-   //screen->implicitly_loaded = config->implicit_driver_load;
-=======
-   screen->driver_name_is_inferred = config->driver_name_is_inferred;
->>>>>>> 928dd386
+   //screen->driver_name_is_inferred = config->driver_name_is_inferred;
    screen->drm_fd = -1;
 
    glsl_type_singleton_init_or_ref();
@@ -3532,14 +3528,9 @@
    }
 
    zink_internal_setup_moltenvk(screen);
-<<<<<<< HEAD
 
    /*if (!screen->info.have_KHR_timeline_semaphore && !screen->info.feats12.timelineSemaphore) {
-      if (!screen->implicitly_loaded)
-=======
-   if (!screen->info.have_KHR_timeline_semaphore && !screen->info.feats12.timelineSemaphore) {
       if (!screen->driver_name_is_inferred)
->>>>>>> 928dd386
          mesa_loge("zink: KHR_timeline_semaphore is required");
       goto fail;
    }*/
@@ -3714,7 +3705,6 @@
       goto fail;
    }
 
-<<<<<<< HEAD
 ////
    memset(&screen->heap_map, UINT8_MAX, sizeof(screen->heap_map));
    for (enum zink_heap i = 0; i < ZINK_HEAP_MAX; i++) {
@@ -3753,12 +3743,9 @@
          screen->resizable_bar = true;
    }         
 ////
+
    /*if (!zink_screen_init_semaphore(screen)) {
-      if (!screen->implicitly_loaded)
-=======
-   if (!zink_screen_init_semaphore(screen)) {
       if (!screen->driver_name_is_inferred)
->>>>>>> 928dd386
          mesa_loge("zink: failed to create timeline semaphore");
       goto fail;
    }*/
