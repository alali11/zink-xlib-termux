--- conflicted
+++ resolved
@@ -3528,15 +3528,10 @@
    }
 
    zink_internal_setup_moltenvk(screen);
-<<<<<<< HEAD
 
    /*if (!screen->info.have_KHR_timeline_semaphore && !screen->info.feats12.timelineSemaphore) {
-      mesa_loge("zink: KHR_timeline_semaphore is required");
-=======
-   if (!screen->info.have_KHR_timeline_semaphore && !screen->info.feats12.timelineSemaphore) {
       if (!screen->implicitly_loaded)
          mesa_loge("zink: KHR_timeline_semaphore is required");
->>>>>>> 4cc975c6
       goto fail;
    }*/
 
@@ -3683,12 +3678,7 @@
    slab_create(&screen->present_mempool, sizeof(struct zink_kopper_present_info), 16);
 
    screen->driconf.inline_uniforms = debug_get_bool_option("ZINK_INLINE_UNIFORMS", screen->is_cpu) && !(zink_debug & ZINK_DEBUG_DGC);
-   
-   /*if (!zink_screen_init_semaphore(screen)) {
-      mesa_loge("zink: failed to create timeline semaphore");
-      goto fail;
-   }*/
-   
+
    switch (screen->info.driver_props.driverID) {
    case VK_DRIVER_ID_NVIDIA_PROPRIETARY:
       screen->max_fences = 500;
@@ -3715,7 +3705,7 @@
       goto fail;
    }
 
-<<<<<<< HEAD
+////
    memset(&screen->heap_map, UINT8_MAX, sizeof(screen->heap_map));
    for (enum zink_heap i = 0; i < ZINK_HEAP_MAX; i++) {
       for (unsigned j = 0; j < screen->info.mem_props.memoryTypeCount; j++) {
@@ -3751,13 +3741,12 @@
       /* determine if vis vram is roughly equal to total vram */
       if (biggest_vis_vram > biggest_vram * 0.9)
          screen->resizable_bar = true;
-=======
-   if (!zink_screen_init_semaphore(screen)) {
+////
+   /*if (!zink_screen_init_semaphore(screen)) {
       if (!screen->implicitly_loaded)
          mesa_loge("zink: failed to create timeline semaphore");
       goto fail;
->>>>>>> 4cc975c6
-   }
+   }*/
 
    bool can_db = true;
    {
