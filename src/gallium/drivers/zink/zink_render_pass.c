/*
 * Copyright 2018 Collabora Ltd.
 *
 * Permission is hereby granted, free of charge, to any person obtaining a
 * copy of this software and associated documentation files (the "Software"),
 * to deal in the Software without restriction, including without limitation
 * on the rights to use, copy, modify, merge, publish, distribute, sub
 * license, and/or sell copies of the Software, and to permit persons to whom
 * the Software is furnished to do so, subject to the following conditions:
 *
 * The above copyright notice and this permission notice (including the next
 * paragraph) shall be included in all copies or substantial portions of the
 * Software.
 *
 * THE SOFTWARE IS PROVIDED "AS IS", WITHOUT WARRANTY OF ANY KIND, EXPRESS OR
 * IMPLIED, INCLUDING BUT NOT LIMITED TO THE WARRANTIES OF MERCHANTABILITY,
 * FITNESS FOR A PARTICULAR PURPOSE AND NON-INFRINGEMENT. IN NO EVENT SHALL
 * THE AUTHOR(S) AND/OR THEIR SUPPLIERS BE LIABLE FOR ANY CLAIM,
 * DAMAGES OR OTHER LIABILITY, WHETHER IN AN ACTION OF CONTRACT, TORT OR
 * OTHERWISE, ARISING FROM, OUT OF OR IN CONNECTION WITH THE SOFTWARE OR THE
 * USE OR OTHER DEALINGS IN THE SOFTWARE.
 */

#include "zink_context.h"
#include "zink_clear.h"
#include "zink_framebuffer.h"
#include "zink_kopper.h"
#include "zink_query.h"
#include "zink_render_pass.h"
#include "zink_resource.h"
#include "zink_screen.h"
#include "zink_surface.h"

#include "util/u_memory.h"
#include "util/u_string.h"
#include "util/u_blitter.h"

static VkRenderPass
create_render_pass(struct zink_screen *screen, struct zink_render_pass_state *state, struct zink_render_pass_pipeline_state *pstate)
{

   VkAttachmentReference color_refs[PIPE_MAX_COLOR_BUFS], zs_ref;
   VkAttachmentReference input_attachments[PIPE_MAX_COLOR_BUFS];
   VkAttachmentDescription attachments[PIPE_MAX_COLOR_BUFS + 1];
   VkPipelineStageFlags dep_pipeline = 0;
   VkAccessFlags dep_access = 0;
   unsigned input_count = 0;

   pstate->num_attachments = state->num_cbufs;
   for (int i = 0; i < state->num_cbufs; i++) {
      struct zink_rt_attrib *rt = state->rts + i;
      attachments[i].flags = 0;
      pstate->attachments[i].format = attachments[i].format = rt->format;
      pstate->attachments[i].samples = attachments[i].samples = rt->samples;
      attachments[i].loadOp = rt->clear_color ? VK_ATTACHMENT_LOAD_OP_CLEAR :
                                                state->swapchain_init && rt->swapchain ?
                                                VK_ATTACHMENT_LOAD_OP_DONT_CARE :
                                                VK_ATTACHMENT_LOAD_OP_LOAD;
      attachments[i].storeOp = VK_ATTACHMENT_STORE_OP_STORE;
      attachments[i].stencilLoadOp = VK_ATTACHMENT_LOAD_OP_DONT_CARE;
      attachments[i].stencilStoreOp = VK_ATTACHMENT_STORE_OP_DONT_CARE;
      /* if layout changes are ever handled here, need VkAttachmentSampleLocationsEXT */
      VkImageLayout layout = rt->fbfetch ? VK_IMAGE_LAYOUT_GENERAL : VK_IMAGE_LAYOUT_COLOR_ATTACHMENT_OPTIMAL;
      attachments[i].initialLayout = layout;
      attachments[i].finalLayout = layout;
      color_refs[i].attachment = i;
      color_refs[i].layout = layout;
      dep_pipeline |= VK_PIPELINE_STAGE_COLOR_ATTACHMENT_OUTPUT_BIT;
      if (rt->fbfetch) {
         memcpy(&input_attachments[input_count++], &color_refs[i], sizeof(VkAttachmentReference));
         dep_pipeline |= VK_PIPELINE_STAGE_FRAGMENT_SHADER_BIT;
         dep_access |= VK_ACCESS_INPUT_ATTACHMENT_READ_BIT;
      }
      dep_access |= VK_ACCESS_COLOR_ATTACHMENT_WRITE_BIT;
      if (attachments[i].loadOp == VK_ATTACHMENT_LOAD_OP_LOAD)
         dep_access |= VK_ACCESS_COLOR_ATTACHMENT_READ_BIT;
   }

   int num_attachments = state->num_cbufs;
   if (state->have_zsbuf)  {
      struct zink_rt_attrib *rt = state->rts + state->num_cbufs;
      bool has_clear = rt->clear_color || rt->clear_stencil;
      VkImageLayout layout;
      if (rt->mixed_zs)
         layout = VK_IMAGE_LAYOUT_GENERAL;
      else
         layout = rt->needs_write || has_clear ? VK_IMAGE_LAYOUT_DEPTH_STENCIL_ATTACHMENT_OPTIMAL : VK_IMAGE_LAYOUT_DEPTH_STENCIL_READ_ONLY_OPTIMAL;
      attachments[num_attachments].flags = 0;
      pstate->attachments[num_attachments].format = attachments[num_attachments].format = rt->format;
      pstate->attachments[num_attachments].samples = attachments[num_attachments].samples = rt->samples;
      attachments[num_attachments].loadOp = rt->clear_color ? VK_ATTACHMENT_LOAD_OP_CLEAR : VK_ATTACHMENT_LOAD_OP_LOAD;
      if (rt->mixed_zs)
         attachments[num_attachments].storeOp = VK_ATTACHMENT_STORE_OP_NONE;
      else
         attachments[num_attachments].storeOp = VK_ATTACHMENT_STORE_OP_STORE;
      attachments[num_attachments].stencilLoadOp = rt->clear_stencil ? VK_ATTACHMENT_LOAD_OP_CLEAR : VK_ATTACHMENT_LOAD_OP_LOAD;
      attachments[num_attachments].stencilStoreOp = VK_ATTACHMENT_STORE_OP_STORE;
      /* if layout changes are ever handled here, need VkAttachmentSampleLocationsEXT */
      attachments[num_attachments].initialLayout = layout;
      attachments[num_attachments].finalLayout = layout;

      dep_pipeline |= VK_PIPELINE_STAGE_EARLY_FRAGMENT_TESTS_BIT | VK_PIPELINE_STAGE_LATE_FRAGMENT_TESTS_BIT;
      if (layout == VK_IMAGE_LAYOUT_DEPTH_STENCIL_ATTACHMENT_OPTIMAL)
         dep_access |= VK_ACCESS_DEPTH_STENCIL_ATTACHMENT_WRITE_BIT;
      if (attachments[num_attachments].loadOp == VK_ATTACHMENT_LOAD_OP_LOAD ||
          attachments[num_attachments].stencilLoadOp == VK_ATTACHMENT_LOAD_OP_LOAD)
         dep_access |= VK_ACCESS_DEPTH_STENCIL_ATTACHMENT_READ_BIT;

      zs_ref.attachment = num_attachments++;
      zs_ref.layout = layout;
      pstate->num_attachments++;
   }

   if (!screen->info.have_KHR_synchronization2)
      dep_pipeline = MAX2(dep_pipeline, VK_PIPELINE_STAGE_COLOR_ATTACHMENT_OUTPUT_BIT);
   VkSubpassDependency deps[] = {
      {VK_SUBPASS_EXTERNAL, 0, dep_pipeline, dep_pipeline, 0, dep_access, VK_DEPENDENCY_BY_REGION_BIT},
      {0, VK_SUBPASS_EXTERNAL, dep_pipeline, VK_PIPELINE_STAGE_BOTTOM_OF_PIPE_BIT, dep_access, 0, VK_DEPENDENCY_BY_REGION_BIT}
   };
   VkPipelineStageFlags input_dep = VK_PIPELINE_STAGE_FRAGMENT_SHADER_BIT;
   //if (zs_fbfetch) input_dep |= VK_PIPELINE_STAGE_LATE_FRAGMENT_TESTS_BIT, VK_PIPELINE_STAGE_FRAGMENT_SHADER_BIT;
   VkAccessFlags input_access = VK_ACCESS_INPUT_ATTACHMENT_READ_BIT;
   //if (zs_fbfetch) input_access |= VK_ACCESS_DEPTH_STENCIL_ATTACHMENT_READ_BIT;
   VkSubpassDependency fbfetch_deps[] = {
      {VK_SUBPASS_EXTERNAL, 0, dep_pipeline, dep_pipeline, 0, dep_access, VK_DEPENDENCY_BY_REGION_BIT},
      {0, 0, dep_pipeline, input_dep, dep_access, input_access, VK_DEPENDENCY_BY_REGION_BIT},
      {0, VK_SUBPASS_EXTERNAL, dep_pipeline, VK_PIPELINE_STAGE_BOTTOM_OF_PIPE_BIT, dep_access, 0, VK_DEPENDENCY_BY_REGION_BIT}
   };

   VkSubpassDescription subpass = {0};
   subpass.pipelineBindPoint = VK_PIPELINE_BIND_POINT_GRAPHICS;
   subpass.colorAttachmentCount = state->num_cbufs;
   subpass.pColorAttachments = color_refs;
   subpass.pDepthStencilAttachment = state->have_zsbuf ? &zs_ref : NULL;
   subpass.inputAttachmentCount = input_count;
   subpass.pInputAttachments = input_attachments;

   VkRenderPassCreateInfo rpci = {0};
   rpci.sType = VK_STRUCTURE_TYPE_RENDER_PASS_CREATE_INFO;
   rpci.attachmentCount = num_attachments;
   rpci.pAttachments = attachments;
   rpci.subpassCount = 1;
   rpci.pSubpasses = &subpass;
   rpci.dependencyCount = input_count ? 3 : 2;
   rpci.pDependencies = input_count ? fbfetch_deps : deps;

   VkRenderPass render_pass;
   if (VKSCR(CreateRenderPass)(screen->dev, &rpci, NULL, &render_pass) != VK_SUCCESS) {
      mesa_loge("ZINK: vkCreateRenderPass failed");
      return VK_NULL_HANDLE;
   }

   return render_pass;
}

static VkAttachmentLoadOp
get_rt_loadop(const struct zink_rt_attrib *rt, bool clear)
{
   return clear ? VK_ATTACHMENT_LOAD_OP_CLEAR :
                  /* TODO: need replicate EXT */
                  //rt->resolve || rt->invalid ?
                  rt->invalid ?
                  VK_ATTACHMENT_LOAD_OP_DONT_CARE :
                  VK_ATTACHMENT_LOAD_OP_LOAD;
}

static VkImageLayout
get_color_rt_layout(const struct zink_rt_attrib *rt)
{
   return rt->feedback_loop ? VK_IMAGE_LAYOUT_ATTACHMENT_FEEDBACK_LOOP_OPTIMAL_EXT : rt->fbfetch ? VK_IMAGE_LAYOUT_GENERAL : VK_IMAGE_LAYOUT_COLOR_ATTACHMENT_OPTIMAL;
}

static VkImageLayout
get_zs_rt_layout(const struct zink_rt_attrib *rt)
{
   bool has_clear = rt->clear_color || rt->clear_stencil;
   if (rt->feedback_loop)
      return VK_IMAGE_LAYOUT_ATTACHMENT_FEEDBACK_LOOP_OPTIMAL_EXT;
   return rt->needs_write || has_clear ? VK_IMAGE_LAYOUT_DEPTH_STENCIL_ATTACHMENT_OPTIMAL : VK_IMAGE_LAYOUT_DEPTH_STENCIL_READ_ONLY_OPTIMAL;
}

static VkRenderPass
create_render_pass2(struct zink_screen *screen, struct zink_render_pass_state *state, struct zink_render_pass_pipeline_state *pstate)
{

   VkAttachmentReference2 color_refs[PIPE_MAX_COLOR_BUFS], color_resolves[PIPE_MAX_COLOR_BUFS], zs_ref, zs_resolve;
   VkAttachmentReference2 input_attachments[PIPE_MAX_COLOR_BUFS];
   VkAttachmentDescription2 attachments[2 * (PIPE_MAX_COLOR_BUFS + 1)];
   VkPipelineStageFlags dep_pipeline = 0;
   VkAccessFlags dep_access = 0;
   unsigned input_count = 0;
   const unsigned cresolve_offset = state->num_cbufs + state->have_zsbuf;
   const unsigned zsresolve_offset = cresolve_offset + state->num_cresolves;

   pstate->num_attachments = state->num_cbufs;
   pstate->num_cresolves = state->num_cresolves;
   pstate->num_zsresolves = state->num_zsresolves;
   pstate->fbfetch = 0;
   for (int i = 0; i < state->num_cbufs; i++) {
      struct zink_rt_attrib *rt = state->rts + i;
      attachments[i].sType = VK_STRUCTURE_TYPE_ATTACHMENT_DESCRIPTION_2;
      attachments[i].pNext = NULL;
      attachments[i].flags = 0;
      pstate->attachments[i].format = attachments[i].format = rt->format;
      pstate->attachments[i].samples = attachments[i].samples = rt->samples;
      attachments[i].loadOp = get_rt_loadop(rt, rt->clear_color);

      /* TODO: need replicate EXT */
      //attachments[i].storeOp = rt->resolve ? VK_ATTACHMENT_STORE_OP_DONT_CARE : VK_ATTACHMENT_STORE_OP_STORE;
      attachments[i].storeOp = VK_ATTACHMENT_STORE_OP_STORE;
      attachments[i].stencilLoadOp = VK_ATTACHMENT_LOAD_OP_DONT_CARE;
      attachments[i].stencilStoreOp = VK_ATTACHMENT_STORE_OP_DONT_CARE;
      /* if layout changes are ever handled here, need VkAttachmentSampleLocationsEXT */
      VkImageLayout layout = get_color_rt_layout(rt);
      attachments[i].initialLayout = layout;
      attachments[i].finalLayout = layout;
      color_refs[i].sType = VK_STRUCTURE_TYPE_ATTACHMENT_REFERENCE_2;
      color_refs[i].pNext = NULL;
      color_refs[i].attachment = i;
      color_refs[i].layout = layout;
      color_refs[i].aspectMask = VK_IMAGE_ASPECT_COLOR_BIT;
      dep_pipeline |= VK_PIPELINE_STAGE_COLOR_ATTACHMENT_OUTPUT_BIT;
      if (rt->fbfetch) {
         memcpy(&input_attachments[input_count++], &color_refs[i], sizeof(VkAttachmentReference2));
         dep_pipeline |= VK_PIPELINE_STAGE_FRAGMENT_SHADER_BIT;
         dep_access |= VK_ACCESS_INPUT_ATTACHMENT_READ_BIT;
         pstate->fbfetch = 1;
      }
      dep_access |= VK_ACCESS_COLOR_ATTACHMENT_WRITE_BIT;
      if (attachments[i].loadOp == VK_ATTACHMENT_LOAD_OP_LOAD)
         dep_access |= VK_ACCESS_COLOR_ATTACHMENT_READ_BIT;

      if (rt->resolve) {
         memcpy(&attachments[cresolve_offset + i], &attachments[i], sizeof(VkAttachmentDescription2));
         attachments[cresolve_offset + i].loadOp = VK_ATTACHMENT_LOAD_OP_DONT_CARE;
         attachments[cresolve_offset + i].storeOp = VK_ATTACHMENT_STORE_OP_STORE;
         attachments[cresolve_offset + i].samples = 1;
         memcpy(&color_resolves[i], &color_refs[i], sizeof(VkAttachmentReference2));
         color_resolves[i].attachment = cresolve_offset + i;
         if (attachments[cresolve_offset + i].loadOp == VK_ATTACHMENT_LOAD_OP_LOAD)
            dep_access |= VK_ACCESS_COLOR_ATTACHMENT_READ_BIT;
      }
   }

   int num_attachments = state->num_cbufs;
   if (state->have_zsbuf)  {
      struct zink_rt_attrib *rt = state->rts + state->num_cbufs;
      VkImageLayout layout = get_zs_rt_layout(rt);
      attachments[num_attachments].sType = VK_STRUCTURE_TYPE_ATTACHMENT_DESCRIPTION_2;
      attachments[num_attachments].pNext = NULL;
      attachments[num_attachments].flags = 0;
      pstate->attachments[num_attachments].format = attachments[num_attachments].format = rt->format;
      pstate->attachments[num_attachments].samples = attachments[num_attachments].samples = rt->samples;
      attachments[num_attachments].loadOp = get_rt_loadop(rt, rt->clear_color);
      attachments[num_attachments].stencilLoadOp = get_rt_loadop(rt, rt->clear_stencil);
      /* TODO: need replicate EXT */
      //attachments[num_attachments].storeOp = rt->resolve ? VK_ATTACHMENT_LOAD_OP_DONT_CARE : VK_ATTACHMENT_STORE_OP_STORE;
      //attachments[num_attachments].stencilStoreOp = rt->resolve ? VK_ATTACHMENT_LOAD_OP_DONT_CARE : VK_ATTACHMENT_STORE_OP_STORE;
      attachments[num_attachments].storeOp = VK_ATTACHMENT_STORE_OP_STORE;
      attachments[num_attachments].stencilStoreOp = VK_ATTACHMENT_STORE_OP_STORE;
      /* if layout changes are ever handled here, need VkAttachmentSampleLocationsEXT */
      attachments[num_attachments].initialLayout = layout;
      attachments[num_attachments].finalLayout = layout;

      dep_pipeline |= VK_PIPELINE_STAGE_EARLY_FRAGMENT_TESTS_BIT | VK_PIPELINE_STAGE_LATE_FRAGMENT_TESTS_BIT;
      if (layout == VK_IMAGE_LAYOUT_DEPTH_STENCIL_ATTACHMENT_OPTIMAL)
         dep_access |= VK_ACCESS_DEPTH_STENCIL_ATTACHMENT_WRITE_BIT;
      if (attachments[num_attachments].loadOp == VK_ATTACHMENT_LOAD_OP_LOAD ||
          attachments[num_attachments].stencilLoadOp == VK_ATTACHMENT_LOAD_OP_LOAD)
         dep_access |= VK_ACCESS_DEPTH_STENCIL_ATTACHMENT_READ_BIT;

      zs_ref.sType = VK_STRUCTURE_TYPE_ATTACHMENT_REFERENCE_2;
      zs_ref.pNext = NULL;
      zs_ref.attachment = num_attachments++;
      zs_ref.layout = layout;
      if (rt->resolve) {
         memcpy(&attachments[zsresolve_offset], &attachments[num_attachments], sizeof(VkAttachmentDescription2));
         attachments[zsresolve_offset].loadOp = VK_ATTACHMENT_LOAD_OP_DONT_CARE;
         attachments[zsresolve_offset].stencilLoadOp = VK_ATTACHMENT_LOAD_OP_DONT_CARE;
         attachments[zsresolve_offset].storeOp = VK_ATTACHMENT_STORE_OP_STORE;
         attachments[zsresolve_offset].stencilStoreOp = VK_ATTACHMENT_STORE_OP_STORE;
         attachments[zsresolve_offset].samples = 1;
         memcpy(&zs_resolve, &zs_ref, sizeof(VkAttachmentReference2));
         zs_ref.attachment = zsresolve_offset;
         if (attachments[zsresolve_offset].loadOp == VK_ATTACHMENT_LOAD_OP_LOAD ||
             attachments[zsresolve_offset].stencilLoadOp == VK_ATTACHMENT_LOAD_OP_LOAD)
            dep_access |= VK_ACCESS_DEPTH_STENCIL_ATTACHMENT_READ_BIT;
      }
      pstate->num_attachments++;
   }
   pstate->color_read = (dep_access & VK_ACCESS_COLOR_ATTACHMENT_READ_BIT) > 0;
   pstate->depth_read = (dep_access & VK_ACCESS_DEPTH_STENCIL_ATTACHMENT_READ_BIT) > 0;
   pstate->depth_write = (dep_access & VK_ACCESS_DEPTH_STENCIL_ATTACHMENT_WRITE_BIT) > 0;

   if (!screen->info.have_KHR_synchronization2)
      dep_pipeline = MAX2(dep_pipeline, VK_PIPELINE_STAGE_COLOR_ATTACHMENT_OUTPUT_BIT);

   //VkDependencyFlags flag = screen->info.have_KHR_synchronization2 ? VK_DEPENDENCY_BY_REGION_BIT : 0;
   VkSubpassDependency2 deps[] = {
      /*{VK_STRUCTURE_TYPE_SUBPASS_DEPENDENCY_2, NULL, VK_SUBPASS_EXTERNAL, 0, dep_pipeline, dep_pipeline, 0, dep_access, flag, 0},
      {VK_STRUCTURE_TYPE_SUBPASS_DEPENDENCY_2, NULL, 0, VK_SUBPASS_EXTERNAL, dep_pipeline, VK_PIPELINE_STAGE_BOTTOM_OF_PIPE_BIT, dep_access, 0, flag, 0}*/
	  {VK_STRUCTURE_TYPE_SUBPASS_DEPENDENCY_2, NULL, VK_SUBPASS_EXTERNAL, 0, dep_pipeline, dep_pipeline, 0, dep_access, VK_DEPENDENCY_BY_REGION_BIT, 0},
      {VK_STRUCTURE_TYPE_SUBPASS_DEPENDENCY_2, NULL, 0, VK_SUBPASS_EXTERNAL, dep_pipeline, VK_PIPELINE_STAGE_BOTTOM_OF_PIPE_BIT, dep_access, 0, VK_DEPENDENCY_BY_REGION_BIT, 0}
   };
   VkPipelineStageFlags input_dep = VK_PIPELINE_STAGE_FRAGMENT_SHADER_BIT;
   //if (zs_fbfetch) input_dep |= VK_PIPELINE_STAGE_LATE_FRAGMENT_TESTS_BIT, VK_PIPELINE_STAGE_FRAGMENT_SHADER_BIT;
   VkAccessFlags input_access = VK_ACCESS_INPUT_ATTACHMENT_READ_BIT;
   //if (zs_fbfetch) input_access |= VK_ACCESS_DEPTH_STENCIL_ATTACHMENT_READ_BIT;
   VkSubpassDependency2 fbfetch_deps[] = {
      /*{VK_STRUCTURE_TYPE_SUBPASS_DEPENDENCY_2, NULL, VK_SUBPASS_EXTERNAL, 0, dep_pipeline, dep_pipeline, 0, dep_access, flag, 0},
      {VK_STRUCTURE_TYPE_SUBPASS_DEPENDENCY_2, NULL, 0, 0, dep_pipeline, input_dep, dep_access, input_access, flag, 0},
      {VK_STRUCTURE_TYPE_SUBPASS_DEPENDENCY_2, NULL, 0, VK_SUBPASS_EXTERNAL, dep_pipeline, VK_PIPELINE_STAGE_BOTTOM_OF_PIPE_BIT, dep_access, 0, flag, 0}*/
	  {VK_STRUCTURE_TYPE_SUBPASS_DEPENDENCY_2, NULL, VK_SUBPASS_EXTERNAL, 0, dep_pipeline, dep_pipeline, 0, dep_access, VK_DEPENDENCY_BY_REGION_BIT, 0},
      {VK_STRUCTURE_TYPE_SUBPASS_DEPENDENCY_2, NULL, 0, 0, dep_pipeline, input_dep, dep_access, input_access, VK_DEPENDENCY_BY_REGION_BIT, 0},
      {VK_STRUCTURE_TYPE_SUBPASS_DEPENDENCY_2, NULL, 0, VK_SUBPASS_EXTERNAL, dep_pipeline, VK_PIPELINE_STAGE_BOTTOM_OF_PIPE_BIT, dep_access, 0, VK_DEPENDENCY_BY_REGION_BIT, 0}
   };

   VkSubpassDescription2 subpass = {0};
   if (pstate->fbfetch && screen->info.have_EXT_rasterization_order_attachment_access)
      subpass.flags |= VK_SUBPASS_DESCRIPTION_RASTERIZATION_ORDER_ATTACHMENT_COLOR_ACCESS_BIT_EXT;
   VkSubpassDescriptionDepthStencilResolve zsresolve;
   subpass.sType = VK_STRUCTURE_TYPE_SUBPASS_DESCRIPTION_2;
   subpass.pipelineBindPoint = VK_PIPELINE_BIND_POINT_GRAPHICS;
   subpass.colorAttachmentCount = state->num_cbufs;
   subpass.pColorAttachments = color_refs;
   subpass.pDepthStencilAttachment = state->have_zsbuf ? &zs_ref : NULL;
   subpass.inputAttachmentCount = input_count;
   subpass.pInputAttachments = input_attachments;
   if (state->num_cresolves)
      subpass.pResolveAttachments = color_resolves;
   if (state->num_zsresolves) {
      subpass.pNext = &zsresolve;
      zsresolve.sType = VK_STRUCTURE_TYPE_SUBPASS_DESCRIPTION_DEPTH_STENCIL_RESOLVE;
      zsresolve.pNext = NULL;
      zsresolve.depthResolveMode = VK_RESOLVE_MODE_SAMPLE_ZERO_BIT;
      zsresolve.stencilResolveMode = VK_RESOLVE_MODE_SAMPLE_ZERO_BIT;
      zsresolve.pDepthStencilResolveAttachment = &zs_resolve;
   } else
      subpass.pNext = NULL;

   VkRenderPassCreateInfo2 rpci = {0};
   rpci.sType = VK_STRUCTURE_TYPE_RENDER_PASS_CREATE_INFO_2;
   rpci.attachmentCount = num_attachments + state->num_cresolves + state->num_zsresolves;
   rpci.pAttachments = attachments;
   rpci.subpassCount = 1;
   rpci.pSubpasses = &subpass;
   rpci.dependencyCount = input_count ? 3 : 2;
   rpci.pDependencies = input_count ? fbfetch_deps : deps;

   VkRenderPass render_pass;
   VkResult result = VKSCR(CreateRenderPass2)(screen->dev, &rpci, NULL, &render_pass);
   if (result != VK_SUCCESS) {
      mesa_loge("ZINK: vkCreateRenderPass2 failed (%s)", vk_Result_to_str(result));
      return VK_NULL_HANDLE;
   }

   return render_pass;
}

struct zink_render_pass *
zink_create_render_pass(struct zink_screen *screen,
                        struct zink_render_pass_state *state,
                        struct zink_render_pass_pipeline_state *pstate)
{
   struct zink_render_pass *rp = CALLOC_STRUCT(zink_render_pass);
   if (!rp)
      goto fail;

   //rp->render_pass = create_render_pass2(screen, state, pstate);
   rp->render_pass = screen->vk_version >= VK_MAKE_VERSION(1,2,0) ?
                     create_render_pass2(screen, state, pstate) : create_render_pass(screen, state, pstate);

   if (!rp->render_pass)
      goto fail;
   memcpy(&rp->state, state, sizeof(struct zink_render_pass_state));
   return rp;

fail:
   if (rp)
      zink_destroy_render_pass(screen, rp);
   return NULL;
}

void
zink_destroy_render_pass(struct zink_screen *screen,
                         struct zink_render_pass *rp)
{
   VKSCR(DestroyRenderPass)(screen->dev, rp->render_pass, NULL);
   FREE(rp);
}

VkImageLayout
zink_render_pass_attachment_get_barrier_info(const struct zink_rt_attrib *rt, bool color,
                                             VkPipelineStageFlags *pipeline, VkAccessFlags *access)
{
   *access = 0;
   if (color) {
      *pipeline = VK_PIPELINE_STAGE_COLOR_ATTACHMENT_OUTPUT_BIT;
      *access |= VK_ACCESS_COLOR_ATTACHMENT_WRITE_BIT;
      if (!rt->clear_color && !rt->invalid)
         *access |= VK_ACCESS_COLOR_ATTACHMENT_READ_BIT;
      return get_color_rt_layout(rt);
   }

   *pipeline = VK_PIPELINE_STAGE_EARLY_FRAGMENT_TESTS_BIT | VK_PIPELINE_STAGE_LATE_FRAGMENT_TESTS_BIT;
   if (!rt->clear_color && !rt->clear_stencil)
      *access |= VK_ACCESS_DEPTH_STENCIL_ATTACHMENT_READ_BIT;
   if (rt->clear_color || rt->clear_stencil || rt->needs_write)
      *access |= VK_ACCESS_DEPTH_STENCIL_ATTACHMENT_WRITE_BIT;
   return get_zs_rt_layout(rt);
}


static size_t
rp_state_size(const struct zink_render_pass_pipeline_state *pstate)
{
   return offsetof(struct zink_render_pass_pipeline_state, attachments) +
                   sizeof(pstate->attachments[0]) * pstate->num_attachments;
}

static uint32_t
hash_rp_state(const void *key)
{
   const struct zink_render_pass_pipeline_state *s = key;
   return _mesa_hash_data(key, rp_state_size(s));
}

static bool
equals_rp_state(const void *a, const void *b)
{
   return !memcmp(a, b, rp_state_size(a));
}

static uint32_t
hash_render_pass_state(const void *key)
{
   struct zink_render_pass_state* s = (struct zink_render_pass_state*)key;
   return _mesa_hash_data(key, offsetof(struct zink_render_pass_state, rts) + sizeof(s->rts[0]) * s->num_rts);
}

static bool
equals_render_pass_state(const void *a, const void *b)
{
   const struct zink_render_pass_state *s_a = a, *s_b = b;
   if (s_a->num_rts != s_b->num_rts)
      return false;
   return memcmp(a, b, offsetof(struct zink_render_pass_state, rts) + sizeof(s_a->rts[0]) * s_a->num_rts) == 0;
}

void
zink_init_zs_attachment(struct zink_context *ctx, struct zink_rt_attrib *rt)
{
   const struct pipe_framebuffer_state *fb = &ctx->fb_state;
   struct zink_resource *zsbuf = zink_resource(fb->zsbuf->texture);
   struct zink_framebuffer_clear *fb_clear = &ctx->fb_clears[PIPE_MAX_COLOR_BUFS];
   struct zink_surface *transient = zink_transient_surface(fb->zsbuf);
   rt->format = zsbuf->format;
   rt->samples = MAX3(transient ? transient->base.nr_samples : 0, fb->zsbuf->texture->nr_samples, 1);
   rt->clear_color = zink_fb_clear_enabled(ctx, PIPE_MAX_COLOR_BUFS) &&
                                         !zink_fb_clear_first_needs_explicit(fb_clear) &&
                                         (zink_fb_clear_element(fb_clear, 0)->zs.bits & PIPE_CLEAR_DEPTH);
   rt->clear_stencil = zink_fb_clear_enabled(ctx, PIPE_MAX_COLOR_BUFS) &&
                                           !zink_fb_clear_first_needs_explicit(fb_clear) &&
                                           (zink_fb_clear_element(fb_clear, 0)->zs.bits & PIPE_CLEAR_STENCIL);
   const uint64_t outputs_written = ctx->gfx_stages[MESA_SHADER_FRAGMENT] ?
                                    ctx->gfx_stages[MESA_SHADER_FRAGMENT]->nir->info.outputs_written : 0;
   bool needs_write_z = (ctx->dsa_state && ctx->dsa_state->hw_state.depth_write) ||
                       outputs_written & BITFIELD64_BIT(FRAG_RESULT_DEPTH);
   needs_write_z |= transient || rt->clear_color ||
                    (zink_fb_clear_enabled(ctx, PIPE_MAX_COLOR_BUFS) && (zink_fb_clear_element(fb_clear, 0)->zs.bits & PIPE_CLEAR_DEPTH));

   bool needs_write_s = rt->clear_stencil || (outputs_written & BITFIELD64_BIT(FRAG_RESULT_STENCIL)) ||
                        (zink_fb_clear_enabled(ctx, PIPE_MAX_COLOR_BUFS) && (zink_fb_clear_element(fb_clear, 0)->zs.bits & PIPE_CLEAR_STENCIL));
   rt->needs_write = needs_write_z | needs_write_s;
   rt->invalid = !zsbuf->valid;
   rt->feedback_loop = (ctx->feedback_loops & BITFIELD_BIT(PIPE_MAX_COLOR_BUFS)) > 0;
}

void
zink_init_color_attachment(struct zink_context *ctx, unsigned i, struct zink_rt_attrib *rt)
{
   const struct pipe_framebuffer_state *fb = &ctx->fb_state;
   struct pipe_surface *psurf = fb->cbufs[i];
   if (psurf && !zink_use_dummy_attachments(ctx)) {
      struct zink_surface *surf = zink_csurface(psurf);
      struct zink_surface *transient = zink_transient_surface(psurf);
      rt->format = surf->info.format[0];
      rt->samples = MAX3(transient ? transient->base.nr_samples : 0, psurf->texture->nr_samples, 1);
      rt->clear_color = zink_fb_clear_enabled(ctx, i) && !zink_fb_clear_first_needs_explicit(&ctx->fb_clears[i]);
      rt->invalid = !zink_resource(psurf->texture)->valid;
      rt->fbfetch = (ctx->fbfetch_outputs & BITFIELD_BIT(i)) > 0;
      rt->feedback_loop = (ctx->feedback_loops & BITFIELD_BIT(i)) > 0;
   } else {
      memset(rt, 0, sizeof(struct zink_rt_attrib));
      rt->format = VK_FORMAT_R8G8B8A8_UNORM;
      rt->samples = fb->samples;
   }
}

static struct zink_render_pass *
get_render_pass(struct zink_context *ctx)
{
   struct zink_screen *screen = zink_screen(ctx->base.screen);
   const struct pipe_framebuffer_state *fb = &ctx->fb_state;
   struct zink_render_pass_state state = {0};
   uint32_t clears = 0;
   state.samples = fb->samples > 0;

   for (int i = 0; i < fb->nr_cbufs; i++) {
      zink_init_color_attachment(ctx, i, &state.rts[i]);
      struct pipe_surface *surf = fb->cbufs[i];
      if (surf && !zink_use_dummy_attachments(ctx)) {
         clears |= !!state.rts[i].clear_color ? PIPE_CLEAR_COLOR0 << i : 0;
         struct zink_surface *transient = zink_transient_surface(surf);
         if (transient) {
            state.num_cresolves++;
            state.rts[i].resolve = true;
            if (!state.rts[i].clear_color)
               state.msaa_expand_mask |= BITFIELD_BIT(i);
         } else {
            state.rts[i].resolve = false;
         }
      }
      state.num_rts++;
   }
   state.num_cbufs = fb->nr_cbufs;
   assert(!state.num_cresolves || state.num_cbufs == state.num_cresolves);

   if (fb->zsbuf) {
      zink_init_zs_attachment(ctx, &state.rts[fb->nr_cbufs]);
      struct zink_surface *transient = zink_transient_surface(fb->zsbuf);
      if (transient) {
         state.num_zsresolves = 1;
         state.rts[fb->nr_cbufs].resolve = true;
      }
      if (state.rts[fb->nr_cbufs].clear_color)
         clears |= PIPE_CLEAR_DEPTH;
      if (state.rts[fb->nr_cbufs].clear_stencil)
         clears |= PIPE_CLEAR_STENCIL;
      state.num_rts++;
   }
   state.have_zsbuf = fb->zsbuf != NULL;
   if (zink_use_dummy_attachments(ctx))
      assert(clears == (ctx->rp_clears_enabled & PIPE_CLEAR_DEPTHSTENCIL));
   else
      assert(clears == ctx->rp_clears_enabled);
   state.clears = clears;
   uint32_t hash = hash_render_pass_state(&state);
   struct hash_entry *entry = _mesa_hash_table_search_pre_hashed(ctx->render_pass_cache, hash,
                                                                 &state);
   struct zink_render_pass *rp;
   if (entry) {
      rp = entry->data;
      assert(rp->state.clears == clears);
   } else {
      struct zink_render_pass_pipeline_state pstate;
      pstate.samples = state.samples;
      rp = zink_create_render_pass(screen, &state, &pstate);
      if (!_mesa_hash_table_insert_pre_hashed(ctx->render_pass_cache, hash, &rp->state, rp))
         return NULL;
      bool found = false;
      struct set_entry *entry = _mesa_set_search_or_add(&ctx->render_pass_state_cache, &pstate, &found);
      struct zink_render_pass_pipeline_state *ppstate;
      if (!found) {
         entry->key = ralloc(ctx, struct zink_render_pass_pipeline_state);
         ppstate = (void*)entry->key;
         memcpy(ppstate, &pstate, rp_state_size(&pstate));
         ppstate->id = ctx->render_pass_state_cache.entries;
      }
      ppstate = (void*)entry->key;
      rp->pipeline_state = ppstate->id;
   }
   return rp;
}

/* check whether the active rp needs to be split to replace it with rp2 */
static bool
rp_must_change(const struct zink_render_pass *rp, const struct zink_render_pass *rp2, bool in_rp)
{
   if (rp == rp2)
      return false;
   unsigned num_cbufs = rp->state.num_cbufs;
   if (rp->pipeline_state != rp2->pipeline_state) {
      /* if any core attrib bits are different, must split */
      if (rp->state.val != rp2->state.val)
         return true;
      for (unsigned i = 0; i < num_cbufs; i++) {
         const struct zink_rt_attrib *rt = &rp->state.rts[i];
         const struct zink_rt_attrib *rt2 = &rp2->state.rts[i];
         /* if layout changed, must split */
         if (get_color_rt_layout(rt) != get_color_rt_layout(rt2))
            return true;
      }
   }
   if (rp->state.have_zsbuf) {
      const struct zink_rt_attrib *rt = &rp->state.rts[num_cbufs];
      const struct zink_rt_attrib *rt2 = &rp2->state.rts[num_cbufs];
      /* if zs layout has gone from read-only to read-write, split renderpass */
      if (get_zs_rt_layout(rt) == VK_IMAGE_LAYOUT_DEPTH_STENCIL_READ_ONLY_OPTIMAL &&
          get_zs_rt_layout(rt2) == VK_IMAGE_LAYOUT_DEPTH_STENCIL_ATTACHMENT_OPTIMAL)
         return true;
   }
   /* any other change doesn't require splitting a renderpass */
   return !in_rp;
}

static void
setup_framebuffer(struct zink_context *ctx)
{
   struct zink_screen *screen = zink_screen(ctx->base.screen);
   struct zink_render_pass *rp = ctx->gfx_pipeline_state.render_pass;

   zink_update_vk_sample_locations(ctx);

   if (ctx->rp_changed || ctx->rp_layout_changed || ctx->rp_loadop_changed) {
      /* 0. ensure no stale pointers are set */
      ctx->gfx_pipeline_state.next_render_pass = NULL;
      /* 1. calc new rp */
      rp = get_render_pass(ctx);
      /* 2. evaluate whether to use new rp */
      if (ctx->gfx_pipeline_state.render_pass) {
         /* 2a. if previous rp exists, check whether new rp MUST be used */
         bool must_change = rp_must_change(ctx->gfx_pipeline_state.render_pass, rp, ctx->batch.in_rp);
         ctx->fb_changed |= must_change;
         if (!must_change)
            /* 2b. if non-essential attribs have changed, store for later use and continue on */
            ctx->gfx_pipeline_state.next_render_pass = rp;
      } else {
         /* 2c. no previous rp in use, use this one */
         ctx->fb_changed = true;
      }
   } else if (ctx->gfx_pipeline_state.next_render_pass) {
      /* previous rp was calculated but deferred: use it */
      assert(!ctx->batch.in_rp);
      rp = ctx->gfx_pipeline_state.next_render_pass;
      ctx->gfx_pipeline_state.next_render_pass = NULL;
      ctx->fb_changed = true;
   }
   if (rp->pipeline_state != ctx->gfx_pipeline_state.rp_state) {
      ctx->gfx_pipeline_state.rp_state = rp->pipeline_state;
      ctx->gfx_pipeline_state.dirty = true;
   }

   ctx->rp_loadop_changed = false;
   ctx->rp_layout_changed = false;
   ctx->rp_changed = false;
   zink_render_update_swapchain(ctx);

   if (!ctx->fb_changed)
      return;

   zink_update_framebuffer_state(ctx);
   //zink_init_framebuffer(screen, ctx->framebuffer, rp);
   
   ctx->init_framebuffer(screen, ctx->framebuffer, rp);

   ctx->fb_changed = false;
   ctx->gfx_pipeline_state.render_pass = rp;
   zink_batch_no_rp(ctx);
}

static bool
prep_fb_attachments(struct zink_context *ctx, VkImageView *att)
{
   const unsigned cresolve_offset = ctx->fb_state.nr_cbufs + !!ctx->fb_state.zsbuf;
   unsigned num_resolves = 0;
   for (int i = 0; i < ctx->fb_state.nr_cbufs; i++) {
      struct zink_surface *surf = zink_csurface(ctx->fb_state.cbufs[i]);
      struct zink_surface *transient = zink_transient_surface(ctx->fb_state.cbufs[i]);
      if (transient) {
         att[i] = zink_prep_fb_attachment(ctx, transient, i);
         att[i + cresolve_offset] = zink_prep_fb_attachment(ctx, surf, i);
         num_resolves++;
      } else {
         att[i] = zink_prep_fb_attachment(ctx, surf, i);
         if (!att[i])
            /* dead swapchain */
            return false;
      }
   }
   if (ctx->fb_state.zsbuf) {
      struct zink_surface *surf = zink_csurface(ctx->fb_state.zsbuf);
      struct zink_surface *transient = zink_transient_surface(ctx->fb_state.zsbuf);
      if (transient) {
         att[ctx->fb_state.nr_cbufs] = zink_prep_fb_attachment(ctx, transient, ctx->fb_state.nr_cbufs);
         att[cresolve_offset + num_resolves] = zink_prep_fb_attachment(ctx, surf, ctx->fb_state.nr_cbufs);
      } else {
         att[ctx->fb_state.nr_cbufs] = zink_prep_fb_attachment(ctx, surf, ctx->fb_state.nr_cbufs);
      }
   }
   return true;
}

static unsigned
begin_render_pass(struct zink_context *ctx)
{
   struct zink_batch *batch = &ctx->batch;
   struct pipe_framebuffer_state *fb_state = &ctx->fb_state;

   VkRenderPassBeginInfo rpbi = {0};
   rpbi.sType = VK_STRUCTURE_TYPE_RENDER_PASS_BEGIN_INFO;
   rpbi.renderPass = ctx->gfx_pipeline_state.render_pass->render_pass;
   rpbi.renderArea.offset.x = 0;
   rpbi.renderArea.offset.y = 0;
   rpbi.renderArea.extent.width = fb_state->width;
   rpbi.renderArea.extent.height = fb_state->height;

   VkClearValue clears[PIPE_MAX_COLOR_BUFS + 1] = {0};
   unsigned clear_buffers = 0;
   uint32_t clear_validate = 0;
   for (int i = 0; i < fb_state->nr_cbufs; i++) {
      /* these are no-ops */
      if (!fb_state->cbufs[i] || !zink_fb_clear_enabled(ctx, i) || zink_use_dummy_attachments(ctx))
         continue;
      /* these need actual clear calls inside the rp */
      struct zink_framebuffer_clear_data *clear = zink_fb_clear_element(&ctx->fb_clears[i], 0);
      if (zink_fb_clear_needs_explicit(&ctx->fb_clears[i])) {
         clear_buffers |= (PIPE_CLEAR_COLOR0 << i);
         if (zink_fb_clear_count(&ctx->fb_clears[i]) < 2 ||
             zink_fb_clear_element_needs_explicit(clear))
            continue;
      }
      /* we now know there's one clear that can be done here */
      memcpy(&clears[i].color, &clear->color, sizeof(float) * 4);
      rpbi.clearValueCount = i + 1;
      clear_validate |= PIPE_CLEAR_COLOR0 << i;
      assert(ctx->framebuffer->rp->state.clears);
   }
   if (fb_state->zsbuf && zink_fb_clear_enabled(ctx, PIPE_MAX_COLOR_BUFS)) {
      struct zink_framebuffer_clear *fb_clear = &ctx->fb_clears[PIPE_MAX_COLOR_BUFS];
      struct zink_framebuffer_clear_data *clear = zink_fb_clear_element(fb_clear, 0);
      if (!zink_fb_clear_element_needs_explicit(clear)) {
         clears[fb_state->nr_cbufs].depthStencil.depth = clear->zs.depth;
         clears[fb_state->nr_cbufs].depthStencil.stencil = clear->zs.stencil;
         rpbi.clearValueCount = fb_state->nr_cbufs + 1;
         clear_validate |= clear->zs.bits;
         assert(ctx->framebuffer->rp->state.clears);
      }
      if (zink_fb_clear_needs_explicit(fb_clear)) {
         for (int j = !zink_fb_clear_element_needs_explicit(clear);
              (clear_buffers & PIPE_CLEAR_DEPTHSTENCIL) != PIPE_CLEAR_DEPTHSTENCIL && j < zink_fb_clear_count(fb_clear);
              j++)
            clear_buffers |= zink_fb_clear_element(fb_clear, j)->zs.bits;
      }
   }
   assert(clear_validate == ctx->framebuffer->rp->state.clears);
   rpbi.pClearValues = &clears[0];
   rpbi.framebuffer = ctx->framebuffer->fb;

   assert(ctx->gfx_pipeline_state.render_pass && ctx->framebuffer);

   VkRenderPassAttachmentBeginInfo infos;
   VkImageView att[2 * (PIPE_MAX_COLOR_BUFS + 1)];
   infos.sType = VK_STRUCTURE_TYPE_RENDER_PASS_ATTACHMENT_BEGIN_INFO;
   infos.pNext = NULL;
   infos.attachmentCount = ctx->framebuffer->state.num_attachments;
   infos.pAttachments = att;
   if (!prep_fb_attachments(ctx, att))
      return 0;
<<<<<<< HEAD

   if (zink_screen(ctx->base.screen)->info.have_KHR_imageless_framebuffer) {  

=======
   /* this can be set if fbfetch is activated */
   ctx->rp_changed = false;
>>>>>>> d3880a63
#ifndef NDEBUG
   const unsigned cresolve_offset = ctx->fb_state.nr_cbufs + !!ctx->fb_state.zsbuf;
   for (int i = 0; i < ctx->fb_state.nr_cbufs; i++) {
      if (ctx->fb_state.cbufs[i]) {
         struct zink_surface *surf = zink_csurface(ctx->fb_state.cbufs[i]);
         if (zink_use_dummy_attachments(ctx)) {
            surf = zink_csurface(ctx->dummy_surface[util_logbase2_ceil(ctx->fb_state.samples)]);
            assert(zink_resource(surf->base.texture)->obj->vkusage == ctx->framebuffer->state.infos[i].usage);
         } else {
            struct zink_surface *transient = zink_transient_surface(ctx->fb_state.cbufs[i]);
            if (surf->base.format == ctx->fb_state.cbufs[i]->format) {
               if (transient) {
                  assert(zink_resource(transient->base.texture)->obj->vkusage == ctx->framebuffer->state.infos[i].usage);
                  assert(zink_resource(surf->base.texture)->obj->vkusage == ctx->framebuffer->state.infos[cresolve_offset].usage);
               } else {
                  assert(zink_resource(surf->base.texture)->obj->vkusage == ctx->framebuffer->state.infos[i].usage);
               }
            }
         }
      }
   }
   if (ctx->fb_state.zsbuf) {
      struct zink_surface *surf = zink_csurface(ctx->fb_state.zsbuf);
      struct zink_surface *transient = zink_transient_surface(ctx->fb_state.zsbuf);
      if (transient) {
         assert(zink_resource(transient->base.texture)->obj->vkusage == ctx->framebuffer->state.infos[ctx->fb_state.nr_cbufs].usage);
         assert(zink_resource(surf->base.texture)->obj->vkusage == ctx->framebuffer->state.infos[cresolve_offset].usage);
      } else {
         assert(zink_resource(surf->base.texture)->obj->vkusage == ctx->framebuffer->state.infos[ctx->fb_state.nr_cbufs].usage);
      }
   }
#endif
   rpbi.pNext = &infos;
   }

   VKCTX(CmdBeginRenderPass)(batch->state->cmdbuf, &rpbi, VK_SUBPASS_CONTENTS_INLINE);
   batch->in_rp = true;
   return clear_buffers;
}

unsigned
zink_begin_render_pass(struct zink_context *ctx)
{
   setup_framebuffer(ctx);
   if (ctx->batch.in_rp)
      return 0;
   /* TODO: need replicate EXT */
   if (ctx->framebuffer->rp->state.msaa_expand_mask) {
      uint32_t rp_state = ctx->gfx_pipeline_state.rp_state;
      struct zink_render_pass *rp = ctx->gfx_pipeline_state.render_pass;

      u_foreach_bit(i, ctx->framebuffer->rp->state.msaa_expand_mask) {
         struct zink_ctx_surface *csurf = (struct zink_ctx_surface*)ctx->fb_state.cbufs[i];
         if (csurf->transient_init)
            continue;
         struct pipe_surface *dst_view = (struct pipe_surface*)csurf->transient;
         assert(dst_view);
         struct pipe_sampler_view src_templ, *src_view;
         struct pipe_resource *src = ctx->fb_state.cbufs[i]->texture;
         struct pipe_box dstbox;

         u_box_3d(0, 0, 0, ctx->fb_state.width, ctx->fb_state.height,
                  1 + dst_view->u.tex.last_layer - dst_view->u.tex.first_layer, &dstbox);

         util_blitter_default_src_texture(ctx->blitter, &src_templ, src, ctx->fb_state.cbufs[i]->u.tex.level);
         src_view = ctx->base.create_sampler_view(&ctx->base, src, &src_templ);

         zink_blit_begin(ctx, ZINK_BLIT_SAVE_FB | ZINK_BLIT_SAVE_FS | ZINK_BLIT_SAVE_TEXTURES);
         util_blitter_blit_generic(ctx->blitter, dst_view, &dstbox,
                                   src_view, &dstbox, ctx->fb_state.width, ctx->fb_state.height,
                                   PIPE_MASK_RGBAZS, PIPE_TEX_FILTER_NEAREST, NULL,
                                   false, false, 0);

         pipe_sampler_view_reference(&src_view, NULL);
         csurf->transient_init = true;
      }
      ctx->rp_layout_changed = ctx->rp_loadop_changed = false;
      ctx->fb_changed = ctx->rp_changed = false;
      ctx->gfx_pipeline_state.rp_state = rp_state;
      ctx->gfx_pipeline_state.render_pass = rp;
   }
   assert(ctx->gfx_pipeline_state.render_pass);
   return begin_render_pass(ctx);
}

void
zink_end_render_pass(struct zink_context *ctx)
{
   if (ctx->batch.in_rp) {
      VKCTX(CmdEndRenderPass)(ctx->batch.state->cmdbuf);
      for (unsigned i = 0; i < ctx->fb_state.nr_cbufs; i++) {
         struct zink_ctx_surface *csurf = (struct zink_ctx_surface*)ctx->fb_state.cbufs[i];
         if (csurf)
            csurf->transient_init = true;
      }
   }
   ctx->batch.in_rp = false;
}

bool
zink_init_render_pass(struct zink_context *ctx)
{
   _mesa_set_init(&ctx->render_pass_state_cache, ctx, hash_rp_state, equals_rp_state);
   ctx->render_pass_cache = _mesa_hash_table_create(NULL,
                                                    hash_render_pass_state,
                                                    equals_render_pass_state);
   return !!ctx->render_pass_cache;
}

void
zink_render_update_swapchain(struct zink_context *ctx)
{
   bool has_swapchain = false;
   for (unsigned i = 0; i < ctx->fb_state.nr_cbufs; i++) {
      if (!ctx->fb_state.cbufs[i])
         continue;
      struct zink_resource *res = zink_resource(ctx->fb_state.cbufs[i]->texture);
      if (zink_is_swapchain(res)) {
         has_swapchain = true;
         if (zink_kopper_acquire(ctx, res, UINT64_MAX))
            zink_surface_swapchain_update(ctx, zink_csurface(ctx->fb_state.cbufs[i]));
      }
   }
   if (has_swapchain && (ctx->swapchain_size.width || ctx->swapchain_size.height)) {
      unsigned old_w = ctx->fb_state.width;
      unsigned old_h = ctx->fb_state.height;
      ctx->fb_state.width = ctx->swapchain_size.width;
      ctx->fb_state.height = ctx->swapchain_size.height;
      zink_kopper_fixup_depth_buffer(ctx);
      if (ctx->fb_state.width != old_w || ctx->fb_state.height != old_h)
         ctx->scissor_changed = true;
      zink_update_framebuffer_state(ctx);
      ctx->swapchain_size.width = ctx->swapchain_size.height = 0;
   }
}<|MERGE_RESOLUTION|>--- conflicted
+++ resolved
@@ -757,14 +757,11 @@
    infos.pAttachments = att;
    if (!prep_fb_attachments(ctx, att))
       return 0;
-<<<<<<< HEAD
-
-   if (zink_screen(ctx->base.screen)->info.have_KHR_imageless_framebuffer) {  
-
-=======
+
    /* this can be set if fbfetch is activated */
    ctx->rp_changed = false;
->>>>>>> d3880a63
+
+   if (zink_screen(ctx->base.screen)->info.have_KHR_imageless_framebuffer) {  
 #ifndef NDEBUG
    const unsigned cresolve_offset = ctx->fb_state.nr_cbufs + !!ctx->fb_state.zsbuf;
    for (int i = 0; i < ctx->fb_state.nr_cbufs; i++) {
