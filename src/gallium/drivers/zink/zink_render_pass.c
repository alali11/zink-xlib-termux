/*
 * Copyright 2018 Collabora Ltd.
 *
 * Permission is hereby granted, free of charge, to any person obtaining a
 * copy of this software and associated documentation files (the "Software"),
 * to deal in the Software without restriction, including without limitation
 * on the rights to use, copy, modify, merge, publish, distribute, sub
 * license, and/or sell copies of the Software, and to permit persons to whom
 * the Software is furnished to do so, subject to the following conditions:
 *
 * The above copyright notice and this permission notice (including the next
 * paragraph) shall be included in all copies or substantial portions of the
 * Software.
 *
 * THE SOFTWARE IS PROVIDED "AS IS", WITHOUT WARRANTY OF ANY KIND, EXPRESS OR
 * IMPLIED, INCLUDING BUT NOT LIMITED TO THE WARRANTIES OF MERCHANTABILITY,
 * FITNESS FOR A PARTICULAR PURPOSE AND NON-INFRINGEMENT. IN NO EVENT SHALL
 * THE AUTHOR(S) AND/OR THEIR SUPPLIERS BE LIABLE FOR ANY CLAIM,
 * DAMAGES OR OTHER LIABILITY, WHETHER IN AN ACTION OF CONTRACT, TORT OR
 * OTHERWISE, ARISING FROM, OUT OF OR IN CONNECTION WITH THE SOFTWARE OR THE
 * USE OR OTHER DEALINGS IN THE SOFTWARE.
 */

#include "zink_context.h"
#include "zink_clear.h"
#include "zink_framebuffer.h"
#include "zink_kopper.h"
#include "zink_query.h"
#include "zink_render_pass.h"
#include "zink_resource.h"
#include "zink_screen.h"
#include "zink_surface.h"

#include "util/u_memory.h"
#include "util/u_string.h"
#include "util/u_blitter.h"

static VkRenderPass
create_render_pass(struct zink_screen *screen, struct zink_render_pass_state *state, struct zink_render_pass_pipeline_state *pstate)
{

   VkAttachmentReference color_refs[PIPE_MAX_COLOR_BUFS], zs_ref;
   VkAttachmentReference input_attachments[PIPE_MAX_COLOR_BUFS];
   VkAttachmentDescription attachments[PIPE_MAX_COLOR_BUFS + 1];
   VkPipelineStageFlags dep_pipeline = 0;
   VkAccessFlags dep_access = 0;
   unsigned input_count = 0;

   pstate->num_attachments = state->num_cbufs;
   for (int i = 0; i < state->num_cbufs; i++) {
      struct zink_rt_attrib *rt = state->rts + i;
      attachments[i].flags = 0;
      pstate->attachments[i].format = attachments[i].format = rt->format;
      pstate->attachments[i].samples = attachments[i].samples = rt->samples;
      attachments[i].loadOp = rt->clear_color ? VK_ATTACHMENT_LOAD_OP_CLEAR :
                                                state->swapchain_init && rt->swapchain ?
                                                VK_ATTACHMENT_LOAD_OP_DONT_CARE :
                                                VK_ATTACHMENT_LOAD_OP_LOAD;
      attachments[i].storeOp = VK_ATTACHMENT_STORE_OP_STORE;
      attachments[i].stencilLoadOp = VK_ATTACHMENT_LOAD_OP_DONT_CARE;
      attachments[i].stencilStoreOp = VK_ATTACHMENT_STORE_OP_DONT_CARE;
      /* if layout changes are ever handled here, need VkAttachmentSampleLocationsEXT */
      VkImageLayout layout = rt->fbfetch ? VK_IMAGE_LAYOUT_GENERAL : VK_IMAGE_LAYOUT_COLOR_ATTACHMENT_OPTIMAL;
      attachments[i].initialLayout = layout;
      attachments[i].finalLayout = layout;
      color_refs[i].attachment = i;
      color_refs[i].layout = layout;
      dep_pipeline |= VK_PIPELINE_STAGE_COLOR_ATTACHMENT_OUTPUT_BIT;
      if (rt->fbfetch) {
         memcpy(&input_attachments[input_count++], &color_refs[i], sizeof(VkAttachmentReference));
         dep_pipeline |= VK_PIPELINE_STAGE_FRAGMENT_SHADER_BIT;
         dep_access |= VK_ACCESS_INPUT_ATTACHMENT_READ_BIT;
      }
      dep_access |= VK_ACCESS_COLOR_ATTACHMENT_WRITE_BIT;
      if (attachments[i].loadOp == VK_ATTACHMENT_LOAD_OP_LOAD)
         dep_access |= VK_ACCESS_COLOR_ATTACHMENT_READ_BIT;
   }

   int num_attachments = state->num_cbufs;
   if (state->have_zsbuf)  {
      struct zink_rt_attrib *rt = state->rts + state->num_cbufs;
      bool has_clear = rt->clear_color || rt->clear_stencil;
      VkImageLayout layout;
      if (rt->mixed_zs)
         layout = VK_IMAGE_LAYOUT_GENERAL;
      else
         layout = rt->needs_write || has_clear ? VK_IMAGE_LAYOUT_DEPTH_STENCIL_ATTACHMENT_OPTIMAL : VK_IMAGE_LAYOUT_DEPTH_STENCIL_READ_ONLY_OPTIMAL;
      attachments[num_attachments].flags = 0;
      pstate->attachments[num_attachments].format = attachments[num_attachments].format = rt->format;
      pstate->attachments[num_attachments].samples = attachments[num_attachments].samples = rt->samples;
      attachments[num_attachments].loadOp = rt->clear_color ? VK_ATTACHMENT_LOAD_OP_CLEAR : VK_ATTACHMENT_LOAD_OP_LOAD;
      if (rt->mixed_zs)
         attachments[num_attachments].storeOp = VK_ATTACHMENT_STORE_OP_NONE;
      else
         attachments[num_attachments].storeOp = VK_ATTACHMENT_STORE_OP_STORE;
      attachments[num_attachments].stencilLoadOp = rt->clear_stencil ? VK_ATTACHMENT_LOAD_OP_CLEAR : VK_ATTACHMENT_LOAD_OP_LOAD;
      attachments[num_attachments].stencilStoreOp = VK_ATTACHMENT_STORE_OP_STORE;
      /* if layout changes are ever handled here, need VkAttachmentSampleLocationsEXT */
      attachments[num_attachments].initialLayout = layout;
      attachments[num_attachments].finalLayout = layout;

      dep_pipeline |= VK_PIPELINE_STAGE_EARLY_FRAGMENT_TESTS_BIT | VK_PIPELINE_STAGE_LATE_FRAGMENT_TESTS_BIT;
      if (layout == VK_IMAGE_LAYOUT_DEPTH_STENCIL_ATTACHMENT_OPTIMAL)
         dep_access |= VK_ACCESS_DEPTH_STENCIL_ATTACHMENT_WRITE_BIT;
      if (attachments[num_attachments].loadOp == VK_ATTACHMENT_LOAD_OP_LOAD ||
          attachments[num_attachments].stencilLoadOp == VK_ATTACHMENT_LOAD_OP_LOAD)
         dep_access |= VK_ACCESS_DEPTH_STENCIL_ATTACHMENT_READ_BIT;

      zs_ref.attachment = num_attachments++;
      zs_ref.layout = layout;
      pstate->num_attachments++;
   }

   if (!screen->info.have_KHR_synchronization2)
      dep_pipeline = MAX2(dep_pipeline, VK_PIPELINE_STAGE_COLOR_ATTACHMENT_OUTPUT_BIT);
   VkSubpassDependency deps[] = {
      {VK_SUBPASS_EXTERNAL, 0, dep_pipeline, dep_pipeline, 0, dep_access, VK_DEPENDENCY_BY_REGION_BIT},
      {0, VK_SUBPASS_EXTERNAL, dep_pipeline, VK_PIPELINE_STAGE_BOTTOM_OF_PIPE_BIT, dep_access, 0, VK_DEPENDENCY_BY_REGION_BIT}
   };
   VkPipelineStageFlags input_dep = VK_PIPELINE_STAGE_FRAGMENT_SHADER_BIT;
   //if (zs_fbfetch) input_dep |= VK_PIPELINE_STAGE_LATE_FRAGMENT_TESTS_BIT, VK_PIPELINE_STAGE_FRAGMENT_SHADER_BIT;
   VkAccessFlags input_access = VK_ACCESS_INPUT_ATTACHMENT_READ_BIT;
   //if (zs_fbfetch) input_access |= VK_ACCESS_DEPTH_STENCIL_ATTACHMENT_READ_BIT;
   VkSubpassDependency fbfetch_deps[] = {
      {VK_SUBPASS_EXTERNAL, 0, dep_pipeline, dep_pipeline, 0, dep_access, VK_DEPENDENCY_BY_REGION_BIT},
      {0, 0, dep_pipeline, input_dep, dep_access, input_access, VK_DEPENDENCY_BY_REGION_BIT},
      {0, VK_SUBPASS_EXTERNAL, dep_pipeline, VK_PIPELINE_STAGE_BOTTOM_OF_PIPE_BIT, dep_access, 0, VK_DEPENDENCY_BY_REGION_BIT}
   };

   VkSubpassDescription subpass = {0};
   subpass.pipelineBindPoint = VK_PIPELINE_BIND_POINT_GRAPHICS;
   subpass.colorAttachmentCount = state->num_cbufs;
   subpass.pColorAttachments = color_refs;
   subpass.pDepthStencilAttachment = state->have_zsbuf ? &zs_ref : NULL;
   subpass.inputAttachmentCount = input_count;
   subpass.pInputAttachments = input_attachments;

   VkRenderPassCreateInfo rpci = {0};
   rpci.sType = VK_STRUCTURE_TYPE_RENDER_PASS_CREATE_INFO;
   rpci.attachmentCount = num_attachments;
   rpci.pAttachments = attachments;
   rpci.subpassCount = 1;
   rpci.pSubpasses = &subpass;
   rpci.dependencyCount = input_count ? 3 : 2;
   rpci.pDependencies = input_count ? fbfetch_deps : deps;

   VkRenderPass render_pass;
   if (VKSCR(CreateRenderPass)(screen->dev, &rpci, NULL, &render_pass) != VK_SUCCESS) {
      mesa_loge("ZINK: vkCreateRenderPass failed");
      return VK_NULL_HANDLE;
   }

   return render_pass;
}

static VkAttachmentLoadOp
get_rt_loadop(const struct zink_rt_attrib *rt, bool clear)
{
   return clear ? VK_ATTACHMENT_LOAD_OP_CLEAR :
                  /* TODO: need replicate EXT */
                  //rt->resolve || rt->invalid ?
                  rt->invalid ?
                  VK_ATTACHMENT_LOAD_OP_DONT_CARE :
                  VK_ATTACHMENT_LOAD_OP_LOAD;
}

static VkImageLayout
get_color_rt_layout(const struct zink_rt_attrib *rt)
{
   return rt->feedback_loop ? VK_IMAGE_LAYOUT_ATTACHMENT_FEEDBACK_LOOP_OPTIMAL_EXT : rt->fbfetch ? VK_IMAGE_LAYOUT_GENERAL : VK_IMAGE_LAYOUT_COLOR_ATTACHMENT_OPTIMAL;
}

static VkImageLayout
get_zs_rt_layout(const struct zink_rt_attrib *rt)
{
   bool has_clear = rt->clear_color || rt->clear_stencil;
   if (rt->feedback_loop)
      return VK_IMAGE_LAYOUT_ATTACHMENT_FEEDBACK_LOOP_OPTIMAL_EXT;
   return rt->needs_write || has_clear ? VK_IMAGE_LAYOUT_DEPTH_STENCIL_ATTACHMENT_OPTIMAL : VK_IMAGE_LAYOUT_DEPTH_STENCIL_READ_ONLY_OPTIMAL;
}

static VkRenderPass
create_render_pass2(struct zink_screen *screen, struct zink_render_pass_state *state, struct zink_render_pass_pipeline_state *pstate)
{

   VkAttachmentReference2 color_refs[PIPE_MAX_COLOR_BUFS], color_resolves[PIPE_MAX_COLOR_BUFS], zs_ref, zs_resolve;
   VkAttachmentReference2 input_attachments[PIPE_MAX_COLOR_BUFS];
   VkAttachmentDescription2 attachments[2 * (PIPE_MAX_COLOR_BUFS + 1)];
   VkPipelineStageFlags dep_pipeline = 0;
   VkAccessFlags dep_access = 0;
   unsigned input_count = 0;
   const unsigned cresolve_offset = state->num_cbufs + state->have_zsbuf;
   const unsigned zsresolve_offset = cresolve_offset + state->num_cresolves;

   pstate->num_attachments = state->num_cbufs;
   pstate->num_cresolves = state->num_cresolves;
   pstate->num_zsresolves = state->num_zsresolves;
   pstate->fbfetch = 0;
   pstate->msaa_samples = state->msaa_samples;
   for (int i = 0; i < state->num_cbufs; i++) {
      struct zink_rt_attrib *rt = state->rts + i;
      attachments[i].sType = VK_STRUCTURE_TYPE_ATTACHMENT_DESCRIPTION_2;
      attachments[i].pNext = NULL;
      attachments[i].flags = 0;
      pstate->attachments[i].format = attachments[i].format = rt->format;
      pstate->attachments[i].samples = attachments[i].samples = rt->samples;
      attachments[i].loadOp = get_rt_loadop(rt, rt->clear_color);

      /* TODO: need replicate EXT */
      //attachments[i].storeOp = rt->resolve ? VK_ATTACHMENT_STORE_OP_DONT_CARE : VK_ATTACHMENT_STORE_OP_STORE;
      attachments[i].storeOp = VK_ATTACHMENT_STORE_OP_STORE;
      attachments[i].stencilLoadOp = VK_ATTACHMENT_LOAD_OP_DONT_CARE;
      attachments[i].stencilStoreOp = VK_ATTACHMENT_STORE_OP_DONT_CARE;
      /* if layout changes are ever handled here, need VkAttachmentSampleLocationsEXT */
      VkImageLayout layout = get_color_rt_layout(rt);
      attachments[i].initialLayout = layout;
      attachments[i].finalLayout = layout;
      color_refs[i].sType = VK_STRUCTURE_TYPE_ATTACHMENT_REFERENCE_2;
      color_refs[i].pNext = NULL;
      color_refs[i].attachment = i;
      color_refs[i].layout = layout;
      color_refs[i].aspectMask = VK_IMAGE_ASPECT_COLOR_BIT;
      dep_pipeline |= VK_PIPELINE_STAGE_COLOR_ATTACHMENT_OUTPUT_BIT;
      if (rt->fbfetch) {
         memcpy(&input_attachments[input_count++], &color_refs[i], sizeof(VkAttachmentReference2));
         dep_pipeline |= VK_PIPELINE_STAGE_FRAGMENT_SHADER_BIT;
         dep_access |= VK_ACCESS_INPUT_ATTACHMENT_READ_BIT;
         pstate->fbfetch = 1;
      }
      dep_access |= VK_ACCESS_COLOR_ATTACHMENT_WRITE_BIT;
      if (attachments[i].loadOp == VK_ATTACHMENT_LOAD_OP_LOAD)
         dep_access |= VK_ACCESS_COLOR_ATTACHMENT_READ_BIT;

      if (rt->resolve) {
         memcpy(&attachments[cresolve_offset + i], &attachments[i], sizeof(VkAttachmentDescription2));
         attachments[cresolve_offset + i].loadOp = VK_ATTACHMENT_LOAD_OP_DONT_CARE;
         attachments[cresolve_offset + i].storeOp = VK_ATTACHMENT_STORE_OP_STORE;
         attachments[cresolve_offset + i].samples = 1;
         memcpy(&color_resolves[i], &color_refs[i], sizeof(VkAttachmentReference2));
         color_resolves[i].attachment = cresolve_offset + i;
         if (attachments[cresolve_offset + i].loadOp == VK_ATTACHMENT_LOAD_OP_LOAD)
            dep_access |= VK_ACCESS_COLOR_ATTACHMENT_READ_BIT;
      }
   }

   int num_attachments = state->num_cbufs;
   if (state->have_zsbuf)  {
      struct zink_rt_attrib *rt = state->rts + state->num_cbufs;
      VkImageLayout layout = get_zs_rt_layout(rt);
      attachments[num_attachments].sType = VK_STRUCTURE_TYPE_ATTACHMENT_DESCRIPTION_2;
      attachments[num_attachments].pNext = NULL;
      attachments[num_attachments].flags = 0;
      pstate->attachments[num_attachments].format = attachments[num_attachments].format = rt->format;
      pstate->attachments[num_attachments].samples = attachments[num_attachments].samples = rt->samples;
      attachments[num_attachments].loadOp = get_rt_loadop(rt, rt->clear_color);
      attachments[num_attachments].stencilLoadOp = get_rt_loadop(rt, rt->clear_stencil);
      /* TODO: need replicate EXT */
      //attachments[num_attachments].storeOp = rt->resolve ? VK_ATTACHMENT_LOAD_OP_DONT_CARE : VK_ATTACHMENT_STORE_OP_STORE;
      //attachments[num_attachments].stencilStoreOp = rt->resolve ? VK_ATTACHMENT_LOAD_OP_DONT_CARE : VK_ATTACHMENT_STORE_OP_STORE;
      attachments[num_attachments].storeOp = VK_ATTACHMENT_STORE_OP_STORE;
      attachments[num_attachments].stencilStoreOp = VK_ATTACHMENT_STORE_OP_STORE;
      /* if layout changes are ever handled here, need VkAttachmentSampleLocationsEXT */
      attachments[num_attachments].initialLayout = layout;
      attachments[num_attachments].finalLayout = layout;

      dep_pipeline |= VK_PIPELINE_STAGE_EARLY_FRAGMENT_TESTS_BIT | VK_PIPELINE_STAGE_LATE_FRAGMENT_TESTS_BIT;
      if (layout == VK_IMAGE_LAYOUT_DEPTH_STENCIL_ATTACHMENT_OPTIMAL)
         dep_access |= VK_ACCESS_DEPTH_STENCIL_ATTACHMENT_WRITE_BIT;
      if (attachments[num_attachments].loadOp == VK_ATTACHMENT_LOAD_OP_LOAD ||
          attachments[num_attachments].stencilLoadOp == VK_ATTACHMENT_LOAD_OP_LOAD)
         dep_access |= VK_ACCESS_DEPTH_STENCIL_ATTACHMENT_READ_BIT;

      zs_ref.sType = VK_STRUCTURE_TYPE_ATTACHMENT_REFERENCE_2;
      zs_ref.pNext = NULL;
      zs_ref.attachment = num_attachments++;
      zs_ref.layout = layout;
      if (rt->resolve) {
         memcpy(&attachments[zsresolve_offset], &attachments[num_attachments], sizeof(VkAttachmentDescription2));
         attachments[zsresolve_offset].loadOp = VK_ATTACHMENT_LOAD_OP_DONT_CARE;
         attachments[zsresolve_offset].stencilLoadOp = VK_ATTACHMENT_LOAD_OP_DONT_CARE;
         attachments[zsresolve_offset].storeOp = VK_ATTACHMENT_STORE_OP_STORE;
         attachments[zsresolve_offset].stencilStoreOp = VK_ATTACHMENT_STORE_OP_STORE;
         attachments[zsresolve_offset].samples = 1;
         memcpy(&zs_resolve, &zs_ref, sizeof(VkAttachmentReference2));
         zs_ref.attachment = zsresolve_offset;
         if (attachments[zsresolve_offset].loadOp == VK_ATTACHMENT_LOAD_OP_LOAD ||
             attachments[zsresolve_offset].stencilLoadOp == VK_ATTACHMENT_LOAD_OP_LOAD)
            dep_access |= VK_ACCESS_DEPTH_STENCIL_ATTACHMENT_READ_BIT;
      }
      pstate->num_attachments++;
   }
   pstate->color_read = (dep_access & VK_ACCESS_COLOR_ATTACHMENT_READ_BIT) > 0;
   pstate->depth_read = (dep_access & VK_ACCESS_DEPTH_STENCIL_ATTACHMENT_READ_BIT) > 0;
   pstate->depth_write = (dep_access & VK_ACCESS_DEPTH_STENCIL_ATTACHMENT_WRITE_BIT) > 0;

   if (!screen->info.have_KHR_synchronization2)
      dep_pipeline = MAX2(dep_pipeline, VK_PIPELINE_STAGE_COLOR_ATTACHMENT_OUTPUT_BIT);

   //VkDependencyFlags flag = screen->info.have_KHR_synchronization2 ? VK_DEPENDENCY_BY_REGION_BIT : 0;
   VkSubpassDependency2 deps[] = {
      /*{VK_STRUCTURE_TYPE_SUBPASS_DEPENDENCY_2, NULL, VK_SUBPASS_EXTERNAL, 0, dep_pipeline, dep_pipeline, 0, dep_access, flag, 0},
      {VK_STRUCTURE_TYPE_SUBPASS_DEPENDENCY_2, NULL, 0, VK_SUBPASS_EXTERNAL, dep_pipeline, VK_PIPELINE_STAGE_BOTTOM_OF_PIPE_BIT, dep_access, 0, flag, 0}*/
	  {VK_STRUCTURE_TYPE_SUBPASS_DEPENDENCY_2, NULL, VK_SUBPASS_EXTERNAL, 0, dep_pipeline, dep_pipeline, 0, dep_access, VK_DEPENDENCY_BY_REGION_BIT, 0},
      {VK_STRUCTURE_TYPE_SUBPASS_DEPENDENCY_2, NULL, 0, VK_SUBPASS_EXTERNAL, dep_pipeline, VK_PIPELINE_STAGE_BOTTOM_OF_PIPE_BIT, dep_access, 0, VK_DEPENDENCY_BY_REGION_BIT, 0}
   };
   VkPipelineStageFlags input_dep = VK_PIPELINE_STAGE_FRAGMENT_SHADER_BIT;
   //if (zs_fbfetch) input_dep |= VK_PIPELINE_STAGE_LATE_FRAGMENT_TESTS_BIT, VK_PIPELINE_STAGE_FRAGMENT_SHADER_BIT;
   VkAccessFlags input_access = VK_ACCESS_INPUT_ATTACHMENT_READ_BIT;
   //if (zs_fbfetch) input_access |= VK_ACCESS_DEPTH_STENCIL_ATTACHMENT_READ_BIT;
   VkSubpassDependency2 fbfetch_deps[] = {
      /*{VK_STRUCTURE_TYPE_SUBPASS_DEPENDENCY_2, NULL, VK_SUBPASS_EXTERNAL, 0, dep_pipeline, dep_pipeline, 0, dep_access, flag, 0},
      {VK_STRUCTURE_TYPE_SUBPASS_DEPENDENCY_2, NULL, 0, 0, dep_pipeline, input_dep, dep_access, input_access, flag, 0},
      {VK_STRUCTURE_TYPE_SUBPASS_DEPENDENCY_2, NULL, 0, VK_SUBPASS_EXTERNAL, dep_pipeline, VK_PIPELINE_STAGE_BOTTOM_OF_PIPE_BIT, dep_access, 0, flag, 0}*/
	  {VK_STRUCTURE_TYPE_SUBPASS_DEPENDENCY_2, NULL, VK_SUBPASS_EXTERNAL, 0, dep_pipeline, dep_pipeline, 0, dep_access, VK_DEPENDENCY_BY_REGION_BIT, 0},
      {VK_STRUCTURE_TYPE_SUBPASS_DEPENDENCY_2, NULL, 0, 0, dep_pipeline, input_dep, dep_access, input_access, VK_DEPENDENCY_BY_REGION_BIT, 0},
      {VK_STRUCTURE_TYPE_SUBPASS_DEPENDENCY_2, NULL, 0, VK_SUBPASS_EXTERNAL, dep_pipeline, VK_PIPELINE_STAGE_BOTTOM_OF_PIPE_BIT, dep_access, 0, VK_DEPENDENCY_BY_REGION_BIT, 0}
   };

   VkSubpassDescription2 subpass = {0};
   if (pstate->fbfetch && screen->info.have_EXT_rasterization_order_attachment_access)
      subpass.flags |= VK_SUBPASS_DESCRIPTION_RASTERIZATION_ORDER_ATTACHMENT_COLOR_ACCESS_BIT_EXT;
   VkSubpassDescriptionDepthStencilResolve zsresolve;
   subpass.sType = VK_STRUCTURE_TYPE_SUBPASS_DESCRIPTION_2;
   subpass.pipelineBindPoint = VK_PIPELINE_BIND_POINT_GRAPHICS;
   subpass.colorAttachmentCount = state->num_cbufs;
   subpass.pColorAttachments = color_refs;
   subpass.pDepthStencilAttachment = state->have_zsbuf ? &zs_ref : NULL;
   subpass.inputAttachmentCount = input_count;
   subpass.pInputAttachments = input_attachments;
   if (state->num_cresolves)
      subpass.pResolveAttachments = color_resolves;
   if (state->num_zsresolves) {
      subpass.pNext = &zsresolve;
      zsresolve.sType = VK_STRUCTURE_TYPE_SUBPASS_DESCRIPTION_DEPTH_STENCIL_RESOLVE;
      zsresolve.pNext = NULL;
      zsresolve.depthResolveMode = VK_RESOLVE_MODE_SAMPLE_ZERO_BIT;
      zsresolve.stencilResolveMode = VK_RESOLVE_MODE_SAMPLE_ZERO_BIT;
      zsresolve.pDepthStencilResolveAttachment = &zs_resolve;
   } else
      subpass.pNext = NULL;

   VkMultisampledRenderToSingleSampledInfoEXT msrtss = {
      VK_STRUCTURE_TYPE_MULTISAMPLED_RENDER_TO_SINGLE_SAMPLED_INFO_EXT,
      &subpass.pNext,
      VK_TRUE,
      state->msaa_samples,
   };
   if (state->msaa_samples)
      subpass.pNext = &msrtss;

   VkRenderPassCreateInfo2 rpci = {0};
   rpci.sType = VK_STRUCTURE_TYPE_RENDER_PASS_CREATE_INFO_2;
   rpci.attachmentCount = num_attachments + state->num_cresolves + state->num_zsresolves;
   rpci.pAttachments = attachments;
   rpci.subpassCount = 1;
   rpci.pSubpasses = &subpass;
   rpci.dependencyCount = input_count ? 3 : 2;
   rpci.pDependencies = input_count ? fbfetch_deps : deps;

   VkRenderPass render_pass;
   VkResult result = VKSCR(CreateRenderPass2)(screen->dev, &rpci, NULL, &render_pass);
   if (result != VK_SUCCESS) {
      mesa_loge("ZINK: vkCreateRenderPass2 failed (%s)", vk_Result_to_str(result));
      return VK_NULL_HANDLE;
   }

   return render_pass;
}

struct zink_render_pass *
zink_create_render_pass(struct zink_screen *screen,
                        struct zink_render_pass_state *state,
                        struct zink_render_pass_pipeline_state *pstate)
{
   struct zink_render_pass *rp = CALLOC_STRUCT(zink_render_pass);
   if (!rp)
      goto fail;

   //rp->render_pass = create_render_pass2(screen, state, pstate);
   rp->render_pass = screen->vk_version >= VK_MAKE_VERSION(1,2,0) ?
                     create_render_pass2(screen, state, pstate) : create_render_pass(screen, state, pstate);

   if (!rp->render_pass)
      goto fail;
   memcpy(&rp->state, state, sizeof(struct zink_render_pass_state));
   return rp;

fail:
   if (rp)
      zink_destroy_render_pass(screen, rp);
   return NULL;
}

void
zink_destroy_render_pass(struct zink_screen *screen,
                         struct zink_render_pass *rp)
{
   VKSCR(DestroyRenderPass)(screen->dev, rp->render_pass, NULL);
   FREE(rp);
}

VkImageLayout
zink_render_pass_attachment_get_barrier_info(const struct zink_rt_attrib *rt, bool color,
                                             VkPipelineStageFlags *pipeline, VkAccessFlags *access)
{
   *access = 0;
   if (color) {
      *pipeline = VK_PIPELINE_STAGE_COLOR_ATTACHMENT_OUTPUT_BIT;
      *access |= VK_ACCESS_COLOR_ATTACHMENT_WRITE_BIT;
      if (!rt->clear_color && !rt->invalid)
         *access |= VK_ACCESS_COLOR_ATTACHMENT_READ_BIT;
      return get_color_rt_layout(rt);
   }

   *pipeline = VK_PIPELINE_STAGE_EARLY_FRAGMENT_TESTS_BIT | VK_PIPELINE_STAGE_LATE_FRAGMENT_TESTS_BIT;
   if (!rt->clear_color && !rt->clear_stencil)
      *access |= VK_ACCESS_DEPTH_STENCIL_ATTACHMENT_READ_BIT;
   if (rt->clear_color || rt->clear_stencil || rt->needs_write)
      *access |= VK_ACCESS_DEPTH_STENCIL_ATTACHMENT_WRITE_BIT;
   return get_zs_rt_layout(rt);
}

VkImageLayout
zink_tc_renderpass_info_parse(struct zink_context *ctx, const struct tc_renderpass_info *info, unsigned idx, VkPipelineStageFlags *pipeline, VkAccessFlags *access)
{
   if (idx < PIPE_MAX_COLOR_BUFS) {
      *pipeline = VK_PIPELINE_STAGE_COLOR_ATTACHMENT_OUTPUT_BIT;
      *access = VK_ACCESS_COLOR_ATTACHMENT_WRITE_BIT;
      if (info->cbuf_load & BITFIELD_BIT(idx))
         *access |= VK_ACCESS_COLOR_ATTACHMENT_READ_BIT;
      return (ctx->feedback_loops & BITFIELD_BIT(idx)) ? VK_IMAGE_LAYOUT_ATTACHMENT_FEEDBACK_LOOP_OPTIMAL_EXT :
             (info->cbuf_fbfetch & BITFIELD_BIT(idx)) ? VK_IMAGE_LAYOUT_GENERAL : VK_IMAGE_LAYOUT_COLOR_ATTACHMENT_OPTIMAL;
   } else {
      *access = 0;
      if (info->zsbuf_load || info->zsbuf_read_dsa)
         *access |= VK_ACCESS_DEPTH_STENCIL_ATTACHMENT_READ_BIT;
      if (info->zsbuf_clear | info->zsbuf_clear_partial | info->zsbuf_write_fs | info->zsbuf_write_dsa)
         *access |= VK_ACCESS_DEPTH_STENCIL_ATTACHMENT_WRITE_BIT;
      assert(*access);
      *pipeline = VK_PIPELINE_STAGE_EARLY_FRAGMENT_TESTS_BIT | VK_PIPELINE_STAGE_LATE_FRAGMENT_TESTS_BIT;
      if (ctx->feedback_loops & BITFIELD_BIT(PIPE_MAX_COLOR_BUFS))
         return VK_IMAGE_LAYOUT_ATTACHMENT_FEEDBACK_LOOP_OPTIMAL_EXT;
      return (info->zsbuf_clear | info->zsbuf_clear_partial | info->zsbuf_write_fs | info->zsbuf_write_dsa) ? VK_IMAGE_LAYOUT_DEPTH_STENCIL_ATTACHMENT_OPTIMAL : VK_IMAGE_LAYOUT_DEPTH_STENCIL_READ_ONLY_OPTIMAL;
   }
}

static size_t
rp_state_size(const struct zink_render_pass_pipeline_state *pstate)
{
   return offsetof(struct zink_render_pass_pipeline_state, attachments) +
                   sizeof(pstate->attachments[0]) * pstate->num_attachments;
}

static uint32_t
hash_rp_state(const void *key)
{
   const struct zink_render_pass_pipeline_state *s = key;
   return _mesa_hash_data(key, rp_state_size(s));
}

static bool
equals_rp_state(const void *a, const void *b)
{
   return !memcmp(a, b, rp_state_size(a));
}

static uint32_t
hash_render_pass_state(const void *key)
{
   struct zink_render_pass_state* s = (struct zink_render_pass_state*)key;
   return _mesa_hash_data(key, offsetof(struct zink_render_pass_state, rts) + sizeof(s->rts[0]) * s->num_rts);
}

static bool
equals_render_pass_state(const void *a, const void *b)
{
   const struct zink_render_pass_state *s_a = a, *s_b = b;
   if (s_a->num_rts != s_b->num_rts)
      return false;
   return memcmp(a, b, offsetof(struct zink_render_pass_state, rts) + sizeof(s_a->rts[0]) * s_a->num_rts) == 0;
}

void
zink_init_zs_attachment(struct zink_context *ctx, struct zink_rt_attrib *rt)
{
   const struct pipe_framebuffer_state *fb = &ctx->fb_state;
   struct zink_resource *zsbuf = zink_resource(fb->zsbuf->texture);
   struct zink_framebuffer_clear *fb_clear = &ctx->fb_clears[PIPE_MAX_COLOR_BUFS];
   struct zink_surface *transient = zink_transient_surface(fb->zsbuf);
   rt->format = zsbuf->format;
   rt->samples = MAX3(transient ? transient->base.nr_samples : 0, fb->zsbuf->texture->nr_samples, 1);
   rt->clear_color = zink_fb_clear_enabled(ctx, PIPE_MAX_COLOR_BUFS) &&
                                         !zink_fb_clear_first_needs_explicit(fb_clear) &&
                                         (zink_fb_clear_element(fb_clear, 0)->zs.bits & PIPE_CLEAR_DEPTH);
   rt->clear_stencil = zink_fb_clear_enabled(ctx, PIPE_MAX_COLOR_BUFS) &&
                                           !zink_fb_clear_first_needs_explicit(fb_clear) &&
                                           (zink_fb_clear_element(fb_clear, 0)->zs.bits & PIPE_CLEAR_STENCIL);
   const uint64_t outputs_written = ctx->gfx_stages[MESA_SHADER_FRAGMENT] ?
                                    ctx->gfx_stages[MESA_SHADER_FRAGMENT]->nir->info.outputs_written : 0;
   bool needs_write_z = (ctx->dsa_state && ctx->dsa_state->hw_state.depth_write) ||
                       outputs_written & BITFIELD64_BIT(FRAG_RESULT_DEPTH);
   needs_write_z |= transient || rt->clear_color ||
                    (zink_fb_clear_enabled(ctx, PIPE_MAX_COLOR_BUFS) && (zink_fb_clear_element(fb_clear, 0)->zs.bits & PIPE_CLEAR_DEPTH));

   bool needs_write_s = (ctx->dsa_state && (util_writes_stencil(&ctx->dsa_state->base.stencil[0]) || util_writes_stencil(&ctx->dsa_state->base.stencil[1]))) || 
                        rt->clear_stencil || (outputs_written & BITFIELD64_BIT(FRAG_RESULT_STENCIL)) ||
                        (zink_fb_clear_enabled(ctx, PIPE_MAX_COLOR_BUFS) && (zink_fb_clear_element(fb_clear, 0)->zs.bits & PIPE_CLEAR_STENCIL));
   rt->needs_write = needs_write_z | needs_write_s;
   rt->invalid = !zsbuf->valid;
   rt->feedback_loop = (ctx->feedback_loops & BITFIELD_BIT(PIPE_MAX_COLOR_BUFS)) > 0;
}

void
zink_tc_init_zs_attachment(struct zink_context *ctx, const struct tc_renderpass_info *info, struct zink_rt_attrib *rt)
{
   const struct pipe_framebuffer_state *fb = &ctx->fb_state;
   struct zink_resource *zsbuf = zink_resource(fb->zsbuf->texture);
   struct zink_framebuffer_clear *fb_clear = &ctx->fb_clears[PIPE_MAX_COLOR_BUFS];
   struct zink_surface *transient = zink_transient_surface(fb->zsbuf);
   rt->format = zsbuf->format;
   rt->samples = MAX3(transient ? transient->base.nr_samples : 0, fb->zsbuf->texture->nr_samples, 1);
   rt->clear_color = zink_fb_clear_enabled(ctx, PIPE_MAX_COLOR_BUFS) &&
                                         !zink_fb_clear_first_needs_explicit(fb_clear) &&
                                         (zink_fb_clear_element(fb_clear, 0)->zs.bits & PIPE_CLEAR_DEPTH);
   rt->clear_stencil = zink_fb_clear_enabled(ctx, PIPE_MAX_COLOR_BUFS) &&
                                           !zink_fb_clear_first_needs_explicit(fb_clear) &&
                                           (zink_fb_clear_element(fb_clear, 0)->zs.bits & PIPE_CLEAR_STENCIL);
   rt->needs_write = info->zsbuf_clear | info->zsbuf_clear_partial | info->zsbuf_write_fs | info->zsbuf_write_dsa;
   rt->invalid = !zsbuf->valid;
   rt->feedback_loop = (ctx->feedback_loops & BITFIELD_BIT(PIPE_MAX_COLOR_BUFS)) > 0;
}

void
zink_init_color_attachment(struct zink_context *ctx, unsigned i, struct zink_rt_attrib *rt)
{
   const struct pipe_framebuffer_state *fb = &ctx->fb_state;
   struct pipe_surface *psurf = fb->cbufs[i];
   if (psurf && !zink_use_dummy_attachments(ctx)) {
      struct zink_surface *surf = zink_csurface(psurf);
      struct zink_surface *transient = zink_transient_surface(psurf);
      rt->format = surf->info.format[0];
      rt->samples = MAX3(transient ? transient->base.nr_samples : 0, psurf->texture->nr_samples, 1);
      rt->clear_color = zink_fb_clear_enabled(ctx, i) && !zink_fb_clear_first_needs_explicit(&ctx->fb_clears[i]);
      rt->invalid = !zink_resource(psurf->texture)->valid;
      rt->fbfetch = (ctx->fbfetch_outputs & BITFIELD_BIT(i)) > 0;
      rt->feedback_loop = (ctx->feedback_loops & BITFIELD_BIT(i)) > 0;
   } else {
      memset(rt, 0, sizeof(struct zink_rt_attrib));
      rt->format = VK_FORMAT_R8G8B8A8_UNORM;
      rt->samples = fb->samples;
   }
}

void
zink_tc_init_color_attachment(struct zink_context *ctx, const struct tc_renderpass_info *info, unsigned i, struct zink_rt_attrib *rt)
{
   const struct pipe_framebuffer_state *fb = &ctx->fb_state;
   struct pipe_surface *psurf = fb->cbufs[i];
   if (psurf && !zink_use_dummy_attachments(ctx)) {
      struct zink_surface *surf = zink_csurface(psurf);
      struct zink_surface *transient = zink_transient_surface(psurf);
      rt->format = surf->info.format[0];
      rt->samples = MAX3(transient ? transient->base.nr_samples : 0, psurf->texture->nr_samples, 1);
      rt->clear_color = zink_fb_clear_enabled(ctx, i) && !zink_fb_clear_first_needs_explicit(&ctx->fb_clears[i]);
      rt->invalid = !zink_resource(psurf->texture)->valid;
      rt->fbfetch = (info->cbuf_fbfetch & BITFIELD_BIT(i)) > 0;
      rt->feedback_loop = (ctx->feedback_loops & BITFIELD_BIT(i)) > 0;
   } else {
      memset(rt, 0, sizeof(struct zink_rt_attrib));
      rt->format = VK_FORMAT_R8G8B8A8_UNORM;
      rt->samples = fb->samples;
   }
}

static struct zink_render_pass *
get_render_pass(struct zink_context *ctx)
{
   struct zink_screen *screen = zink_screen(ctx->base.screen);
   const struct pipe_framebuffer_state *fb = &ctx->fb_state;
   struct zink_render_pass_state state = {0};
   uint32_t clears = 0;
   bool have_zsbuf = fb->zsbuf && zink_is_zsbuf_used(ctx);
   bool use_tc_info = !ctx->blitting && ctx->tc && zink_screen(ctx->base.screen)->driver_workarounds.track_renderpasses;
   state.samples = fb->samples > 0;

   for (int i = 0; i < fb->nr_cbufs; i++) {
      if (use_tc_info)
         zink_tc_init_color_attachment(ctx, &ctx->dynamic_fb.tc_info, i, &state.rts[i]);
      else
         zink_init_color_attachment(ctx, i, &state.rts[i]);
      struct pipe_surface *surf = fb->cbufs[i];
      if (surf && !zink_use_dummy_attachments(ctx)) {
         clears |= !!state.rts[i].clear_color ? PIPE_CLEAR_COLOR0 << i : 0;
         struct zink_surface *transient = zink_transient_surface(surf);
         if (transient) {
            state.num_cresolves++;
            state.rts[i].resolve = true;
            if (!state.rts[i].clear_color)
               state.msaa_expand_mask |= BITFIELD_BIT(i);
         } else {
            state.rts[i].resolve = false;
         }
      }
      state.num_rts++;
   }
   state.msaa_samples = screen->info.have_EXT_multisampled_render_to_single_sampled && ctx->transient_attachments ?
                        ctx->gfx_pipeline_state.rast_samples + 1 : 0;
   state.num_cbufs = fb->nr_cbufs;
   assert(!state.num_cresolves || state.num_cbufs == state.num_cresolves);

   if (have_zsbuf) {
      if (use_tc_info)
         zink_tc_init_zs_attachment(ctx, &ctx->dynamic_fb.tc_info, &state.rts[fb->nr_cbufs]);
      else
         zink_init_zs_attachment(ctx, &state.rts[fb->nr_cbufs]);
      struct zink_surface *transient = zink_transient_surface(fb->zsbuf);
      if (transient) {
         state.num_zsresolves = 1;
         state.rts[fb->nr_cbufs].resolve = true;
      }
      if (state.rts[fb->nr_cbufs].clear_color)
         clears |= PIPE_CLEAR_DEPTH;
      if (state.rts[fb->nr_cbufs].clear_stencil)
         clears |= PIPE_CLEAR_STENCIL;
      state.num_rts++;
   }
   state.have_zsbuf = have_zsbuf;
   if (zink_use_dummy_attachments(ctx))
      assert(clears == (ctx->rp_clears_enabled & PIPE_CLEAR_DEPTHSTENCIL));
   else
      assert(clears == ctx->rp_clears_enabled);
   state.clears = clears;
   uint32_t hash = hash_render_pass_state(&state);
   struct hash_entry *entry = _mesa_hash_table_search_pre_hashed(ctx->render_pass_cache, hash,
                                                                 &state);
   struct zink_render_pass *rp;
   if (entry) {
      rp = entry->data;
      assert(rp->state.clears == clears);
   } else {
      struct zink_render_pass_pipeline_state pstate;
      pstate.samples = state.samples;
      rp = zink_create_render_pass(screen, &state, &pstate);
      if (!_mesa_hash_table_insert_pre_hashed(ctx->render_pass_cache, hash, &rp->state, rp))
         return NULL;
      bool found = false;
      struct set_entry *entry = _mesa_set_search_or_add(&ctx->render_pass_state_cache, &pstate, &found);
      struct zink_render_pass_pipeline_state *ppstate;
      if (!found) {
         entry->key = ralloc(ctx, struct zink_render_pass_pipeline_state);
         ppstate = (void*)entry->key;
         memcpy(ppstate, &pstate, rp_state_size(&pstate));
         ppstate->id = ctx->render_pass_state_cache.entries;
      }
      ppstate = (void*)entry->key;
      rp->pipeline_state = ppstate->id;
   }
   return rp;
}

/* check whether the active rp needs to be split to replace it with rp2 */
static bool
rp_must_change(const struct zink_render_pass *rp, const struct zink_render_pass *rp2, bool in_rp)
{
   if (rp == rp2)
      return false;
   unsigned num_cbufs = rp->state.num_cbufs;
   if (rp->pipeline_state != rp2->pipeline_state) {
      /* if any core attrib bits are different, must split */
      if (rp->state.val != rp2->state.val)
         return true;
      for (unsigned i = 0; i < num_cbufs; i++) {
         const struct zink_rt_attrib *rt = &rp->state.rts[i];
         const struct zink_rt_attrib *rt2 = &rp2->state.rts[i];
         /* if layout changed, must split */
         if (get_color_rt_layout(rt) != get_color_rt_layout(rt2))
            return true;
      }
   }
   if (rp->state.have_zsbuf) {
      const struct zink_rt_attrib *rt = &rp->state.rts[num_cbufs];
      const struct zink_rt_attrib *rt2 = &rp2->state.rts[num_cbufs];
      /* if zs layout has gone from read-only to read-write, split renderpass */
      if (get_zs_rt_layout(rt) == VK_IMAGE_LAYOUT_DEPTH_STENCIL_READ_ONLY_OPTIMAL &&
          get_zs_rt_layout(rt2) == VK_IMAGE_LAYOUT_DEPTH_STENCIL_ATTACHMENT_OPTIMAL)
         return true;
   }
   /* any other change doesn't require splitting a renderpass */
   return !in_rp;
}

static void
setup_framebuffer(struct zink_context *ctx)
{
   struct zink_screen *screen = zink_screen(ctx->base.screen);
   struct zink_render_pass *rp = ctx->gfx_pipeline_state.render_pass;

   zink_update_vk_sample_locations(ctx);

   if (ctx->rp_changed || ctx->rp_layout_changed || (!ctx->batch.in_rp && ctx->rp_loadop_changed)) {
      /* 0. ensure no stale pointers are set */
      ctx->gfx_pipeline_state.next_render_pass = NULL;
      /* 1. calc new rp */
      rp = get_render_pass(ctx);
      /* 2. evaluate whether to use new rp */
      if (ctx->gfx_pipeline_state.render_pass) {
         /* 2a. if previous rp exists, check whether new rp MUST be used */
         bool must_change = rp_must_change(ctx->gfx_pipeline_state.render_pass, rp, ctx->batch.in_rp);
         ctx->fb_changed |= must_change;
         if (!must_change)
            /* 2b. if non-essential attribs have changed, store for later use and continue on */
            ctx->gfx_pipeline_state.next_render_pass = rp;
      } else {
         /* 2c. no previous rp in use, use this one */
         ctx->fb_changed = true;
      }
   } else if (ctx->gfx_pipeline_state.next_render_pass) {
      /* previous rp was calculated but deferred: use it */
      assert(!ctx->batch.in_rp);
      rp = ctx->gfx_pipeline_state.next_render_pass;
      ctx->gfx_pipeline_state.next_render_pass = NULL;
      ctx->fb_changed = true;
   }
   if (rp->pipeline_state != ctx->gfx_pipeline_state.rp_state) {
      ctx->gfx_pipeline_state.rp_state = rp->pipeline_state;
      ctx->gfx_pipeline_state.dirty = true;
   }

   ctx->rp_loadop_changed = false;
   ctx->rp_layout_changed = false;
   ctx->rp_changed = false;

   if (zink_render_update_swapchain(ctx))
      zink_render_fixup_swapchain(ctx);

   if (!ctx->fb_changed)
      return;

   zink_update_framebuffer_state(ctx);
   //zink_init_framebuffer(screen, ctx->framebuffer, rp);
   
   ctx->init_framebuffer(screen, ctx->framebuffer, rp);

   ctx->fb_changed = false;
   ctx->gfx_pipeline_state.render_pass = rp;
   zink_batch_no_rp(ctx);
}

static bool
prep_fb_attachments(struct zink_context *ctx, VkImageView *att)
{
   bool have_zsbuf = ctx->fb_state.zsbuf && zink_is_zsbuf_used(ctx);
   const unsigned cresolve_offset = ctx->fb_state.nr_cbufs + !!have_zsbuf;
   unsigned num_resolves = 0;
   for (int i = 0; i < ctx->fb_state.nr_cbufs; i++) {
      struct zink_surface *surf = zink_csurface(ctx->fb_state.cbufs[i]);
      struct zink_surface *transient = zink_transient_surface(ctx->fb_state.cbufs[i]);
      if (transient) {
         att[i] = zink_prep_fb_attachment(ctx, transient, i);
         att[i + cresolve_offset] = zink_prep_fb_attachment(ctx, surf, i);
         num_resolves++;
      } else {
         att[i] = zink_prep_fb_attachment(ctx, surf, i);
         if (!att[i])
            /* dead swapchain */
            return false;
      }
   }
   if (have_zsbuf) {
      struct zink_surface *surf = zink_csurface(ctx->fb_state.zsbuf);
      struct zink_surface *transient = zink_transient_surface(ctx->fb_state.zsbuf);
      if (transient) {
         att[ctx->fb_state.nr_cbufs] = zink_prep_fb_attachment(ctx, transient, ctx->fb_state.nr_cbufs);
         att[cresolve_offset + num_resolves] = zink_prep_fb_attachment(ctx, surf, ctx->fb_state.nr_cbufs);
      } else {
         att[ctx->fb_state.nr_cbufs] = zink_prep_fb_attachment(ctx, surf, ctx->fb_state.nr_cbufs);
      }
   }
   return true;
}

static unsigned
begin_render_pass(struct zink_context *ctx)
{
   struct zink_batch *batch = &ctx->batch;
   struct pipe_framebuffer_state *fb_state = &ctx->fb_state;

   VkRenderPassBeginInfo rpbi = {0};
   rpbi.sType = VK_STRUCTURE_TYPE_RENDER_PASS_BEGIN_INFO;
   rpbi.renderPass = ctx->gfx_pipeline_state.render_pass->render_pass;
   rpbi.renderArea.offset.x = 0;
   rpbi.renderArea.offset.y = 0;
   rpbi.renderArea.extent.width = fb_state->width;
   rpbi.renderArea.extent.height = fb_state->height;

   VkClearValue clears[PIPE_MAX_COLOR_BUFS + 1] = {0};
   unsigned clear_buffers = 0;
   uint32_t clear_validate = 0;
   for (int i = 0; i < fb_state->nr_cbufs; i++) {
      /* these are no-ops */
      if (!fb_state->cbufs[i] || !zink_fb_clear_enabled(ctx, i) || zink_use_dummy_attachments(ctx))
         continue;
      /* these need actual clear calls inside the rp */
      struct zink_framebuffer_clear_data *clear = zink_fb_clear_element(&ctx->fb_clears[i], 0);
      if (zink_fb_clear_needs_explicit(&ctx->fb_clears[i])) {
         clear_buffers |= (PIPE_CLEAR_COLOR0 << i);
         if (zink_fb_clear_count(&ctx->fb_clears[i]) < 2 ||
             zink_fb_clear_element_needs_explicit(clear))
            continue;
      }
      /* we now know there's one clear that can be done here */
      memcpy(&clears[i].color, &clear->color, sizeof(float) * 4);
      rpbi.clearValueCount = i + 1;
      clear_validate |= PIPE_CLEAR_COLOR0 << i;
      assert(ctx->framebuffer->rp->state.clears);
   }
   if (fb_state->zsbuf && zink_fb_clear_enabled(ctx, PIPE_MAX_COLOR_BUFS)) {
      struct zink_framebuffer_clear *fb_clear = &ctx->fb_clears[PIPE_MAX_COLOR_BUFS];
      struct zink_framebuffer_clear_data *clear = zink_fb_clear_element(fb_clear, 0);
      if (!zink_fb_clear_element_needs_explicit(clear)) {
         clears[fb_state->nr_cbufs].depthStencil.depth = clear->zs.depth;
         clears[fb_state->nr_cbufs].depthStencil.stencil = clear->zs.stencil;
         rpbi.clearValueCount = fb_state->nr_cbufs + 1;
         clear_validate |= clear->zs.bits;
         assert(ctx->framebuffer->rp->state.clears);
      }
      if (zink_fb_clear_needs_explicit(fb_clear)) {
         for (int j = !zink_fb_clear_element_needs_explicit(clear);
              (clear_buffers & PIPE_CLEAR_DEPTHSTENCIL) != PIPE_CLEAR_DEPTHSTENCIL && j < zink_fb_clear_count(fb_clear);
              j++)
            clear_buffers |= zink_fb_clear_element(fb_clear, j)->zs.bits;
      }
   }
   assert(clear_validate == ctx->framebuffer->rp->state.clears);
   rpbi.pClearValues = &clears[0];
   rpbi.framebuffer = ctx->framebuffer->fb;

   assert(ctx->gfx_pipeline_state.render_pass && ctx->framebuffer);

   VkRenderPassAttachmentBeginInfo infos;
   VkImageView att[2 * (PIPE_MAX_COLOR_BUFS + 1)];
   infos.sType = VK_STRUCTURE_TYPE_RENDER_PASS_ATTACHMENT_BEGIN_INFO;
   infos.pNext = NULL;
   infos.attachmentCount = ctx->framebuffer->state.num_attachments;
   infos.pAttachments = att;
   if (!prep_fb_attachments(ctx, att))
      return 0;
<<<<<<< HEAD

=======
   ctx->zsbuf_unused = !zink_is_zsbuf_used(ctx);
>>>>>>> 5fb8ba0e
   /* this can be set if fbfetch is activated */
   ctx->rp_changed = false;

   if (zink_screen(ctx->base.screen)->info.have_KHR_imageless_framebuffer) {  
#ifndef NDEBUG
   bool zsbuf_used = ctx->fb_state.zsbuf && zink_is_zsbuf_used(ctx);
   const unsigned cresolve_offset = ctx->fb_state.nr_cbufs + !!zsbuf_used;
   for (int i = 0; i < ctx->fb_state.nr_cbufs; i++) {
      if (ctx->fb_state.cbufs[i]) {
         struct zink_surface *surf = zink_csurface(ctx->fb_state.cbufs[i]);
         if (zink_use_dummy_attachments(ctx)) {
            surf = zink_get_dummy_surface(ctx, util_logbase2_ceil(ctx->fb_state.samples));
            assert(zink_resource(surf->base.texture)->obj->vkusage == ctx->framebuffer->state.infos[i].usage);
         } else {
            struct zink_surface *transient = zink_transient_surface(ctx->fb_state.cbufs[i]);
            if (surf->base.format == ctx->fb_state.cbufs[i]->format) {
               if (transient) {
                  assert(zink_resource(transient->base.texture)->obj->vkusage == ctx->framebuffer->state.infos[i].usage);
                  assert(zink_resource(surf->base.texture)->obj->vkusage == ctx->framebuffer->state.infos[cresolve_offset].usage);
               } else {
                  assert(zink_resource(surf->base.texture)->obj->vkusage == ctx->framebuffer->state.infos[i].usage);
               }
            }
         }
      }
   }
   if (ctx->gfx_pipeline_state.render_pass->state.have_zsbuf) {
      struct zink_surface *surf = zink_csurface(ctx->fb_state.zsbuf);
      struct zink_surface *transient = zink_transient_surface(ctx->fb_state.zsbuf);
      if (transient) {
         assert(zink_resource(transient->base.texture)->obj->vkusage == ctx->framebuffer->state.infos[ctx->fb_state.nr_cbufs].usage);
         assert(zink_resource(surf->base.texture)->obj->vkusage == ctx->framebuffer->state.infos[cresolve_offset].usage);
      } else {
         assert(zink_resource(surf->base.texture)->obj->vkusage == ctx->framebuffer->state.infos[ctx->fb_state.nr_cbufs].usage);
      }
   }
#endif
   rpbi.pNext = &infos;
   }

   VKCTX(CmdBeginRenderPass)(batch->state->cmdbuf, &rpbi, VK_SUBPASS_CONTENTS_INLINE);
   batch->in_rp = true;
   return clear_buffers;
}

unsigned
zink_begin_render_pass(struct zink_context *ctx)
{
   setup_framebuffer(ctx);
   if (ctx->batch.in_rp)
      return 0;

   if (ctx->framebuffer->rp->state.msaa_expand_mask) {
      uint32_t rp_state = ctx->gfx_pipeline_state.rp_state;
      struct zink_render_pass *rp = ctx->gfx_pipeline_state.render_pass;

      u_foreach_bit(i, ctx->framebuffer->rp->state.msaa_expand_mask) {
         struct zink_ctx_surface *csurf = (struct zink_ctx_surface*)ctx->fb_state.cbufs[i];
         if (csurf->transient_init)
            continue;
         struct pipe_surface *dst_view = (struct pipe_surface*)csurf->transient;
         assert(dst_view);
         struct pipe_sampler_view src_templ, *src_view;
         struct pipe_resource *src = ctx->fb_state.cbufs[i]->texture;
         struct pipe_box dstbox;

         u_box_3d(0, 0, 0, ctx->fb_state.width, ctx->fb_state.height,
                  1 + dst_view->u.tex.last_layer - dst_view->u.tex.first_layer, &dstbox);

         util_blitter_default_src_texture(ctx->blitter, &src_templ, src, ctx->fb_state.cbufs[i]->u.tex.level);
         src_view = ctx->base.create_sampler_view(&ctx->base, src, &src_templ);

         zink_blit_begin(ctx, ZINK_BLIT_SAVE_FB | ZINK_BLIT_SAVE_FS | ZINK_BLIT_SAVE_TEXTURES);
         zink_blit_barriers(ctx, zink_resource(src), zink_resource(dst_view->texture), false);
         ctx->blitting = true;
         util_blitter_blit_generic(ctx->blitter, dst_view, &dstbox,
                                   src_view, &dstbox, ctx->fb_state.width, ctx->fb_state.height,
                                   PIPE_MASK_RGBAZS, PIPE_TEX_FILTER_NEAREST, NULL,
                                   false, false, 0);
         ctx->blitting = false;
         pipe_sampler_view_reference(&src_view, NULL);
         csurf->transient_init = true;
      }
      ctx->rp_layout_changed = ctx->rp_loadop_changed = false;
      ctx->fb_changed = ctx->rp_changed = false;
      ctx->gfx_pipeline_state.rp_state = rp_state;
      ctx->gfx_pipeline_state.render_pass = rp;
   }
   assert(ctx->gfx_pipeline_state.render_pass);
   return begin_render_pass(ctx);
}

void
zink_end_render_pass(struct zink_context *ctx)
{
   if (ctx->batch.in_rp) {
      VKCTX(CmdEndRenderPass)(ctx->batch.state->cmdbuf);

      for (unsigned i = 0; i < ctx->fb_state.nr_cbufs; i++) {
         struct zink_ctx_surface *csurf = (struct zink_ctx_surface*)ctx->fb_state.cbufs[i];
         if (csurf)
            csurf->transient_init = true;
      }
   }
   ctx->batch.in_rp = false;
}

bool
zink_init_render_pass(struct zink_context *ctx)
{
   _mesa_set_init(&ctx->render_pass_state_cache, ctx, hash_rp_state, equals_rp_state);
   ctx->render_pass_cache = _mesa_hash_table_create(NULL,
                                                    hash_render_pass_state,
                                                    equals_render_pass_state);
   return !!ctx->render_pass_cache;
}

void
zink_render_fixup_swapchain(struct zink_context *ctx)
{
   if ((ctx->swapchain_size.width || ctx->swapchain_size.height)) {
      unsigned old_w = ctx->fb_state.width;
      unsigned old_h = ctx->fb_state.height;
      ctx->fb_state.width = ctx->swapchain_size.width;
      ctx->fb_state.height = ctx->swapchain_size.height;
      ctx->dynamic_fb.info.renderArea.extent.width = MIN2(ctx->dynamic_fb.info.renderArea.extent.width, ctx->fb_state.width);
      ctx->dynamic_fb.info.renderArea.extent.height = MIN2(ctx->dynamic_fb.info.renderArea.extent.height, ctx->fb_state.height);
      zink_kopper_fixup_depth_buffer(ctx);
      if (ctx->fb_state.width != old_w || ctx->fb_state.height != old_h)
         ctx->scissor_changed = true;
      if (ctx->framebuffer)
         zink_update_framebuffer_state(ctx);
      ctx->swapchain_size.width = ctx->swapchain_size.height = 0;
   }
}

bool
zink_render_update_swapchain(struct zink_context *ctx)
{
   bool has_swapchain = false;
   for (unsigned i = 0; i < ctx->fb_state.nr_cbufs; i++) {
      if (!ctx->fb_state.cbufs[i])
         continue;
      struct zink_resource *res = zink_resource(ctx->fb_state.cbufs[i]->texture);
      if (zink_is_swapchain(res)) {
         has_swapchain = true;
         if (zink_kopper_acquire(ctx, res, UINT64_MAX))
            zink_surface_swapchain_update(ctx, zink_csurface(ctx->fb_state.cbufs[i]));
      }
   }
   return has_swapchain;
}<|MERGE_RESOLUTION|>--- conflicted
+++ resolved
@@ -845,11 +845,8 @@
    infos.pAttachments = att;
    if (!prep_fb_attachments(ctx, att))
       return 0;
-<<<<<<< HEAD
-
-=======
+
    ctx->zsbuf_unused = !zink_is_zsbuf_used(ctx);
->>>>>>> 5fb8ba0e
    /* this can be set if fbfetch is activated */
    ctx->rp_changed = false;
 
