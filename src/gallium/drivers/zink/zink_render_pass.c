--- conflicted
+++ resolved
@@ -35,7 +35,6 @@
 #include "util/u_string.h"
 #include "util/u_blitter.h"
 
-<<<<<<< HEAD
 static VkRenderPass
 create_render_pass(struct zink_screen *screen, struct zink_render_pass_state *state, struct zink_render_pass_pipeline_state *pstate)
 {
@@ -152,7 +151,8 @@
    }
 
    return render_pass;
-=======
+}
+
 static VkAttachmentLoadOp
 get_rt_loadop(const struct zink_rt_attrib *rt, bool clear)
 {
@@ -177,7 +177,6 @@
    if (rt->feedback_loop)
       return VK_IMAGE_LAYOUT_ATTACHMENT_FEEDBACK_LOOP_OPTIMAL_EXT;
    return rt->needs_write || has_clear ? VK_IMAGE_LAYOUT_DEPTH_STENCIL_ATTACHMENT_OPTIMAL : VK_IMAGE_LAYOUT_DEPTH_STENCIL_READ_ONLY_OPTIMAL;
->>>>>>> 0b81ff01
 }
 
 static VkRenderPass
