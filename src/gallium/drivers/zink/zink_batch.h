/*
 * Copyright 2018 Collabora Ltd.
 *
 * Permission is hereby granted, free of charge, to any person obtaining a
 * copy of this software and associated documentation files (the "Software"),
 * to deal in the Software without restriction, including without limitation
 * on the rights to use, copy, modify, merge, publish, distribute, sub
 * license, and/or sell copies of the Software, and to permit persons to whom
 * the Software is furnished to do so, subject to the following conditions:
 *
 * The above copyright notice and this permission notice (including the next
 * paragraph) shall be included in all copies or substantial portions of the
 * Software.
 *
 * THE SOFTWARE IS PROVIDED "AS IS", WITHOUT WARRANTY OF ANY KIND, EXPRESS OR
 * IMPLIED, INCLUDING BUT NOT LIMITED TO THE WARRANTIES OF MERCHANTABILITY,
 * FITNESS FOR A PARTICULAR PURPOSE AND NON-INFRINGEMENT. IN NO EVENT SHALL
 * THE AUTHOR(S) AND/OR THEIR SUPPLIERS BE LIABLE FOR ANY CLAIM,
 * DAMAGES OR OTHER LIABILITY, WHETHER IN AN ACTION OF CONTRACT, TORT OR
 * OTHERWISE, ARISING FROM, OUT OF OR IN CONNECTION WITH THE SOFTWARE OR THE
 * USE OR OTHER DEALINGS IN THE SOFTWARE.
 */

#ifndef ZINK_BATCH_H
#define ZINK_BATCH_H

#include <vulkan/vulkan.h>
#include "zink_types.h"

#include "util/list.h"
#include "util/set.h"
#include "util/u_dynarray.h"

#include "zink_fence.h"

#ifdef __cplusplus
extern "C" {
#endif

<<<<<<< HEAD
struct pipe_reference;

struct zink_buffer_view;
struct zink_context;
struct zink_descriptor_set;
struct zink_image_view;
struct zink_program;
struct zink_render_pass;
struct zink_resource;
struct zink_sampler_view;
struct zink_surface;

/* zink_batch_usage concepts:
 * - batch "usage" is an indicator of when and how a BO was accessed
 * - batch "tracking" is the batch state(s) containing an extra ref for a BO
 *
 * - usage prevents a BO from being mapped while it has pending+conflicting access
 * - usage affects pipeline barrier generation for synchronizing reads and writes
 * - usage MUST be removed before context destruction to avoid crashing during BO
 *   reclaiming in suballocator
 *
 * - tracking prevents a BO from being destroyed early
 * - tracking enables usage to be pruned
 *
 *
 * tracking is added:
 * - any time a BO is used in a "one-off" operation (e.g., blit, index buffer, indirect buffer)
 * - any time a descriptor is unbound
 * - when a buffer is replaced (IFF: resource is bound as a descriptor or usage previously existed)
 *
 * tracking is removed:
 * - in zink_reset_batch_state()
 *
 * usage is added:
 * - any time a BO is used in a "one-off" operation (e.g., blit, index buffer, indirect buffer)
 * - any time a descriptor is bound
 * - any time a descriptor is unbound (IFF: usage previously existed)
 * - for all bound descriptors on the first draw/dispatch after a flush (zink_update_descriptor_refs)
 *
 * usage is removed:
 * - when tracking is removed (IFF: BO usage == tracking, i.e., this is the last batch that a BO was active on)
 */
struct zink_batch_usage {
   uint32_t usage;
   cnd_t flush;
   mtx_t mtx;
   bool unflushed;
};

/* not real api don't use */
bool
batch_ptr_add_usage(struct zink_batch *batch, struct set *s, void *ptr);

struct zink_batch_state {
   struct zink_fence fence;
   struct zink_batch_state *next;

   struct zink_batch_usage usage;
   struct zink_context *ctx;
   VkCommandPool cmdpool;
   VkCommandBuffer cmdbuf;
   VkCommandBuffer barrier_cmdbuf;
   VkSemaphore signal_semaphore; //external signal semaphore
   struct util_dynarray wait_semaphores; //external wait semaphores
   struct util_dynarray wait_semaphore_stages; //external wait semaphores

   VkQueue queue; //duplicated from batch for threading
   VkSemaphore present;
   struct zink_resource *swapchain;
   struct util_dynarray acquires;
   struct util_dynarray dead_swapchains;

   struct util_queue_fence flush_completed;

   struct set *programs;

   struct set *resources;
   struct set *surfaces;
   struct set *bufferviews;

   struct util_dynarray unref_resources;
   struct util_dynarray bindless_releases[2];

   struct util_dynarray persistent_resources;
   struct util_dynarray zombie_samplers;
   struct util_dynarray dead_framebuffers;

   struct set *active_queries; /* zink_query objects which were active at some point in this batch */

   struct zink_batch_descriptor_data *dd;

   VkDeviceSize resource_size;

    /* this is a monotonic int used to disambiguate internal fences from their tc fence references */
   unsigned submit_count;

   bool is_device_lost;

   bool have_timelines;

   bool has_barriers;
};

struct zink_batch {
   struct zink_batch_state *state;

   struct zink_batch_usage *last_batch_usage;
   struct zink_resource *swapchain;

   unsigned work_count;

   bool has_work;
   bool last_was_compute;
   bool in_rp; //renderpass is currently active
};


static inline struct zink_batch_state *
zink_batch_state(struct zink_fence *fence)
{
   return (struct zink_batch_state *)fence;
}
=======
>>>>>>> 0b81ff01

void
zink_reset_batch_state(struct zink_context *ctx, struct zink_batch_state *bs);

void
zink_clear_batch_state(struct zink_context *ctx, struct zink_batch_state *bs);

void
zink_batch_reset_all(struct zink_context *ctx);

void
zink_batch_state_destroy(struct zink_screen *screen, struct zink_batch_state *bs);

void
zink_batch_state_clear_resources(struct zink_screen *screen, struct zink_batch_state *bs);

void
zink_reset_batch(struct zink_context *ctx, struct zink_batch *batch);
void
zink_start_batch(struct zink_context *ctx, struct zink_batch *batch);

void
zink_end_batch(struct zink_context *ctx, struct zink_batch *batch);

void
zink_batch_add_wait_semaphore(struct zink_batch *batch, VkSemaphore sem);

void
zink_batch_reference_resource_rw(struct zink_batch *batch,
                                 struct zink_resource *res,
                                 bool write);
void
zink_batch_reference_resource(struct zink_batch *batch, struct zink_resource *res);

bool
zink_batch_reference_resource_move(struct zink_batch *batch, struct zink_resource *res);

void
zink_batch_reference_program(struct zink_batch *batch,
                             struct zink_program *pg);


void
debug_describe_zink_batch_state(char *buf, const struct zink_batch_state *ptr);

static inline bool
zink_batch_usage_is_unflushed(const struct zink_batch_usage *u)
{
   return u && u->unflushed;
}

static inline void
zink_batch_usage_unset(struct zink_batch_usage **u, struct zink_batch_state *bs)
{
   (void)p_atomic_cmpxchg((uintptr_t *)u, (uintptr_t)&bs->usage, (uintptr_t)NULL);
}

static inline void
zink_batch_usage_set(struct zink_batch_usage **u, struct zink_batch_state *bs)
{
   *u = &bs->usage;
}

static inline bool
zink_batch_usage_matches(const struct zink_batch_usage *u, const struct zink_batch_state *bs)
{
   return u == &bs->usage;
}

static inline bool
zink_batch_usage_exists(const struct zink_batch_usage *u)
{
   return u && (u->usage || u->unflushed);
}

bool
zink_screen_usage_check_completion(struct zink_screen *screen, const struct zink_batch_usage *u);

bool
zink_batch_usage_check_completion(struct zink_context *ctx, const struct zink_batch_usage *u);

void
zink_batch_usage_wait(struct zink_context *ctx, struct zink_batch_usage *u);

#ifdef __cplusplus
}
#endif

#endif<|MERGE_RESOLUTION|>--- conflicted
+++ resolved
@@ -36,132 +36,6 @@
 #ifdef __cplusplus
 extern "C" {
 #endif
-
-<<<<<<< HEAD
-struct pipe_reference;
-
-struct zink_buffer_view;
-struct zink_context;
-struct zink_descriptor_set;
-struct zink_image_view;
-struct zink_program;
-struct zink_render_pass;
-struct zink_resource;
-struct zink_sampler_view;
-struct zink_surface;
-
-/* zink_batch_usage concepts:
- * - batch "usage" is an indicator of when and how a BO was accessed
- * - batch "tracking" is the batch state(s) containing an extra ref for a BO
- *
- * - usage prevents a BO from being mapped while it has pending+conflicting access
- * - usage affects pipeline barrier generation for synchronizing reads and writes
- * - usage MUST be removed before context destruction to avoid crashing during BO
- *   reclaiming in suballocator
- *
- * - tracking prevents a BO from being destroyed early
- * - tracking enables usage to be pruned
- *
- *
- * tracking is added:
- * - any time a BO is used in a "one-off" operation (e.g., blit, index buffer, indirect buffer)
- * - any time a descriptor is unbound
- * - when a buffer is replaced (IFF: resource is bound as a descriptor or usage previously existed)
- *
- * tracking is removed:
- * - in zink_reset_batch_state()
- *
- * usage is added:
- * - any time a BO is used in a "one-off" operation (e.g., blit, index buffer, indirect buffer)
- * - any time a descriptor is bound
- * - any time a descriptor is unbound (IFF: usage previously existed)
- * - for all bound descriptors on the first draw/dispatch after a flush (zink_update_descriptor_refs)
- *
- * usage is removed:
- * - when tracking is removed (IFF: BO usage == tracking, i.e., this is the last batch that a BO was active on)
- */
-struct zink_batch_usage {
-   uint32_t usage;
-   cnd_t flush;
-   mtx_t mtx;
-   bool unflushed;
-};
-
-/* not real api don't use */
-bool
-batch_ptr_add_usage(struct zink_batch *batch, struct set *s, void *ptr);
-
-struct zink_batch_state {
-   struct zink_fence fence;
-   struct zink_batch_state *next;
-
-   struct zink_batch_usage usage;
-   struct zink_context *ctx;
-   VkCommandPool cmdpool;
-   VkCommandBuffer cmdbuf;
-   VkCommandBuffer barrier_cmdbuf;
-   VkSemaphore signal_semaphore; //external signal semaphore
-   struct util_dynarray wait_semaphores; //external wait semaphores
-   struct util_dynarray wait_semaphore_stages; //external wait semaphores
-
-   VkQueue queue; //duplicated from batch for threading
-   VkSemaphore present;
-   struct zink_resource *swapchain;
-   struct util_dynarray acquires;
-   struct util_dynarray dead_swapchains;
-
-   struct util_queue_fence flush_completed;
-
-   struct set *programs;
-
-   struct set *resources;
-   struct set *surfaces;
-   struct set *bufferviews;
-
-   struct util_dynarray unref_resources;
-   struct util_dynarray bindless_releases[2];
-
-   struct util_dynarray persistent_resources;
-   struct util_dynarray zombie_samplers;
-   struct util_dynarray dead_framebuffers;
-
-   struct set *active_queries; /* zink_query objects which were active at some point in this batch */
-
-   struct zink_batch_descriptor_data *dd;
-
-   VkDeviceSize resource_size;
-
-    /* this is a monotonic int used to disambiguate internal fences from their tc fence references */
-   unsigned submit_count;
-
-   bool is_device_lost;
-
-   bool have_timelines;
-
-   bool has_barriers;
-};
-
-struct zink_batch {
-   struct zink_batch_state *state;
-
-   struct zink_batch_usage *last_batch_usage;
-   struct zink_resource *swapchain;
-
-   unsigned work_count;
-
-   bool has_work;
-   bool last_was_compute;
-   bool in_rp; //renderpass is currently active
-};
-
-
-static inline struct zink_batch_state *
-zink_batch_state(struct zink_fence *fence)
-{
-   return (struct zink_batch_state *)fence;
-}
-=======
->>>>>>> 0b81ff01
 
 void
 zink_reset_batch_state(struct zink_context *ctx, struct zink_batch_state *bs);
