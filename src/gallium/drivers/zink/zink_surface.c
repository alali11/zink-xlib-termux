--- conflicted
+++ resolved
@@ -197,13 +197,9 @@
    init_pipe_surface_info(pctx, &surface->base, templ, pres);
    surface->obj = zink_resource(pres)->obj;
 
-<<<<<<< HEAD
    util_dynarray_init(&surface->framebuffer_refs, NULL);
 
-   init_surface_info(surface, res, ivci);
-=======
    init_surface_info(screen, surface, res, ivci);
->>>>>>> 60dd34b0
 
    if (!actually)
       return surface;
