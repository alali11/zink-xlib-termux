/*
 * Copyright 2018 Collabora Ltd.
 *
 * Permission is hereby granted, free of charge, to any person obtaining a
 * copy of this software and associated documentation files (the "Software"),
 * to deal in the Software without restriction, including without limitation
 * on the rights to use, copy, modify, merge, publish, distribute, sub
 * license, and/or sell copies of the Software, and to permit persons to whom
 * the Software is furnished to do so, subject to the following conditions:
 *
 * The above copyright notice and this permission notice (including the next
 * paragraph) shall be included in all copies or substantial portions of the
 * Software.
 *
 * THE SOFTWARE IS PROVIDED "AS IS", WITHOUT WARRANTY OF ANY KIND, EXPRESS OR
 * IMPLIED, INCLUDING BUT NOT LIMITED TO THE WARRANTIES OF MERCHANTABILITY,
 * FITNESS FOR A PARTICULAR PURPOSE AND NON-INFRINGEMENT. IN NO EVENT SHALL
 * THE AUTHOR(S) AND/OR THEIR SUPPLIERS BE LIABLE FOR ANY CLAIM,
 * DAMAGES OR OTHER LIABILITY, WHETHER IN AN ACTION OF CONTRACT, TORT OR
 * OTHERWISE, ARISING FROM, OUT OF OR IN CONNECTION WITH THE SOFTWARE OR THE
 * USE OR OTHER DEALINGS IN THE SOFTWARE.
 */

#ifndef ZINK_RENDERPASS_H
#define ZINK_RENDERPASS_H

<<<<<<< HEAD
#include <vulkan/vulkan.h>

#include "pipe/p_state.h"
#include "util/u_inlines.h"

struct zink_screen;

struct zink_rt_attrib {
  VkFormat format;
  VkSampleCountFlagBits samples;
  bool clear_color;
  union {
     bool clear_stencil;
     bool fbfetch;
  };
  union {
     bool invalid;

     bool swapchain;

     bool needs_write;
  };
  bool resolve;
  bool mixed_zs;
};

struct zink_render_pass_state {
   uint8_t num_cbufs : 5; /* PIPE_MAX_COLOR_BUFS = 8 */
   uint8_t have_zsbuf : 1;
   uint8_t samples:1; //for fs samplemask

   uint8_t swapchain_init:1;

   uint32_t num_zsresolves : 1;
   uint32_t num_cresolves : 24; /* PIPE_MAX_COLOR_BUFS, but this is a struct hole */
   struct zink_rt_attrib rts[PIPE_MAX_COLOR_BUFS + 1];
   unsigned num_rts;
   uint32_t clears; //for extra verification and update flagging
   uint32_t msaa_expand_mask;
};

struct zink_pipeline_rt {
   VkFormat format;
   VkSampleCountFlagBits samples;
};

struct zink_render_pass_pipeline_state {
   uint32_t num_attachments:22;
   uint32_t fbfetch:1;
   uint32_t color_read:1;
   uint32_t depth_read:1;
   uint32_t depth_write:1;
   uint32_t num_cresolves:4;
   uint32_t num_zsresolves:1;
   bool samples:1; //for fs samplemask
   struct zink_pipeline_rt attachments[PIPE_MAX_COLOR_BUFS + 1];
   unsigned id;
};

struct zink_render_pass {
   VkRenderPass render_pass;
   struct zink_render_pass_state state;
   unsigned pipeline_state;
};
=======
#include "zink_types.h"
>>>>>>> 0b81ff01

struct zink_render_pass *
zink_create_render_pass(struct zink_screen *screen,
                        struct zink_render_pass_state *state,
                        struct zink_render_pass_pipeline_state *pstate);

void
zink_destroy_render_pass(struct zink_screen *screen,
                         struct zink_render_pass *rp);


unsigned
zink_begin_render_pass(struct zink_context *ctx);
void
zink_end_render_pass(struct zink_context *ctx);

VkImageLayout
zink_render_pass_attachment_get_barrier_info(const struct zink_rt_attrib *rt, bool color, VkPipelineStageFlags *pipeline, VkAccessFlags *access);

bool
zink_init_render_pass(struct zink_context *ctx);
void
zink_render_update_swapchain(struct zink_context *ctx);
void
zink_init_zs_attachment(struct zink_context *ctx, struct zink_rt_attrib *rt);
void
zink_init_color_attachment(struct zink_context *ctx, unsigned i, struct zink_rt_attrib *rt);
#endif<|MERGE_RESOLUTION|>--- conflicted
+++ resolved
@@ -24,74 +24,7 @@
 #ifndef ZINK_RENDERPASS_H
 #define ZINK_RENDERPASS_H
 
-<<<<<<< HEAD
-#include <vulkan/vulkan.h>
-
-#include "pipe/p_state.h"
-#include "util/u_inlines.h"
-
-struct zink_screen;
-
-struct zink_rt_attrib {
-  VkFormat format;
-  VkSampleCountFlagBits samples;
-  bool clear_color;
-  union {
-     bool clear_stencil;
-     bool fbfetch;
-  };
-  union {
-     bool invalid;
-
-     bool swapchain;
-
-     bool needs_write;
-  };
-  bool resolve;
-  bool mixed_zs;
-};
-
-struct zink_render_pass_state {
-   uint8_t num_cbufs : 5; /* PIPE_MAX_COLOR_BUFS = 8 */
-   uint8_t have_zsbuf : 1;
-   uint8_t samples:1; //for fs samplemask
-
-   uint8_t swapchain_init:1;
-
-   uint32_t num_zsresolves : 1;
-   uint32_t num_cresolves : 24; /* PIPE_MAX_COLOR_BUFS, but this is a struct hole */
-   struct zink_rt_attrib rts[PIPE_MAX_COLOR_BUFS + 1];
-   unsigned num_rts;
-   uint32_t clears; //for extra verification and update flagging
-   uint32_t msaa_expand_mask;
-};
-
-struct zink_pipeline_rt {
-   VkFormat format;
-   VkSampleCountFlagBits samples;
-};
-
-struct zink_render_pass_pipeline_state {
-   uint32_t num_attachments:22;
-   uint32_t fbfetch:1;
-   uint32_t color_read:1;
-   uint32_t depth_read:1;
-   uint32_t depth_write:1;
-   uint32_t num_cresolves:4;
-   uint32_t num_zsresolves:1;
-   bool samples:1; //for fs samplemask
-   struct zink_pipeline_rt attachments[PIPE_MAX_COLOR_BUFS + 1];
-   unsigned id;
-};
-
-struct zink_render_pass {
-   VkRenderPass render_pass;
-   struct zink_render_pass_state state;
-   unsigned pipeline_state;
-};
-=======
 #include "zink_types.h"
->>>>>>> 0b81ff01
 
 struct zink_render_pass *
 zink_create_render_pass(struct zink_screen *screen,
