--- conflicted
+++ resolved
@@ -73,12 +73,7 @@
               alias="pipestats",
               features=True),
     Extension("VK_KHR_external_semaphore_fd"),
-<<<<<<< HEAD
     #Extension("VK_KHR_create_renderpass2", required=True),
-=======
-    Extension("VK_KHR_create_renderpass2",
-              required=True),
->>>>>>> 03c2bdda
     Extension("VK_KHR_synchronization2",
               alias="sync2",
               features=True),
@@ -161,16 +156,10 @@
     Extension("VK_KHR_image_format_list"),
     Extension("VK_KHR_sampler_ycbcr_conversion"),
     Extension("VK_KHR_imageless_framebuffer",
-<<<<<<< HEAD
         alias="imgless",
         features=True,
         #required=True),
         conditions=["$feats.imagelessFramebuffer"]),
-=======
-              alias="imgless",
-              features=True,
-              required=True),
->>>>>>> 03c2bdda
     Extension("VK_EXT_robustness2",
               alias="rb2",
               properties=True,
