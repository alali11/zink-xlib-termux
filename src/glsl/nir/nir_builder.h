--- conflicted
+++ resolved
@@ -29,17 +29,7 @@
 struct exec_list;
 
 typedef struct nir_builder {
-<<<<<<< HEAD
-   struct exec_list *cf_node_list;
-
-   nir_block *before_block;
-   nir_block *after_block;
-
-   nir_instr *before_instr;
-   nir_instr *after_instr;
-=======
    nir_cursor cursor;
->>>>>>> 76f17266
 
    nir_shader *shader;
    nir_function_impl *impl;
@@ -56,83 +46,17 @@
 static inline void
 nir_builder_instr_insert(nir_builder *build, nir_instr *instr)
 {
-<<<<<<< HEAD
-   build->cf_node_list = cf_node_list;
-   build->before_block = NULL;
-   build->after_block = NULL;
-   build->before_instr = NULL;
-   build->after_instr = NULL;
-}
-
-static inline void
-nir_builder_insert_before_block(nir_builder *build,
-                                nir_block *block)
-{
-   build->cf_node_list = NULL;
-   build->before_block = block;
-   build->after_block = NULL;
-   build->before_instr = NULL;
-   build->after_instr = NULL;
-}
-
-static inline void
-nir_builder_insert_after_block(nir_builder *build,
-                                nir_block *block)
-{
-   build->cf_node_list = NULL;
-   build->before_block = NULL;
-   build->after_block = block;
-   build->before_instr = NULL;
-   build->after_instr = NULL;
-}
-
-static inline void
-nir_builder_insert_before_instr(nir_builder *build, nir_instr *before_instr)
-{
-   build->cf_node_list = NULL;
-   build->before_block = NULL;
-   build->after_block = NULL;
-   build->before_instr = before_instr;
-   build->after_instr = NULL;
-=======
    nir_instr_insert(build->cursor, instr);
 
    /* Move the cursor forward. */
    if (build->cursor.option == nir_cursor_after_instr)
       build->cursor.instr = instr;
->>>>>>> 76f17266
 }
 
 static inline void
 nir_builder_cf_insert(nir_builder *build, nir_cf_node *cf)
 {
-<<<<<<< HEAD
-   build->cf_node_list = NULL;
-   build->before_block = NULL;
-   build->after_block = NULL;
-   build->before_instr = NULL;
-   build->after_instr = after_instr;
-}
-
-static inline void
-nir_builder_instr_insert(nir_builder *build, nir_instr *instr)
-{
-   if (build->cf_node_list) {
-      nir_instr_insert_after_cf_list(build->cf_node_list, instr);
-   } else if (build->before_block) {
-      nir_instr_insert_before_block(build->before_block, instr);
-   } else if (build->after_block) {
-      nir_instr_insert_after_block(build->after_block, instr);
-   } else if (build->before_instr) {
-      nir_instr_insert_before(build->before_instr, instr);
-   } else {
-      assert(build->after_instr);
-      nir_instr_insert_after(build->after_instr, instr);
-      build->after_instr = instr;
-   }
-=======
    nir_cf_node_insert(build->cursor, cf);
->>>>>>> 76f17266
 }
 
 static inline nir_ssa_def *
