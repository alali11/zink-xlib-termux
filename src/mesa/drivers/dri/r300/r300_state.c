/*
Copyright (C) The Weather Channel, Inc.  2002.
Copyright (C) 2004 Nicolai Haehnle.
All Rights Reserved.

The Weather Channel (TM) funded Tungsten Graphics to develop the
initial release of the Radeon 8500 driver under the XFree86 license.
This notice must be preserved.

Permission is hereby granted, free of charge, to any person obtaining
a copy of this software and associated documentation files (the
"Software"), to deal in the Software without restriction, including
without limitation the rights to use, copy, modify, merge, publish,
distribute, sublicense, and/or sell copies of the Software, and to
permit persons to whom the Software is furnished to do so, subject to
the following conditions:

The above copyright notice and this permission notice (including the
next paragraph) shall be included in all copies or substantial
portions of the Software.

THE SOFTWARE IS PROVIDED "AS IS", WITHOUT WARRANTY OF ANY KIND,
EXPRESS OR IMPLIED, INCLUDING BUT NOT LIMITED TO THE WARRANTIES OF
MERCHANTABILITY, FITNESS FOR A PARTICULAR PURPOSE AND NONINFRINGEMENT.
IN NO EVENT SHALL THE COPYRIGHT OWNER(S) AND/OR ITS SUPPLIERS BE
LIABLE FOR ANY CLAIM, DAMAGES OR OTHER LIABILITY, WHETHER IN AN ACTION
OF CONTRACT, TORT OR OTHERWISE, ARISING FROM, OUT OF OR IN CONNECTION
WITH THE SOFTWARE OR THE USE OR OTHER DEALINGS IN THE SOFTWARE.

**************************************************************************/

/**
 * \file
 *
 * \author Nicolai Haehnle <prefect_@gmx.net>
 */

#include "main/glheader.h"
#include "main/state.h"
#include "main/imports.h"
#include "main/enums.h"
#include "main/macros.h"
#include "main/context.h"
#include "main/dd.h"
#include "main/framebuffer.h"
#include "main/simple_list.h"
#include "main/api_arrayelt.h"
#include "main/texformat.h"

#include "swrast/swrast.h"
#include "swrast_setup/swrast_setup.h"
#include "shader/prog_parameter.h"
#include "shader/prog_statevars.h"
#include "vbo/vbo.h"
#include "tnl/tnl.h"
#include "tnl/t_vp_build.h"

#include "r300_context.h"
#include "r300_ioctl.h"
#include "r300_state.h"
#include "r300_reg.h"
#include "r300_emit.h"
#include "r300_tex.h"
#include "r300_fragprog_common.h"
#include "r300_fragprog.h"
#include "r500_fragprog.h"

#include "drirenderbuffer.h"

extern int future_hw_tcl_on;

static void r300BlendColor(GLcontext * ctx, const GLfloat cf[4])
{
	r300ContextPtr rmesa = R300_CONTEXT(ctx);

	R300_STATECHANGE(rmesa, blend_color);

	if (rmesa->radeon.radeonScreen->chip_family >= CHIP_FAMILY_RV515) {
		GLuint r = IROUND(cf[0]*1023.0f);
		GLuint g = IROUND(cf[1]*1023.0f);
		GLuint b = IROUND(cf[2]*1023.0f);
		GLuint a = IROUND(cf[3]*1023.0f);

		rmesa->hw.blend_color.cmd[1] = r | (a << 16);
		rmesa->hw.blend_color.cmd[2] = b | (g << 16);
	} else {
		GLubyte color[4];
		CLAMPED_FLOAT_TO_UBYTE(color[0], cf[0]);
		CLAMPED_FLOAT_TO_UBYTE(color[1], cf[1]);
		CLAMPED_FLOAT_TO_UBYTE(color[2], cf[2]);
		CLAMPED_FLOAT_TO_UBYTE(color[3], cf[3]);

		rmesa->hw.blend_color.cmd[1] = PACK_COLOR_8888(color[3], color[0],
							color[1], color[2]);
	}
}

/**
 * Calculate the hardware blend factor setting.  This same function is used
 * for source and destination of both alpha and RGB.
 *
 * \returns
 * The hardware register value for the specified blend factor.  This value
 * will need to be shifted into the correct position for either source or
 * destination factor.
 *
 * \todo
 * Since the two cases where source and destination are handled differently
 * are essentially error cases, they should never happen.  Determine if these
 * cases can be removed.
 */
static int blend_factor(GLenum factor, GLboolean is_src)
{
	switch (factor) {
	case GL_ZERO:
		return R300_BLEND_GL_ZERO;
		break;
	case GL_ONE:
		return R300_BLEND_GL_ONE;
		break;
	case GL_DST_COLOR:
		return R300_BLEND_GL_DST_COLOR;
		break;
	case GL_ONE_MINUS_DST_COLOR:
		return R300_BLEND_GL_ONE_MINUS_DST_COLOR;
		break;
	case GL_SRC_COLOR:
		return R300_BLEND_GL_SRC_COLOR;
		break;
	case GL_ONE_MINUS_SRC_COLOR:
		return R300_BLEND_GL_ONE_MINUS_SRC_COLOR;
		break;
	case GL_SRC_ALPHA:
		return R300_BLEND_GL_SRC_ALPHA;
		break;
	case GL_ONE_MINUS_SRC_ALPHA:
		return R300_BLEND_GL_ONE_MINUS_SRC_ALPHA;
		break;
	case GL_DST_ALPHA:
		return R300_BLEND_GL_DST_ALPHA;
		break;
	case GL_ONE_MINUS_DST_ALPHA:
		return R300_BLEND_GL_ONE_MINUS_DST_ALPHA;
		break;
	case GL_SRC_ALPHA_SATURATE:
		return (is_src) ? R300_BLEND_GL_SRC_ALPHA_SATURATE :
		    R300_BLEND_GL_ZERO;
		break;
	case GL_CONSTANT_COLOR:
		return R300_BLEND_GL_CONST_COLOR;
		break;
	case GL_ONE_MINUS_CONSTANT_COLOR:
		return R300_BLEND_GL_ONE_MINUS_CONST_COLOR;
		break;
	case GL_CONSTANT_ALPHA:
		return R300_BLEND_GL_CONST_ALPHA;
		break;
	case GL_ONE_MINUS_CONSTANT_ALPHA:
		return R300_BLEND_GL_ONE_MINUS_CONST_ALPHA;
		break;
	default:
		fprintf(stderr, "unknown blend factor %x\n", factor);
		return (is_src) ? R300_BLEND_GL_ONE : R300_BLEND_GL_ZERO;
		break;
	}
}

/**
 * Sets both the blend equation and the blend function.
 * This is done in a single
 * function because some blend equations (i.e., \c GL_MIN and \c GL_MAX)
 * change the interpretation of the blend function.
 * Also, make sure that blend function and blend equation are set to their
 * default value if color blending is not enabled, since at least blend
 * equations GL_MIN and GL_FUNC_REVERSE_SUBTRACT will cause wrong results
 * otherwise for unknown reasons.
 */

/* helper function */
static void r300SetBlendCntl(r300ContextPtr r300, int func, int eqn,
			     int cbits, int funcA, int eqnA)
{
	GLuint new_ablend, new_cblend;

#if 0
	fprintf(stderr,
		"eqnA=%08x funcA=%08x eqn=%08x func=%08x cbits=%08x\n",
		eqnA, funcA, eqn, func, cbits);
#endif
	new_ablend = eqnA | funcA;
	new_cblend = eqn | func;

	/* Some blend factor combinations don't seem to work when the
	 * BLEND_NO_SEPARATE bit is set.
	 *
	 * Especially problematic candidates are the ONE_MINUS_* flags,
	 * but I can't see a real pattern.
	 */
#if 0
	if (new_ablend == new_cblend) {
		new_cblend |= R300_DISCARD_SRC_PIXELS_SRC_ALPHA_0;
	}
#endif
	new_cblend |= cbits;

	if ((new_ablend != r300->hw.bld.cmd[R300_BLD_ABLEND]) ||
	    (new_cblend != r300->hw.bld.cmd[R300_BLD_CBLEND])) {
		R300_STATECHANGE(r300, bld);
		r300->hw.bld.cmd[R300_BLD_ABLEND] = new_ablend;
		r300->hw.bld.cmd[R300_BLD_CBLEND] = new_cblend;
	}
}

static void r300SetBlendState(GLcontext * ctx)
{
	r300ContextPtr r300 = R300_CONTEXT(ctx);
	int func = (R300_BLEND_GL_ONE << R300_SRC_BLEND_SHIFT) |
	    (R300_BLEND_GL_ZERO << R300_DST_BLEND_SHIFT);
	int eqn = R300_COMB_FCN_ADD_CLAMP;
	int funcA = (R300_BLEND_GL_ONE << R300_SRC_BLEND_SHIFT) |
	    (R300_BLEND_GL_ZERO << R300_DST_BLEND_SHIFT);
	int eqnA = R300_COMB_FCN_ADD_CLAMP;

	if (RGBA_LOGICOP_ENABLED(ctx) || !ctx->Color.BlendEnabled) {
		r300SetBlendCntl(r300, func, eqn, 0, func, eqn);
		return;
	}

	func =
	    (blend_factor(ctx->Color.BlendSrcRGB, GL_TRUE) <<
	     R300_SRC_BLEND_SHIFT) | (blend_factor(ctx->Color.BlendDstRGB,
						   GL_FALSE) <<
				      R300_DST_BLEND_SHIFT);

	switch (ctx->Color.BlendEquationRGB) {
	case GL_FUNC_ADD:
		eqn = R300_COMB_FCN_ADD_CLAMP;
		break;

	case GL_FUNC_SUBTRACT:
		eqn = R300_COMB_FCN_SUB_CLAMP;
		break;

	case GL_FUNC_REVERSE_SUBTRACT:
		eqn = R300_COMB_FCN_RSUB_CLAMP;
		break;

	case GL_MIN:
		eqn = R300_COMB_FCN_MIN;
		func = (R300_BLEND_GL_ONE << R300_SRC_BLEND_SHIFT) |
		    (R300_BLEND_GL_ONE << R300_DST_BLEND_SHIFT);
		break;

	case GL_MAX:
		eqn = R300_COMB_FCN_MAX;
		func = (R300_BLEND_GL_ONE << R300_SRC_BLEND_SHIFT) |
		    (R300_BLEND_GL_ONE << R300_DST_BLEND_SHIFT);
		break;

	default:
		fprintf(stderr,
			"[%s:%u] Invalid RGB blend equation (0x%04x).\n",
			__FUNCTION__, __LINE__, ctx->Color.BlendEquationRGB);
		return;
	}

	funcA =
	    (blend_factor(ctx->Color.BlendSrcA, GL_TRUE) <<
	     R300_SRC_BLEND_SHIFT) | (blend_factor(ctx->Color.BlendDstA,
						   GL_FALSE) <<
				      R300_DST_BLEND_SHIFT);

	switch (ctx->Color.BlendEquationA) {
	case GL_FUNC_ADD:
		eqnA = R300_COMB_FCN_ADD_CLAMP;
		break;

	case GL_FUNC_SUBTRACT:
		eqnA = R300_COMB_FCN_SUB_CLAMP;
		break;

	case GL_FUNC_REVERSE_SUBTRACT:
		eqnA = R300_COMB_FCN_RSUB_CLAMP;
		break;

	case GL_MIN:
		eqnA = R300_COMB_FCN_MIN;
		funcA = (R300_BLEND_GL_ONE << R300_SRC_BLEND_SHIFT) |
		    (R300_BLEND_GL_ONE << R300_DST_BLEND_SHIFT);
		break;

	case GL_MAX:
		eqnA = R300_COMB_FCN_MAX;
		funcA = (R300_BLEND_GL_ONE << R300_SRC_BLEND_SHIFT) |
		    (R300_BLEND_GL_ONE << R300_DST_BLEND_SHIFT);
		break;

	default:
		fprintf(stderr,
			"[%s:%u] Invalid A blend equation (0x%04x).\n",
			__FUNCTION__, __LINE__, ctx->Color.BlendEquationA);
		return;
	}

	r300SetBlendCntl(r300,
			 func, eqn,
			 (R300_SEPARATE_ALPHA_ENABLE |
			  R300_READ_ENABLE |
			  R300_ALPHA_BLEND_ENABLE), funcA, eqnA);
}

static void r300BlendEquationSeparate(GLcontext * ctx,
				      GLenum modeRGB, GLenum modeA)
{
	r300SetBlendState(ctx);
}

static void r300BlendFuncSeparate(GLcontext * ctx,
				  GLenum sfactorRGB, GLenum dfactorRGB,
				  GLenum sfactorA, GLenum dfactorA)
{
	r300SetBlendState(ctx);
}

/**
 * Translate LogicOp enums into hardware representation.
 * Both use a very logical bit-wise layout, but unfortunately the order
 * of bits is reversed.
 */
static GLuint translate_logicop(GLenum logicop)
{
	GLuint bits = logicop - GL_CLEAR;
	bits = ((bits & 1) << 3) | ((bits & 2) << 1) | ((bits & 4) >> 1) | ((bits & 8) >> 3);
	return bits << R300_RB3D_ROPCNTL_ROP_SHIFT;
}

/**
 * Used internally to update the r300->hw hardware state to match the
 * current OpenGL state.
 */
static void r300SetLogicOpState(GLcontext *ctx)
{
	r300ContextPtr r300 = R300_CONTEXT(ctx);
	R300_STATECHANGE(r300, rop);
	if (RGBA_LOGICOP_ENABLED(ctx)) {
		r300->hw.rop.cmd[1] = R300_RB3D_ROPCNTL_ROP_ENABLE |
			translate_logicop(ctx->Color.LogicOp);
	} else {
		r300->hw.rop.cmd[1] = 0;
	}
}

/**
 * Called by Mesa when an application program changes the LogicOp state
 * via glLogicOp.
 */
static void r300LogicOpcode(GLcontext *ctx, GLenum logicop)
{
	if (RGBA_LOGICOP_ENABLED(ctx))
		r300SetLogicOpState(ctx);
}

static void r300ClipPlane( GLcontext *ctx, GLenum plane, const GLfloat *eq )
{
	r300ContextPtr rmesa = R300_CONTEXT(ctx);
	GLint p;
	GLint *ip;

	/* no VAP UCP on non-TCL chipsets */
	if (!(rmesa->radeon.radeonScreen->chip_flags & RADEON_CHIPSET_TCL))
			return;

	p = (GLint) plane - (GLint) GL_CLIP_PLANE0;
	ip = (GLint *)ctx->Transform._ClipUserPlane[p];

	R300_STATECHANGE( rmesa, vpucp[p] );
	rmesa->hw.vpucp[p].cmd[R300_VPUCP_X] = ip[0];
	rmesa->hw.vpucp[p].cmd[R300_VPUCP_Y] = ip[1];
	rmesa->hw.vpucp[p].cmd[R300_VPUCP_Z] = ip[2];
	rmesa->hw.vpucp[p].cmd[R300_VPUCP_W] = ip[3];
}

static void r300SetClipPlaneState(GLcontext * ctx, GLenum cap, GLboolean state)
{
	r300ContextPtr r300 = R300_CONTEXT(ctx);
	GLuint p;

	/* no VAP UCP on non-TCL chipsets */
	if (!(r300->radeon.radeonScreen->chip_flags & RADEON_CHIPSET_TCL))
		return;

	p = cap - GL_CLIP_PLANE0;
	R300_STATECHANGE(r300, vap_clip_cntl);
	if (state) {
		r300->hw.vap_clip_cntl.cmd[1] |= (R300_VAP_UCP_ENABLE_0 << p);
		r300ClipPlane(ctx, cap, NULL);
	} else {
		r300->hw.vap_clip_cntl.cmd[1] &= ~(R300_VAP_UCP_ENABLE_0 << p);
	}
}

/**
 * Update our tracked culling state based on Mesa's state.
 */
static void r300UpdateCulling(GLcontext * ctx)
{
	r300ContextPtr r300 = R300_CONTEXT(ctx);
	uint32_t val = 0;

	if (ctx->Polygon.CullFlag) {
		switch (ctx->Polygon.CullFaceMode) {
		case GL_FRONT:
			val = R300_CULL_FRONT;
			break;
		case GL_BACK:
			val = R300_CULL_BACK;
			break;
		case GL_FRONT_AND_BACK:
			val = R300_CULL_FRONT | R300_CULL_BACK;
			break;
		default:
			break;
		}
	}

	switch (ctx->Polygon.FrontFace) {
	case GL_CW:
		val |= R300_FRONT_FACE_CW;
		break;
	case GL_CCW:
		val |= R300_FRONT_FACE_CCW;
		break;
	default:
		break;
	}

	R300_STATECHANGE(r300, cul);
	r300->hw.cul.cmd[R300_CUL_CULL] = val;
}

static void r300SetPolygonOffsetState(GLcontext * ctx, GLboolean state)
{
	r300ContextPtr r300 = R300_CONTEXT(ctx);

	R300_STATECHANGE(r300, occlusion_cntl);
	if (state) {
		r300->hw.occlusion_cntl.cmd[1] |= (3 << 0);
	} else {
		r300->hw.occlusion_cntl.cmd[1] &= ~(3 << 0);
	}
}

static GLboolean current_fragment_program_writes_depth(GLcontext* ctx)
{
	struct r300_fragment_program *fp = (struct r300_fragment_program *) ctx->FragmentProgram._Current;

	return (fp && fp->writes_depth);
}

static void r300SetEarlyZState(GLcontext * ctx)
{
	r300ContextPtr r300 = R300_CONTEXT(ctx);
	GLuint topZ = R300_ZTOP_ENABLE;

	if (ctx->Color.AlphaEnabled && ctx->Color.AlphaFunc != GL_ALWAYS)
		topZ = R300_ZTOP_DISABLE;
	else if (current_fragment_program_writes_depth(ctx))
		topZ = R300_ZTOP_DISABLE;
	else if (ctx->FragmentProgram._Current && ctx->FragmentProgram._Current->UsesKill)
		topZ = R300_ZTOP_DISABLE;

	if (topZ != r300->hw.zstencil_format.cmd[2]) {
		/* Note: This completely reemits the stencil format.
		 * I have not tested whether this is strictly necessary,
		 * or if emitting a write to ZB_ZTOP is enough.
		 */
		R300_STATECHANGE(r300, zstencil_format);
		r300->hw.zstencil_format.cmd[2] = topZ;
	}
}

static void r300SetAlphaState(GLcontext * ctx)
{
	r300ContextPtr r300 = R300_CONTEXT(ctx);
	GLubyte refByte;
	uint32_t pp_misc = 0x0;
	GLboolean really_enabled = ctx->Color.AlphaEnabled;

	CLAMPED_FLOAT_TO_UBYTE(refByte, ctx->Color.AlphaRef);

	switch (ctx->Color.AlphaFunc) {
	case GL_NEVER:
		pp_misc |= R300_FG_ALPHA_FUNC_NEVER;
		break;
	case GL_LESS:
		pp_misc |= R300_FG_ALPHA_FUNC_LESS;
		break;
	case GL_EQUAL:
		pp_misc |= R300_FG_ALPHA_FUNC_EQUAL;
		break;
	case GL_LEQUAL:
		pp_misc |= R300_FG_ALPHA_FUNC_LE;
		break;
	case GL_GREATER:
		pp_misc |= R300_FG_ALPHA_FUNC_GREATER;
		break;
	case GL_NOTEQUAL:
		pp_misc |= R300_FG_ALPHA_FUNC_NOTEQUAL;
		break;
	case GL_GEQUAL:
		pp_misc |= R300_FG_ALPHA_FUNC_GE;
		break;
	case GL_ALWAYS:
		/*pp_misc |= FG_ALPHA_FUNC_ALWAYS; */
		really_enabled = GL_FALSE;
		break;
	}

	if (really_enabled) {
		pp_misc |= R300_FG_ALPHA_FUNC_ENABLE;
		pp_misc |= R500_FG_ALPHA_FUNC_8BIT;
		pp_misc |= (refByte & R300_FG_ALPHA_FUNC_VAL_MASK);
	} else {
		pp_misc = 0x0;
	}

	R300_STATECHANGE(r300, at);
	r300->hw.at.cmd[R300_AT_ALPHA_TEST] = pp_misc;
	r300->hw.at.cmd[R300_AT_UNKNOWN] = 0;
}

static void r300AlphaFunc(GLcontext * ctx, GLenum func, GLfloat ref)
{
	(void)func;
	(void)ref;
	r300SetAlphaState(ctx);
}

static int translate_func(int func)
{
	switch (func) {
	case GL_NEVER:
		return R300_ZS_NEVER;
	case GL_LESS:
		return R300_ZS_LESS;
	case GL_EQUAL:
		return R300_ZS_EQUAL;
	case GL_LEQUAL:
		return R300_ZS_LEQUAL;
	case GL_GREATER:
		return R300_ZS_GREATER;
	case GL_NOTEQUAL:
		return R300_ZS_NOTEQUAL;
	case GL_GEQUAL:
		return R300_ZS_GEQUAL;
	case GL_ALWAYS:
		return R300_ZS_ALWAYS;
	}
	return 0;
}

static void r300SetDepthState(GLcontext * ctx)
{
	r300ContextPtr r300 = R300_CONTEXT(ctx);

	R300_STATECHANGE(r300, zs);
	r300->hw.zs.cmd[R300_ZS_CNTL_0] &= R300_STENCIL_ENABLE|R300_STENCIL_FRONT_BACK;
	r300->hw.zs.cmd[R300_ZS_CNTL_1] &= ~(R300_ZS_MASK << R300_Z_FUNC_SHIFT);

	if (ctx->Depth.Test) {
		r300->hw.zs.cmd[R300_ZS_CNTL_0] |= R300_Z_ENABLE;
		if (ctx->Depth.Mask)
			r300->hw.zs.cmd[R300_ZS_CNTL_0] |= R300_Z_WRITE_ENABLE;
		r300->hw.zs.cmd[R300_ZS_CNTL_1] |=
		    translate_func(ctx->Depth.Func) << R300_Z_FUNC_SHIFT;
	}
}

static void r300SetStencilState(GLcontext * ctx, GLboolean state)
{
	r300ContextPtr r300 = R300_CONTEXT(ctx);
	GLboolean hw_stencil = GL_FALSE;
	if (ctx->DrawBuffer) {
		struct radeon_renderbuffer *rrbStencil
			= radeon_get_renderbuffer(ctx->DrawBuffer, BUFFER_STENCIL);
		hw_stencil = (rrbStencil && rrbStencil->bo);
	}

	if (hw_stencil) {
		R300_STATECHANGE(r300, zs);
		if (state) {
			r300->hw.zs.cmd[R300_ZS_CNTL_0] |=
			    R300_STENCIL_ENABLE;
		} else {
			r300->hw.zs.cmd[R300_ZS_CNTL_0] &=
			    ~R300_STENCIL_ENABLE;
		}
	} else {
#if R200_MERGED
		FALLBACK(&r300->radeon, RADEON_FALLBACK_STENCIL, state);
#endif
	}
}

static void r300UpdatePolygonMode(GLcontext * ctx)
{
	r300ContextPtr r300 = R300_CONTEXT(ctx);
	uint32_t hw_mode = R300_GA_POLY_MODE_DISABLE;

	/* Only do something if a polygon mode is wanted, default is GL_FILL */
	if (ctx->Polygon.FrontMode != GL_FILL ||
	    ctx->Polygon.BackMode != GL_FILL) {
		GLenum f, b;

		/* Handle GL_CW (clock wise and GL_CCW (counter clock wise)
		 * correctly by selecting the correct front and back face
		 */
		if (ctx->Polygon.FrontFace == GL_CCW) {
			f = ctx->Polygon.FrontMode;
			b = ctx->Polygon.BackMode;
		} else {
			f = ctx->Polygon.BackMode;
			b = ctx->Polygon.FrontMode;
		}

		/* Enable polygon mode */
		hw_mode |= R300_GA_POLY_MODE_DUAL;

		switch (f) {
		case GL_LINE:
			hw_mode |= R300_GA_POLY_MODE_FRONT_PTYPE_LINE;
			break;
		case GL_POINT:
			hw_mode |= R300_GA_POLY_MODE_FRONT_PTYPE_POINT;
			break;
		case GL_FILL:
			hw_mode |= R300_GA_POLY_MODE_FRONT_PTYPE_TRI;
			break;
		}

		switch (b) {
		case GL_LINE:
			hw_mode |= R300_GA_POLY_MODE_BACK_PTYPE_LINE;
			break;
		case GL_POINT:
			hw_mode |= R300_GA_POLY_MODE_BACK_PTYPE_POINT;
			break;
		case GL_FILL:
			hw_mode |= R300_GA_POLY_MODE_BACK_PTYPE_TRI;
			break;
		}
	}

	if (r300->hw.polygon_mode.cmd[1] != hw_mode) {
		R300_STATECHANGE(r300, polygon_mode);
		r300->hw.polygon_mode.cmd[1] = hw_mode;
	}

	r300->hw.polygon_mode.cmd[2] = 0x00000001;
	r300->hw.polygon_mode.cmd[3] = 0x00000000;
}

/**
 * Change the culling mode.
 *
 * \note Mesa already filters redundant calls to this function.
 */
static void r300CullFace(GLcontext * ctx, GLenum mode)
{
	(void)mode;

	r300UpdateCulling(ctx);
}

/**
 * Change the polygon orientation.
 *
 * \note Mesa already filters redundant calls to this function.
 */
static void r300FrontFace(GLcontext * ctx, GLenum mode)
{
	(void)mode;

	r300UpdateCulling(ctx);
	r300UpdatePolygonMode(ctx);
}

/**
 * Change the depth testing function.
 *
 * \note Mesa already filters redundant calls to this function.
 */
static void r300DepthFunc(GLcontext * ctx, GLenum func)
{
	(void)func;
	r300SetDepthState(ctx);
}

/**
 * Enable/Disable depth writing.
 *
 * \note Mesa already filters redundant calls to this function.
 */
static void r300DepthMask(GLcontext * ctx, GLboolean mask)
{
	(void)mask;
	r300SetDepthState(ctx);
}

/**
 * Handle glColorMask()
 */
static void r300ColorMask(GLcontext * ctx,
			  GLboolean r, GLboolean g, GLboolean b, GLboolean a)
{
	r300ContextPtr r300 = R300_CONTEXT(ctx);
	int mask = (r ? RB3D_COLOR_CHANNEL_MASK_RED_MASK0 : 0) |
	    (g ? RB3D_COLOR_CHANNEL_MASK_GREEN_MASK0 : 0) |
	    (b ? RB3D_COLOR_CHANNEL_MASK_BLUE_MASK0 : 0) |
	    (a ? RB3D_COLOR_CHANNEL_MASK_ALPHA_MASK0 : 0);

	if (mask != r300->hw.cmk.cmd[R300_CMK_COLORMASK]) {
		R300_STATECHANGE(r300, cmk);
		r300->hw.cmk.cmd[R300_CMK_COLORMASK] = mask;
	}
}

/* =============================================================
 * Point state
 */
static void r300PointSize(GLcontext * ctx, GLfloat size)
{
	r300ContextPtr r300 = R300_CONTEXT(ctx);

	/* We need to clamp to user defined range here, because
	 * the HW clamping happens only for per vertex point size. */
	size = CLAMP(size, ctx->Point.MinSize, ctx->Point.MaxSize);

	/* same size limits for AA, non-AA points */
	size = CLAMP(size, ctx->Const.MinPointSize, ctx->Const.MaxPointSize);

	R300_STATECHANGE(r300, ps);
	r300->hw.ps.cmd[R300_PS_POINTSIZE] =
	    ((int)(size * 6) << R300_POINTSIZE_X_SHIFT) |
	    ((int)(size * 6) << R300_POINTSIZE_Y_SHIFT);
}

static void r300PointParameter(GLcontext * ctx, GLenum pname, const GLfloat * param)
{
	r300ContextPtr r300 = R300_CONTEXT(ctx);

	switch (pname) {
	case GL_POINT_SIZE_MIN:
		R300_STATECHANGE(r300, ga_point_minmax);
		r300->hw.ga_point_minmax.cmd[1] &= ~R300_GA_POINT_MINMAX_MIN_MASK;
		r300->hw.ga_point_minmax.cmd[1] |= (GLuint)(ctx->Point.MinSize * 6.0);
		break;
	case GL_POINT_SIZE_MAX:
		R300_STATECHANGE(r300, ga_point_minmax);
		r300->hw.ga_point_minmax.cmd[1] &= ~R300_GA_POINT_MINMAX_MAX_MASK;
		r300->hw.ga_point_minmax.cmd[1] |= (GLuint)(ctx->Point.MaxSize * 6.0)
			<< R300_GA_POINT_MINMAX_MAX_SHIFT;
		break;
	case GL_POINT_DISTANCE_ATTENUATION:
		break;
	case GL_POINT_FADE_THRESHOLD_SIZE:
		break;
	default:
		break;
	}
}

/* =============================================================
 * Line state
 */
static void r300LineWidth(GLcontext * ctx, GLfloat widthf)
{
	r300ContextPtr r300 = R300_CONTEXT(ctx);

	widthf = CLAMP(widthf,
                       ctx->Const.MinPointSize,
                       ctx->Const.MaxPointSize);
	R300_STATECHANGE(r300, lcntl);
	r300->hw.lcntl.cmd[1] =
	    R300_LINE_CNT_HO | R300_LINE_CNT_VE | (int)(widthf * 6.0);
}

static void r300PolygonMode(GLcontext * ctx, GLenum face, GLenum mode)
{
	(void)face;
	(void)mode;

	r300UpdatePolygonMode(ctx);
}

/* =============================================================
 * Stencil
 */

static int translate_stencil_op(int op)
{
	switch (op) {
	case GL_KEEP:
		return R300_ZS_KEEP;
	case GL_ZERO:
		return R300_ZS_ZERO;
	case GL_REPLACE:
		return R300_ZS_REPLACE;
	case GL_INCR:
		return R300_ZS_INCR;
	case GL_DECR:
		return R300_ZS_DECR;
	case GL_INCR_WRAP_EXT:
		return R300_ZS_INCR_WRAP;
	case GL_DECR_WRAP_EXT:
		return R300_ZS_DECR_WRAP;
	case GL_INVERT:
		return R300_ZS_INVERT;
	default:
		WARN_ONCE("Do not know how to translate stencil op");
		return R300_ZS_KEEP;
	}
	return 0;
}

static void r300ShadeModel(GLcontext * ctx, GLenum mode)
{
	r300ContextPtr rmesa = R300_CONTEXT(ctx);

	R300_STATECHANGE(rmesa, shade);
	rmesa->hw.shade.cmd[1] = 0x00000002;
	switch (mode) {
	case GL_FLAT:
		rmesa->hw.shade.cmd[2] = R300_RE_SHADE_MODEL_FLAT;
		break;
	case GL_SMOOTH:
		rmesa->hw.shade.cmd[2] = R300_RE_SHADE_MODEL_SMOOTH;
		break;
	default:
		return;
	}
	rmesa->hw.shade.cmd[3] = 0x00000000;
	rmesa->hw.shade.cmd[4] = 0x00000000;
}

static void r300StencilFuncSeparate(GLcontext * ctx, GLenum face,
				    GLenum func, GLint ref, GLuint mask)
{
	r300ContextPtr rmesa = R300_CONTEXT(ctx);
	GLuint refmask =
	    ((ctx->Stencil.Ref[0] & 0xff) << R300_STENCILREF_SHIFT)
	     | ((ctx->Stencil.ValueMask[0] & 0xff) << R300_STENCILMASK_SHIFT);
	const unsigned back = ctx->Stencil._BackFace;
	GLuint flag;

	R300_STATECHANGE(rmesa, zs);
	rmesa->hw.zs.cmd[R300_ZS_CNTL_0] |= R300_STENCIL_FRONT_BACK;
	rmesa->hw.zs.cmd[R300_ZS_CNTL_1] &= ~((R300_ZS_MASK <<
					       R300_S_FRONT_FUNC_SHIFT)
					      | (R300_ZS_MASK <<
						 R300_S_BACK_FUNC_SHIFT));

	rmesa->hw.zs.cmd[R300_ZS_CNTL_2] &=
	    ~((R300_STENCILREF_MASK << R300_STENCILREF_SHIFT) |
	      (R300_STENCILREF_MASK << R300_STENCILMASK_SHIFT));

	flag = translate_func(ctx->Stencil.Function[0]);
	rmesa->hw.zs.cmd[R300_ZS_CNTL_1] |=
	    (flag << R300_S_FRONT_FUNC_SHIFT);

	flag = translate_func(ctx->Stencil.Function[back]);

	rmesa->hw.zs.cmd[R300_ZS_CNTL_1] |=
	    (flag << R300_S_BACK_FUNC_SHIFT);
	rmesa->hw.zs.cmd[R300_ZS_CNTL_2] |= refmask;
}

static void r300StencilMaskSeparate(GLcontext * ctx, GLenum face, GLuint mask)
{
	r300ContextPtr rmesa = R300_CONTEXT(ctx);

	R300_STATECHANGE(rmesa, zs);
	rmesa->hw.zs.cmd[R300_ZS_CNTL_2] &=
	    ~(R300_STENCILREF_MASK <<
	      R300_STENCILWRITEMASK_SHIFT);
	rmesa->hw.zs.cmd[R300_ZS_CNTL_2] |=
	    (ctx->Stencil.
	     WriteMask[0] & R300_STENCILREF_MASK) <<
	     R300_STENCILWRITEMASK_SHIFT;
}

static void r300StencilOpSeparate(GLcontext * ctx, GLenum face,
				  GLenum fail, GLenum zfail, GLenum zpass)
{
	r300ContextPtr rmesa = R300_CONTEXT(ctx);
	const unsigned back = ctx->Stencil._BackFace;

	R300_STATECHANGE(rmesa, zs);
	/* It is easier to mask what's left.. */
	rmesa->hw.zs.cmd[R300_ZS_CNTL_1] &=
	    (R300_ZS_MASK << R300_Z_FUNC_SHIFT) |
	    (R300_ZS_MASK << R300_S_FRONT_FUNC_SHIFT) |
	    (R300_ZS_MASK << R300_S_BACK_FUNC_SHIFT);

	rmesa->hw.zs.cmd[R300_ZS_CNTL_1] |=
	    (translate_stencil_op(ctx->Stencil.FailFunc[0]) <<
	     R300_S_FRONT_SFAIL_OP_SHIFT)
	    | (translate_stencil_op(ctx->Stencil.ZFailFunc[0]) <<
	       R300_S_FRONT_ZFAIL_OP_SHIFT)
	    | (translate_stencil_op(ctx->Stencil.ZPassFunc[0]) <<
	       R300_S_FRONT_ZPASS_OP_SHIFT);

	rmesa->hw.zs.cmd[R300_ZS_CNTL_1] |=
	    (translate_stencil_op(ctx->Stencil.FailFunc[back]) <<
	     R300_S_BACK_SFAIL_OP_SHIFT)
	    | (translate_stencil_op(ctx->Stencil.ZFailFunc[back]) <<
	       R300_S_BACK_ZFAIL_OP_SHIFT)
	    | (translate_stencil_op(ctx->Stencil.ZPassFunc[back]) <<
	       R300_S_BACK_ZPASS_OP_SHIFT);
}

/* =============================================================
 * Window position and viewport transformation
 */

/*
 * To correctly position primitives:
 */
#define SUBPIXEL_X 0.125
#define SUBPIXEL_Y 0.125

static void r300UpdateWindow(GLcontext * ctx)
{
	r300ContextPtr rmesa = R300_CONTEXT(ctx);
	__DRIdrawablePrivate *dPriv = rmesa->radeon.dri.drawable;
	GLfloat xoffset = dPriv ? (GLfloat) dPriv->x : 0;
	GLfloat yoffset = dPriv ? (GLfloat) dPriv->y + dPriv->h : 0;
	const GLfloat *v = ctx->Viewport._WindowMap.m;
	const GLfloat depthScale = 1.0F / ctx->DrawBuffer->_DepthMaxF;
	const GLboolean render_to_fbo = (ctx->DrawBuffer->Name != 0);
	GLfloat y_scale, y_bias;

	if (render_to_fbo) {
		y_scale = 1.0;
		y_bias = 0;
	} else {
		y_scale = -1.0;
		y_bias = yoffset;
	}

	GLfloat sx = v[MAT_SX];
	GLfloat tx = v[MAT_TX] + xoffset + SUBPIXEL_X;
	GLfloat sy = v[MAT_SY] * y_scale;
	GLfloat ty = (v[MAT_TY] * y_scale) + y_bias + SUBPIXEL_Y;
	GLfloat sz = v[MAT_SZ] * depthScale;
	GLfloat tz = v[MAT_TZ] * depthScale;

	R300_STATECHANGE(rmesa, vpt);

	rmesa->hw.vpt.cmd[R300_VPT_XSCALE] = r300PackFloat32(sx);
	rmesa->hw.vpt.cmd[R300_VPT_XOFFSET] = r300PackFloat32(tx);
	rmesa->hw.vpt.cmd[R300_VPT_YSCALE] = r300PackFloat32(sy);
	rmesa->hw.vpt.cmd[R300_VPT_YOFFSET] = r300PackFloat32(ty);
	rmesa->hw.vpt.cmd[R300_VPT_ZSCALE] = r300PackFloat32(sz);
	rmesa->hw.vpt.cmd[R300_VPT_ZOFFSET] = r300PackFloat32(tz);
}

static void r300Viewport(GLcontext * ctx, GLint x, GLint y,
			 GLsizei width, GLsizei height)
{
	/* Don't pipeline viewport changes, conflict with window offset
	 * setting below.  Could apply deltas to rescue pipelined viewport
	 * values, or keep the originals hanging around.
	 */
	r300UpdateWindow(ctx);

	radeon_viewport(ctx, x, y, width, height);
}

static void r300DepthRange(GLcontext * ctx, GLclampd nearval, GLclampd farval)
{
	r300UpdateWindow(ctx);
}

void r300UpdateViewportOffset(GLcontext * ctx)
{
	r300ContextPtr rmesa = R300_CONTEXT(ctx);
	__DRIdrawablePrivate *dPriv = ((radeonContextPtr) rmesa)->dri.drawable;
	GLfloat xoffset = (GLfloat) dPriv->x;
	GLfloat yoffset = (GLfloat) dPriv->y + dPriv->h;
	const GLfloat *v = ctx->Viewport._WindowMap.m;

	GLfloat tx = v[MAT_TX] + xoffset + SUBPIXEL_X;
	GLfloat ty = (-v[MAT_TY]) + yoffset + SUBPIXEL_Y;

	if (rmesa->hw.vpt.cmd[R300_VPT_XOFFSET] != r300PackFloat32(tx) ||
	    rmesa->hw.vpt.cmd[R300_VPT_YOFFSET] != r300PackFloat32(ty)) {
		/* Note: this should also modify whatever data the context reset
		 * code uses...
		 */
		R300_STATECHANGE(rmesa, vpt);
		rmesa->hw.vpt.cmd[R300_VPT_XOFFSET] = r300PackFloat32(tx);
		rmesa->hw.vpt.cmd[R300_VPT_YOFFSET] = r300PackFloat32(ty);

	}

	radeonUpdateScissor(ctx);
}

static void
r300FetchStateParameter(GLcontext * ctx,
			const gl_state_index state[STATE_LENGTH],
			GLfloat * value)
{
	r300ContextPtr r300 = R300_CONTEXT(ctx);

	switch (state[0]) {
	case STATE_INTERNAL:
		switch (state[1]) {
		case STATE_R300_WINDOW_DIMENSION:
			value[0] = r300->radeon.dri.drawable->w * 0.5f;	/* width*0.5 */
			value[1] = r300->radeon.dri.drawable->h * 0.5f;	/* height*0.5 */
			value[2] = 0.5F;	/* for moving range [-1 1] -> [0 1] */
			value[3] = 1.0F;	/* not used */
			break;

		case STATE_R300_TEXRECT_FACTOR:{
				struct gl_texture_object *t =
				    ctx->Texture.Unit[state[2]].CurrentTex[TEXTURE_RECT_INDEX];

				if (t && t->Image[0][t->BaseLevel]) {
					struct gl_texture_image *image =
					    t->Image[0][t->BaseLevel];
					value[0] = 1.0 / image->Width2;
					value[1] = 1.0 / image->Height2;
				} else {
					value[0] = 1.0;
					value[1] = 1.0;
				}
				value[2] = 1.0;
				value[3] = 1.0;
				break;
			}

		default:
			break;
		}
		break;

	default:
		break;
	}
}

/**
 * Update R300's own internal state parameters.
 * For now just STATE_R300_WINDOW_DIMENSION
 */
void r300UpdateStateParameters(GLcontext * ctx, GLuint new_state)
{
	struct r300_fragment_program *fp;
	struct gl_program_parameter_list *paramList;
	GLuint i;

	if (!(new_state & (_NEW_BUFFERS | _NEW_PROGRAM | _NEW_PROGRAM_CONSTANTS)))
		return;

	fp = (struct r300_fragment_program *)ctx->FragmentProgram._Current;
	if (!fp)
		return;

	paramList = fp->Base.Base.Parameters;

	if (!paramList)
		return;

	for (i = 0; i < paramList->NumParameters; i++) {
		if (paramList->Parameters[i].Type == PROGRAM_STATE_VAR) {
			r300FetchStateParameter(ctx,
						paramList->Parameters[i].
						StateIndexes,
						paramList->ParameterValues[i]);
		}
	}
}

/* =============================================================
 * Polygon state
 */
static void r300PolygonOffset(GLcontext * ctx, GLfloat factor, GLfloat units)
{
	r300ContextPtr rmesa = R300_CONTEXT(ctx);
	GLfloat constant = units;

	switch (ctx->Visual.depthBits) {
	case 16:
		constant *= 4.0;
		break;
	case 24:
		constant *= 2.0;
		break;
	}

	factor *= 12.0;

/*    fprintf(stderr, "%s f:%f u:%f\n", __FUNCTION__, factor, constant); */

	R300_STATECHANGE(rmesa, zbs);
	rmesa->hw.zbs.cmd[R300_ZBS_T_FACTOR] = r300PackFloat32(factor);
	rmesa->hw.zbs.cmd[R300_ZBS_T_CONSTANT] = r300PackFloat32(constant);
	rmesa->hw.zbs.cmd[R300_ZBS_W_FACTOR] = r300PackFloat32(factor);
	rmesa->hw.zbs.cmd[R300_ZBS_W_CONSTANT] = r300PackFloat32(constant);
}

/* Routing and texture-related */

/* r300 doesnt handle GL_CLAMP and GL_MIRROR_CLAMP_EXT correctly when filter is NEAREST.
 * Since texwrap produces same results for GL_CLAMP and GL_CLAMP_TO_EDGE we use them instead.
 * We need to recalculate wrap modes whenever filter mode is changed because someone might do:
 * glTexParameteri(GL_TEXTURE_2D, GL_TEXTURE_MIN_FILTER, GL_NEAREST);
 * glTexParameteri(GL_TEXTURE_2D, GL_TEXTURE_WRAP_S, GL_CLAMP);
 * glTexParameteri(GL_TEXTURE_2D, GL_TEXTURE_MIN_FILTER, GL_LINEAR);
 * Since r300 completely ignores R300_TX_CLAMP when either min or mag is nearest it cant handle
 * combinations where only one of them is nearest.
 */
static unsigned long gen_fixed_filter(unsigned long f)
{
	unsigned long mag, min, needs_fixing = 0;
	//return f;

	/* We ignore MIRROR bit so we dont have to do everything twice */
	if ((f & ((7 - 1) << R300_TX_WRAP_S_SHIFT)) ==
	    (R300_TX_CLAMP << R300_TX_WRAP_S_SHIFT)) {
		needs_fixing |= 1;
	}
	if ((f & ((7 - 1) << R300_TX_WRAP_T_SHIFT)) ==
	    (R300_TX_CLAMP << R300_TX_WRAP_T_SHIFT)) {
		needs_fixing |= 2;
	}
	if ((f & ((7 - 1) << R300_TX_WRAP_R_SHIFT)) ==
	    (R300_TX_CLAMP << R300_TX_WRAP_R_SHIFT)) {
		needs_fixing |= 4;
	}

	if (!needs_fixing)
		return f;

	mag = f & R300_TX_MAG_FILTER_MASK;
	min = f & (R300_TX_MIN_FILTER_MASK|R300_TX_MIN_FILTER_MIP_MASK);

	/* TODO: Check for anisto filters too */
	if ((mag != R300_TX_MAG_FILTER_NEAREST)
	    && (min != R300_TX_MIN_FILTER_NEAREST))
		return f;

	/* r300 cant handle these modes hence we force nearest to linear */
	if ((mag == R300_TX_MAG_FILTER_NEAREST)
	    && (min != R300_TX_MIN_FILTER_NEAREST)) {
		f &= ~R300_TX_MAG_FILTER_NEAREST;
		f |= R300_TX_MAG_FILTER_LINEAR;
		return f;
	}

	if ((min == R300_TX_MIN_FILTER_NEAREST)
	    && (mag != R300_TX_MAG_FILTER_NEAREST)) {
		f &= ~R300_TX_MIN_FILTER_NEAREST;
		f |= R300_TX_MIN_FILTER_LINEAR;
		return f;
	}

	/* Both are nearest */
	if (needs_fixing & 1) {
		f &= ~((7 - 1) << R300_TX_WRAP_S_SHIFT);
		f |= R300_TX_CLAMP_TO_EDGE << R300_TX_WRAP_S_SHIFT;
	}
	if (needs_fixing & 2) {
		f &= ~((7 - 1) << R300_TX_WRAP_T_SHIFT);
		f |= R300_TX_CLAMP_TO_EDGE << R300_TX_WRAP_T_SHIFT;
	}
	if (needs_fixing & 4) {
		f &= ~((7 - 1) << R300_TX_WRAP_R_SHIFT);
		f |= R300_TX_CLAMP_TO_EDGE << R300_TX_WRAP_R_SHIFT;
	}
	return f;
}

static void r300SetupFragmentShaderTextures(GLcontext *ctx, int *tmu_mappings)
{
	r300ContextPtr r300 = R300_CONTEXT(ctx);
	int i;
	struct r300_fragment_program *fp = (struct r300_fragment_program *) ctx->FragmentProgram._Current;
	struct r300_fragment_program_code *code = &fp->code.r300;

	R300_STATECHANGE(r300, fpt);

	for (i = 0; i < code->tex.length; i++) {
		int unit;
		int opcode;
		unsigned long val;

		unit = code->tex.inst[i] >> R300_TEX_ID_SHIFT;
		unit &= 15;

		val = code->tex.inst[i];
		val &= ~R300_TEX_ID_MASK;

		opcode =
			(val & R300_TEX_INST_MASK) >> R300_TEX_INST_SHIFT;
		if (opcode == R300_TEX_OP_KIL) {
			r300->hw.fpt.cmd[R300_FPT_INSTR_0 + i] = val;
		} else {
			if (tmu_mappings[unit] >= 0) {
				val |=
					tmu_mappings[unit] <<
					R300_TEX_ID_SHIFT;
				r300->hw.fpt.cmd[R300_FPT_INSTR_0 + i] = val;
			} else {
				// We get here when the corresponding texture image is incomplete
				// (e.g. incomplete mipmaps etc.)
				r300->hw.fpt.cmd[R300_FPT_INSTR_0 + i] = val;
			}
		}
	}

	r300->hw.fpt.cmd[R300_FPT_CMD_0] =
		cmdpacket0(r300->radeon.radeonScreen,
                   R300_US_TEX_INST_0, code->tex.length);
}

static void r500SetupFragmentShaderTextures(GLcontext *ctx, int *tmu_mappings)
{
	int i;
	struct r300_fragment_program *fp = (struct r300_fragment_program *) ctx->FragmentProgram._Current;
	struct r500_fragment_program_code *code = &fp->code.r500;

	/* find all the texture instructions and relocate the texture units */
	for (i = 0; i < code->inst_end + 1; i++) {
		if ((code->inst[i].inst0 & 0x3) == R500_INST_TYPE_TEX) {
			uint32_t val;
			int unit, opcode, new_unit;

			val = code->inst[i].inst1;

			unit = (val >> 16) & 0xf;

			val &= ~(0xf << 16);

			opcode = val & (0x7 << 22);
			if (opcode == R500_TEX_INST_TEXKILL) {
				new_unit = 0;
			} else {
				if (tmu_mappings[unit] >= 0) {
					new_unit = tmu_mappings[unit];
				} else {
					new_unit = 0;
				}
			}
			val |= R500_TEX_ID(new_unit);
			code->inst[i].inst1 = val;
		}
	}
}

static GLuint translate_lod_bias(GLfloat bias)
{
	GLint b = (int)(bias*32);
	if (b >= (1 << 9))
		b = (1 << 9)-1;
	else if (b < -(1 << 9))
		b = -(1 << 9);
	return (((GLuint)b) << R300_LOD_BIAS_SHIFT) & R300_LOD_BIAS_MASK;
}

static void r300SetupTextures(GLcontext * ctx)
{
	int i, mtu;
	struct radeon_tex_obj *t;
	r300ContextPtr r300 = R300_CONTEXT(ctx);
	int hw_tmu = 0;
	int last_hw_tmu = -1;	/* -1 translates into no setup costs for fields */
	int tmu_mappings[R300_MAX_TEXTURE_UNITS] = { -1, };
	struct r300_fragment_program *fp = (struct r300_fragment_program *)
	    (char *)ctx->FragmentProgram._Current;

	R300_STATECHANGE(r300, txe);
	R300_STATECHANGE(r300, tex.filter);
	R300_STATECHANGE(r300, tex.filter_1);
	R300_STATECHANGE(r300, tex.size);
	R300_STATECHANGE(r300, tex.format);
	R300_STATECHANGE(r300, tex.pitch);
	R300_STATECHANGE(r300, tex.offset);
	R300_STATECHANGE(r300, tex.chroma_key);
	R300_STATECHANGE(r300, tex.border_color);

	r300->hw.txe.cmd[R300_TXE_ENABLE] = 0x0;

	mtu = r300->radeon.glCtx->Const.MaxTextureUnits;
	if (RADEON_DEBUG & DEBUG_STATE)
		fprintf(stderr, "mtu=%d\n", mtu);

	if (mtu > R300_MAX_TEXTURE_UNITS) {
		fprintf(stderr,
			"Aiiee ! mtu=%d is greater than R300_MAX_TEXTURE_UNITS=%d\n",
			mtu, R300_MAX_TEXTURE_UNITS);
		_mesa_exit(-1);
	}

	/* We cannot let disabled tmu offsets pass DRM */
	for (i = 0; i < mtu; i++) {
		if (ctx->Texture.Unit[i]._ReallyEnabled) {
			tmu_mappings[i] = hw_tmu;

<<<<<<< HEAD
			t = radeon_tex_obj(ctx->Texture.Unit[i]._Current);
=======
			t = (r300TexObjPtr) r300->state.texture.unit[i].texobj->DriverData;
			/* XXX questionable fix for bug 9170: */
>>>>>>> 53c2cc8f
			if (!t)
				continue;

			if ((t->pp_txformat & 0xffffff00) == 0xffffff00) {
				WARN_ONCE
				    ("unknown texture format (entry %x) encountered. Help me !\n",
				     t->pp_txformat & 0xff);
			}

			if (RADEON_DEBUG & DEBUG_STATE)
				fprintf(stderr,
					"Activating texture unit %d\n", i);

			r300->hw.txe.cmd[R300_TXE_ENABLE] |= (1 << hw_tmu);

			r300->hw.tex.filter.cmd[R300_TEX_VALUE_0 +
						hw_tmu] =
			    gen_fixed_filter(t->pp_txfilter) | (hw_tmu << 28);
			/* Note: There is a LOD bias per texture unit and a LOD bias
			 * per texture object. We add them here to get the correct behaviour.
			 * (The per-texture object LOD bias was introduced in OpenGL 1.4
			 * and is not present in the EXT_texture_object extension).
			 */
			r300->hw.tex.filter_1.cmd[R300_TEX_VALUE_0 + hw_tmu] =
				t->pp_txfilter_1 |
				translate_lod_bias(ctx->Texture.Unit[i].LodBias + t->base.LodBias);
			r300->hw.tex.size.cmd[R300_TEX_VALUE_0 + hw_tmu] =
			    t->pp_txsize;
			r300->hw.tex.format.cmd[R300_TEX_VALUE_0 +
						hw_tmu] = t->pp_txformat;
			r300->hw.tex.pitch.cmd[R300_TEX_VALUE_0 + hw_tmu] =
			  t->pp_txpitch;
			r300->hw.textures[hw_tmu] = t;

			if (t->tile_bits & R300_TXO_MACRO_TILE) {
				WARN_ONCE("macro tiling enabled!\n");
			}

			if (t->tile_bits & R300_TXO_MICRO_TILE) {
				WARN_ONCE("micro tiling enabled!\n");
			}

			r300->hw.tex.chroma_key.cmd[R300_TEX_VALUE_0 +
						    hw_tmu] = 0x0;
			r300->hw.tex.border_color.cmd[R300_TEX_VALUE_0 +
						      hw_tmu] =
			    t->pp_border_color;

			last_hw_tmu = hw_tmu;

			hw_tmu++;
		}
	}

	r300->hw.tex.filter.cmd[R300_TEX_CMD_0] =
	    cmdpacket0(r300->radeon.radeonScreen, R300_TX_FILTER0_0, last_hw_tmu + 1);
	r300->hw.tex.filter_1.cmd[R300_TEX_CMD_0] =
	    cmdpacket0(r300->radeon.radeonScreen, R300_TX_FILTER1_0, last_hw_tmu + 1);
	r300->hw.tex.size.cmd[R300_TEX_CMD_0] =
	    cmdpacket0(r300->radeon.radeonScreen, R300_TX_SIZE_0, last_hw_tmu + 1);
	r300->hw.tex.format.cmd[R300_TEX_CMD_0] =
	    cmdpacket0(r300->radeon.radeonScreen, R300_TX_FORMAT_0, last_hw_tmu + 1);
	r300->hw.tex.pitch.cmd[R300_TEX_CMD_0] =
	    cmdpacket0(r300->radeon.radeonScreen, R300_TX_FORMAT2_0, last_hw_tmu + 1);
	r300->hw.tex.offset.cmd[R300_TEX_CMD_0] =
	    cmdpacket0(r300->radeon.radeonScreen, R300_TX_OFFSET_0, last_hw_tmu + 1);
	r300->hw.tex.chroma_key.cmd[R300_TEX_CMD_0] =
	    cmdpacket0(r300->radeon.radeonScreen, R300_TX_CHROMA_KEY_0, last_hw_tmu + 1);
	r300->hw.tex.border_color.cmd[R300_TEX_CMD_0] =
	    cmdpacket0(r300->radeon.radeonScreen, R300_TX_BORDER_COLOR_0, last_hw_tmu + 1);

	if (!fp)		/* should only happenen once, just after context is created */
		return;

	if (r300->radeon.radeonScreen->chip_family < CHIP_FAMILY_RV515) {
		if (fp->Base.UsesKill && last_hw_tmu < 0) {
			// The KILL operation requires the first texture unit
			// to be enabled.
			r300->hw.txe.cmd[R300_TXE_ENABLE] |= 1;
			r300->hw.tex.filter.cmd[R300_TEX_VALUE_0] = 0;
			r300->hw.tex.filter.cmd[R300_TEX_CMD_0] =
				cmdpacket0(r300->radeon.radeonScreen, R300_TX_FILTER0_0, 1);
		}
	}
	r300->vtbl.SetupFragmentShaderTextures(ctx, tmu_mappings);

	if (RADEON_DEBUG & DEBUG_STATE)
		fprintf(stderr, "TX_ENABLE: %08x  last_hw_tmu=%d\n",
			r300->hw.txe.cmd[R300_TXE_ENABLE], last_hw_tmu);
}

union r300_outputs_written {
	GLuint vp_outputs;	/* hw_tcl_on */
	 DECLARE_RENDERINPUTS(index_bitset);	/* !hw_tcl_on */
};

#define R300_OUTPUTS_WRITTEN_TEST(ow, vp_result, tnl_attrib) \
	((hw_tcl_on) ? (ow).vp_outputs & (1 << (vp_result)) : \
	RENDERINPUTS_TEST( (ow.index_bitset), (tnl_attrib) ))

static void r300SetupRSUnit(GLcontext * ctx)
{
	r300ContextPtr r300 = R300_CONTEXT(ctx);
        TNLcontext *tnl = TNL_CONTEXT(ctx);
	struct vertex_buffer *VB = &tnl->vb;
	union r300_outputs_written OutputsWritten;
	GLuint InputsRead;
	int fp_reg, high_rr;
	int col_ip, tex_ip;
	int rs_tex_count = 0;
	int i, count, col_fmt;

	if (hw_tcl_on)
		OutputsWritten.vp_outputs = CURRENT_VERTEX_SHADER(ctx)->key.OutputsWritten;
	else
		RENDERINPUTS_COPY(OutputsWritten.index_bitset, r300->render_inputs_bitset);

	if (ctx->FragmentProgram._Current)
		InputsRead = ctx->FragmentProgram._Current->Base.InputsRead;
	else {
		fprintf(stderr, "No ctx->FragmentProgram._Current!!\n");
		return;		/* This should only ever happen once.. */
	}

	R300_STATECHANGE(r300, ri);
	R300_STATECHANGE(r300, rc);
	R300_STATECHANGE(r300, rr);

	fp_reg = col_ip = tex_ip = col_fmt = 0;

	r300->hw.rc.cmd[1] = 0;
	r300->hw.rc.cmd[2] = 0;
	for (i=0; i<R300_RR_CMDSIZE-1; ++i)
		r300->hw.rr.cmd[R300_RR_INST_0 + i] = 0;

	for (i=0; i<R300_RI_CMDSIZE-1; ++i)
		r300->hw.ri.cmd[R300_RI_INTERP_0 + i] = 0;


	if (InputsRead & FRAG_BIT_COL0) {
		if (R300_OUTPUTS_WRITTEN_TEST(OutputsWritten, VERT_RESULT_COL0, _TNL_ATTRIB_COLOR0)) {
			count = VB->AttribPtr[_TNL_ATTRIB_COLOR0]->size;
			if (count == 4)
			    col_fmt = R300_RS_COL_FMT_RGBA;
			else if (count == 3)
			    col_fmt = R300_RS_COL_FMT_RGB1;
			else
			    col_fmt = R300_RS_COL_FMT_0001;

			r300->hw.ri.cmd[R300_RI_INTERP_0 + col_ip] = R300_RS_COL_PTR(col_ip) | R300_RS_COL_FMT(col_fmt);
			r300->hw.rr.cmd[R300_RR_INST_0 + col_ip] = R300_RS_INST_COL_ID(col_ip) | R300_RS_INST_COL_CN_WRITE | R300_RS_INST_COL_ADDR(fp_reg);
			InputsRead &= ~FRAG_BIT_COL0;
			++col_ip;
			++fp_reg;
		} else {
			WARN_ONCE("fragprog wants col0, vp doesn't provide it\n");
		}
	}

	if (InputsRead & FRAG_BIT_COL1) {
		if (R300_OUTPUTS_WRITTEN_TEST(OutputsWritten, VERT_RESULT_COL1, _TNL_ATTRIB_COLOR1)) {
			count = VB->AttribPtr[_TNL_ATTRIB_COLOR1]->size;
			if (count == 4)
			    col_fmt = R300_RS_COL_FMT_RGBA;
			else if (count == 3)
			    col_fmt = R300_RS_COL_FMT_RGB1;
			else
			    col_fmt = R300_RS_COL_FMT_0001;

			r300->hw.ri.cmd[R300_RI_INTERP_0 + col_ip] = R300_RS_COL_PTR(col_ip) | R300_RS_COL_FMT(col_fmt);
			r300->hw.rr.cmd[R300_RR_INST_0 + col_ip] = R300_RS_INST_COL_ID(col_ip) | R300_RS_INST_COL_CN_WRITE | R300_RS_INST_COL_ADDR(fp_reg);
			InputsRead &= ~FRAG_BIT_COL1;
			++col_ip;
			++fp_reg;
		} else {
			WARN_ONCE("fragprog wants col1, vp doesn't provide it\n");
		}
	}

	/* We always route 4 texcoord components */
	for (i = 0; i < ctx->Const.MaxTextureUnits; i++) {
		if (! ( InputsRead & FRAG_BIT_TEX(i) ) )
		    continue;

		if (!R300_OUTPUTS_WRITTEN_TEST(OutputsWritten, VERT_RESULT_TEX0 + i, _TNL_ATTRIB_TEX(i))) {
		    WARN_ONCE("fragprog wants coords for tex%d, vp doesn't provide them!\n", i);
		    continue;
		}

		r300->hw.ri.cmd[R300_RI_INTERP_0 + tex_ip] |= R300_RS_SEL_S(0) | R300_RS_SEL_T(1) | R300_RS_SEL_R(2) | R300_RS_SEL_Q(3) | R300_RS_TEX_PTR(rs_tex_count);
		r300->hw.rr.cmd[R300_RR_INST_0 + tex_ip] |= R300_RS_INST_TEX_ID(tex_ip) | R300_RS_INST_TEX_CN_WRITE | R300_RS_INST_TEX_ADDR(fp_reg);
		InputsRead &= ~(FRAG_BIT_TEX0 << i);
		rs_tex_count += 4;
		++tex_ip;
		++fp_reg;
	}

	if (InputsRead & FRAG_BIT_WPOS) {
		r300->hw.ri.cmd[R300_RI_INTERP_0 + tex_ip] |= R300_RS_SEL_S(0) | R300_RS_SEL_T(1) | R300_RS_SEL_R(2) | R300_RS_SEL_Q(3) | R300_RS_TEX_PTR(rs_tex_count);
		r300->hw.rr.cmd[R300_RR_INST_0 + tex_ip] |= R300_RS_INST_TEX_ID(tex_ip) | R300_RS_INST_TEX_CN_WRITE | R300_RS_INST_TEX_ADDR(fp_reg);
		InputsRead &= ~FRAG_BIT_WPOS;
		rs_tex_count += 4;
		++tex_ip;
		++fp_reg;
	}

	if (InputsRead & FRAG_BIT_FOGC) {
		if (R300_OUTPUTS_WRITTEN_TEST(OutputsWritten, VERT_RESULT_FOGC, _TNL_ATTRIB_FOG)) {
			r300->hw.ri.cmd[R300_RI_INTERP_0 + tex_ip] |= R300_RS_SEL_S(0) | R300_RS_SEL_T(R300_RS_SEL_K0) | R300_RS_SEL_R(R300_RS_SEL_K0);
			r300->hw.ri.cmd[R300_RI_INTERP_0 + tex_ip] |= R300_RS_SEL_Q(R300_RS_SEL_K1) | R300_RS_TEX_PTR(rs_tex_count);
			r300->hw.rr.cmd[R300_RR_INST_0 + tex_ip] |= R300_RS_INST_TEX_ID(tex_ip) | R300_RS_INST_TEX_CN_WRITE | R300_RS_INST_TEX_ADDR(fp_reg);
			InputsRead &= ~FRAG_BIT_FOGC;
			rs_tex_count += 1;
			++tex_ip;
			++fp_reg;
		} else {
			WARN_ONCE("fragprog wants fogc, vp doesn't provide it\n");
		}
	}

	/* Setup default color if no color or tex was set */
	if (rs_tex_count == 0 && col_ip == 0) {
		r300->hw.rr.cmd[R300_RR_INST_0] = R300_RS_INST_COL_ID(0) | R300_RS_INST_COL_CN_WRITE | R300_RS_INST_COL_ADDR(0) | R300_RS_COL_FMT(R300_RS_COL_FMT_0001);
		++col_ip;
	}

	high_rr = (col_ip > tex_ip) ? col_ip : tex_ip;
	r300->hw.rc.cmd[1] |= (rs_tex_count << R300_IT_COUNT_SHIFT) | (col_ip << R300_IC_COUNT_SHIFT) | R300_HIRES_EN;
	r300->hw.rc.cmd[2] |= high_rr - 1;

	r300->hw.rr.cmd[R300_RR_CMD_0] = cmdpacket0(r300->radeon.radeonScreen, R300_RS_INST_0, high_rr);

	if (InputsRead)
		WARN_ONCE("Don't know how to satisfy InputsRead=0x%08x\n", InputsRead);
}

static void r500SetupRSUnit(GLcontext * ctx)
{
	r300ContextPtr r300 = R300_CONTEXT(ctx);
        TNLcontext *tnl = TNL_CONTEXT(ctx);
	struct vertex_buffer *VB = &tnl->vb;
	union r300_outputs_written OutputsWritten;
	GLuint InputsRead;
	int fp_reg, high_rr;
	int col_ip, tex_ip;
	int rs_tex_count = 0;
	int i, count, col_fmt;

	if (hw_tcl_on)
		OutputsWritten.vp_outputs = CURRENT_VERTEX_SHADER(ctx)->key.OutputsWritten;
	else
		RENDERINPUTS_COPY(OutputsWritten.index_bitset, r300->render_inputs_bitset);

	if (ctx->FragmentProgram._Current)
		InputsRead = ctx->FragmentProgram._Current->Base.InputsRead;
	else {
		fprintf(stderr, "No ctx->FragmentProgram._Current!!\n");
		return;		/* This should only ever happen once.. */
	}

	R300_STATECHANGE(r300, ri);
	R300_STATECHANGE(r300, rc);
	R300_STATECHANGE(r300, rr);

	fp_reg = col_ip = tex_ip = col_fmt = 0;

	r300->hw.rc.cmd[1] = 0;
	r300->hw.rc.cmd[2] = 0;
	for (i=0; i<R300_RR_CMDSIZE-1; ++i)
		r300->hw.rr.cmd[R300_RR_INST_0 + i] = 0;

	for (i=0; i<R500_RI_CMDSIZE-1; ++i)
		r300->hw.ri.cmd[R300_RI_INTERP_0 + i] = 0;


	if (InputsRead & FRAG_BIT_COL0) {
		if (R300_OUTPUTS_WRITTEN_TEST(OutputsWritten, VERT_RESULT_COL0, _TNL_ATTRIB_COLOR0)) {
			count = VB->AttribPtr[_TNL_ATTRIB_COLOR0]->size;
			if (count == 4)
			    col_fmt = R300_RS_COL_FMT_RGBA;
			else if (count == 3)
			    col_fmt = R300_RS_COL_FMT_RGB1;
			else
			    col_fmt = R300_RS_COL_FMT_0001;

			r300->hw.ri.cmd[R300_RI_INTERP_0 + col_ip] = R500_RS_COL_PTR(col_ip) | R500_RS_COL_FMT(col_fmt);
			r300->hw.rr.cmd[R300_RR_INST_0 + col_ip] = R500_RS_INST_COL_ID(col_ip) | R500_RS_INST_COL_CN_WRITE | R500_RS_INST_COL_ADDR(fp_reg);
			InputsRead &= ~FRAG_BIT_COL0;
			++col_ip;
			++fp_reg;
		} else {
			WARN_ONCE("fragprog wants col0, vp doesn't provide it\n");
		}
	}

	if (InputsRead & FRAG_BIT_COL1) {
		if (R300_OUTPUTS_WRITTEN_TEST(OutputsWritten, VERT_RESULT_COL1, _TNL_ATTRIB_COLOR1)) {
			count = VB->AttribPtr[_TNL_ATTRIB_COLOR1]->size;
			if (count == 4)
			    col_fmt = R300_RS_COL_FMT_RGBA;
			else if (count == 3)
			    col_fmt = R300_RS_COL_FMT_RGB1;
			else
			    col_fmt = R300_RS_COL_FMT_0001;

			r300->hw.ri.cmd[R300_RI_INTERP_0 + col_ip] = R500_RS_COL_PTR(col_ip) | R500_RS_COL_FMT(col_fmt);
			r300->hw.rr.cmd[R300_RR_INST_0 + col_ip] = R500_RS_INST_COL_ID(col_ip) | R500_RS_INST_COL_CN_WRITE | R500_RS_INST_COL_ADDR(fp_reg);
			InputsRead &= ~FRAG_BIT_COL1;
			++col_ip;
			++fp_reg;
		} else {
			WARN_ONCE("fragprog wants col1, vp doesn't provide it\n");
		}
	}

	/* We always route 4 texcoord components */
	for (i = 0; i < ctx->Const.MaxTextureUnits; i++) {
		if (! ( InputsRead & FRAG_BIT_TEX(i) ) )
		    continue;

		if (!R300_OUTPUTS_WRITTEN_TEST(OutputsWritten, VERT_RESULT_TEX0 + i, _TNL_ATTRIB_TEX(i))) {
		    WARN_ONCE("fragprog wants coords for tex%d, vp doesn't provide them!\n", i);
		    continue;
		}

		r300->hw.ri.cmd[R300_RI_INTERP_0 + tex_ip] |= ((rs_tex_count + 0) << R500_RS_IP_TEX_PTR_S_SHIFT) |
			((rs_tex_count + 1) << R500_RS_IP_TEX_PTR_T_SHIFT) |
			((rs_tex_count + 2) << R500_RS_IP_TEX_PTR_R_SHIFT) |
			((rs_tex_count + 3) << R500_RS_IP_TEX_PTR_Q_SHIFT);

		r300->hw.rr.cmd[R300_RR_INST_0 + tex_ip] |= R500_RS_INST_TEX_ID(tex_ip) | R500_RS_INST_TEX_CN_WRITE | R500_RS_INST_TEX_ADDR(fp_reg);
		InputsRead &= ~(FRAG_BIT_TEX0 << i);
		rs_tex_count += 4;
		++tex_ip;
		++fp_reg;
	}

	if (InputsRead & FRAG_BIT_WPOS) {
		r300->hw.ri.cmd[R300_RI_INTERP_0 + tex_ip] |= ((rs_tex_count + 0) << R500_RS_IP_TEX_PTR_S_SHIFT) |
			((rs_tex_count + 1) << R500_RS_IP_TEX_PTR_T_SHIFT) |
			((rs_tex_count + 2) << R500_RS_IP_TEX_PTR_R_SHIFT) |
			((rs_tex_count + 3) << R500_RS_IP_TEX_PTR_Q_SHIFT);

		r300->hw.rr.cmd[R300_RR_INST_0 + tex_ip] |= R500_RS_INST_TEX_ID(tex_ip) | R500_RS_INST_TEX_CN_WRITE | R500_RS_INST_TEX_ADDR(fp_reg);
		InputsRead &= ~FRAG_BIT_WPOS;
		rs_tex_count += 4;
		++tex_ip;
		++fp_reg;
	}

	if (InputsRead & FRAG_BIT_FOGC) {
		if (R300_OUTPUTS_WRITTEN_TEST(OutputsWritten, VERT_RESULT_FOGC, _TNL_ATTRIB_FOG)) {
			r300->hw.ri.cmd[R300_RI_INTERP_0 + tex_ip] |= (rs_tex_count << R500_RS_IP_TEX_PTR_S_SHIFT) |
				(R500_RS_IP_PTR_K0 << R500_RS_IP_TEX_PTR_T_SHIFT) |
				(R500_RS_IP_PTR_K0 << R500_RS_IP_TEX_PTR_R_SHIFT) |
				(R500_RS_IP_PTR_K1 << R500_RS_IP_TEX_PTR_Q_SHIFT);

			r300->hw.rr.cmd[R300_RR_INST_0 + tex_ip] |= R500_RS_INST_TEX_ID(tex_ip) | R500_RS_INST_TEX_CN_WRITE | R500_RS_INST_TEX_ADDR(fp_reg);
			InputsRead &= ~FRAG_BIT_FOGC;
			rs_tex_count += 1;
			++tex_ip;
			++fp_reg;
		} else {
			WARN_ONCE("fragprog wants fogc, vp doesn't provide it\n");
		}
	}

	/* Setup default color if no color or tex was set */
	if (rs_tex_count == 0 && col_ip == 0) {
		r300->hw.rr.cmd[R300_RR_INST_0] |= R500_RS_INST_COL_ID(0) | R500_RS_INST_COL_CN_WRITE | R500_RS_INST_COL_ADDR(0) | R500_RS_COL_FMT(R300_RS_COL_FMT_0001);
		++col_ip;
	}

	high_rr = (col_ip > tex_ip) ? col_ip : tex_ip;
	r300->hw.rc.cmd[1] |= (rs_tex_count << R300_IT_COUNT_SHIFT)  | (col_ip << R300_IC_COUNT_SHIFT) | R300_HIRES_EN;
	r300->hw.rc.cmd[2] |= 0xC0 | (high_rr - 1);

	r300->hw.rr.cmd[R300_RR_CMD_0] = cmdpacket0(r300->radeon.radeonScreen, R500_RS_INST_0, high_rr);

	if (InputsRead)
		WARN_ONCE("Don't know how to satisfy InputsRead=0x%08x\n", InputsRead);
}




#define bump_vpu_count(ptr, new_count)   do{\
	drm_r300_cmd_header_t* _p=((drm_r300_cmd_header_t*)(ptr));\
	int _nc=(new_count)/4; \
	assert(_nc < 256); \
	if(_nc>_p->vpu.count)_p->vpu.count=_nc;\
	}while(0)

static INLINE void r300SetupVertexProgramFragment(r300ContextPtr r300, int dest, struct r300_vertex_shader_fragment *vsf)
{
	int i;

	if (vsf->length == 0)
		return;

	if (vsf->length & 0x3) {
		fprintf(stderr, "VERTEX_SHADER_FRAGMENT must have length divisible by 4\n");
		_mesa_exit(-1);
	}

	switch ((dest >> 8) & 0xf) {
	case 0:
		R300_STATECHANGE(r300, vpi);
		for (i = 0; i < vsf->length; i++)
			r300->hw.vpi.cmd[R300_VPI_INSTR_0 + i + 4 * (dest & 0xff)] = (vsf->body.d[i]);
		bump_vpu_count(r300->hw.vpi.cmd, vsf->length + 4 * (dest & 0xff));
		break;

	case 2:
		R300_STATECHANGE(r300, vpp);
		for (i = 0; i < vsf->length; i++)
			r300->hw.vpp.cmd[R300_VPP_PARAM_0 + i + 4 * (dest & 0xff)] = (vsf->body.d[i]);
		bump_vpu_count(r300->hw.vpp.cmd, vsf->length + 4 * (dest & 0xff));
		break;
	case 4:
		R300_STATECHANGE(r300, vps);
		for (i = 0; i < vsf->length; i++)
			r300->hw.vps.cmd[1 + i + 4 * (dest & 0xff)] = (vsf->body.d[i]);
		bump_vpu_count(r300->hw.vps.cmd, vsf->length + 4 * (dest & 0xff));
		break;
	default:
		fprintf(stderr, "%s:%s don't know how to handle dest %04x\n", __FILE__, __FUNCTION__, dest);
		_mesa_exit(-1);
	}
}

#define MIN3(a, b, c)	((a) < (b) ? MIN2(a, c) : MIN2(b, c))


static void r300VapCntl(r300ContextPtr rmesa, GLuint input_count,
			GLuint output_count, GLuint temp_count)
{
    int vtx_mem_size;
    int pvs_num_slots;
    int pvs_num_cntrls;

    /* Flush PVS engine before changing PVS_NUM_SLOTS, PVS_NUM_CNTRLS.
     * See r500 docs 6.5.2 - done in emit */

    /* avoid division by zero */
    if (input_count == 0) input_count = 1;
    if (output_count == 0) output_count = 1;
    if (temp_count == 0) temp_count = 1;

    if (rmesa->radeon.radeonScreen->chip_family >= CHIP_FAMILY_RV515)
	vtx_mem_size = 128;
    else
	vtx_mem_size = 72;

    pvs_num_slots = MIN3(10, vtx_mem_size/input_count, vtx_mem_size/output_count);
    pvs_num_cntrls = MIN2(6, vtx_mem_size/temp_count);

    R300_STATECHANGE(rmesa, vap_cntl);
    if (rmesa->radeon.radeonScreen->chip_flags & RADEON_CHIPSET_TCL) {
	rmesa->hw.vap_cntl.cmd[R300_VAP_CNTL_INSTR] =
	    (pvs_num_slots << R300_PVS_NUM_SLOTS_SHIFT) |
	    (pvs_num_cntrls << R300_PVS_NUM_CNTLRS_SHIFT) |
	    (12 << R300_VF_MAX_VTX_NUM_SHIFT);
	if (rmesa->radeon.radeonScreen->chip_family >= CHIP_FAMILY_RV515)
	    rmesa->hw.vap_cntl.cmd[R300_VAP_CNTL_INSTR] |= R500_TCL_STATE_OPTIMIZATION;
    } else
	/* not sure about non-tcl */
	rmesa->hw.vap_cntl.cmd[R300_VAP_CNTL_INSTR] = ((10 << R300_PVS_NUM_SLOTS_SHIFT) |
				    (5 << R300_PVS_NUM_CNTLRS_SHIFT) |
				    (5 << R300_VF_MAX_VTX_NUM_SHIFT));

    if (rmesa->radeon.radeonScreen->chip_family == CHIP_FAMILY_RV515)
	rmesa->hw.vap_cntl.cmd[R300_VAP_CNTL_INSTR] |= (2 << R300_PVS_NUM_FPUS_SHIFT);
    else if ((rmesa->radeon.radeonScreen->chip_family == CHIP_FAMILY_RV530) ||
	     (rmesa->radeon.radeonScreen->chip_family == CHIP_FAMILY_RV560) ||
	     (rmesa->radeon.radeonScreen->chip_family == CHIP_FAMILY_RV570))
	rmesa->hw.vap_cntl.cmd[R300_VAP_CNTL_INSTR] |= (5 << R300_PVS_NUM_FPUS_SHIFT);
    else if ((rmesa->radeon.radeonScreen->chip_family == CHIP_FAMILY_RV410) ||
	     (rmesa->radeon.radeonScreen->chip_family == CHIP_FAMILY_R420))
	rmesa->hw.vap_cntl.cmd[R300_VAP_CNTL_INSTR] |= (6 << R300_PVS_NUM_FPUS_SHIFT);
    else if ((rmesa->radeon.radeonScreen->chip_family == CHIP_FAMILY_R520) ||
	     (rmesa->radeon.radeonScreen->chip_family == CHIP_FAMILY_R580))
	rmesa->hw.vap_cntl.cmd[R300_VAP_CNTL_INSTR] |= (8 << R300_PVS_NUM_FPUS_SHIFT);
    else
	rmesa->hw.vap_cntl.cmd[R300_VAP_CNTL_INSTR] |= (4 << R300_PVS_NUM_FPUS_SHIFT);

}

static void r300SetupDefaultVertexProgram(r300ContextPtr rmesa)
{
	struct r300_vertex_shader_state *prog = &(rmesa->vertex_shader);
	GLuint o_reg = 0;
	GLuint i_reg = 0;
	int i;
	int inst_count = 0;
	int param_count = 0;
	int program_end = 0;

	for (i = VERT_ATTRIB_POS; i < VERT_ATTRIB_MAX; i++) {
		if (rmesa->swtcl.sw_tcl_inputs[i] != -1) {
			prog->program.body.i[program_end + 0] = PVS_OP_DST_OPERAND(VE_MULTIPLY, GL_FALSE, GL_FALSE, o_reg++, VSF_FLAG_ALL, PVS_DST_REG_OUT);
			prog->program.body.i[program_end + 1] = PVS_SRC_OPERAND(rmesa->swtcl.sw_tcl_inputs[i], PVS_SRC_SELECT_X, PVS_SRC_SELECT_Y, PVS_SRC_SELECT_Z, PVS_SRC_SELECT_W, PVS_SRC_REG_INPUT, VSF_FLAG_NONE);
			prog->program.body.i[program_end + 2] = PVS_SRC_OPERAND(rmesa->swtcl.sw_tcl_inputs[i], PVS_SRC_SELECT_FORCE_1, PVS_SRC_SELECT_FORCE_1, PVS_SRC_SELECT_FORCE_1, PVS_SRC_SELECT_FORCE_1, PVS_SRC_REG_INPUT, VSF_FLAG_NONE);
			prog->program.body.i[program_end + 3] = PVS_SRC_OPERAND(rmesa->swtcl.sw_tcl_inputs[i], PVS_SRC_SELECT_FORCE_1, PVS_SRC_SELECT_FORCE_1, PVS_SRC_SELECT_FORCE_1, PVS_SRC_SELECT_FORCE_1, PVS_SRC_REG_INPUT, VSF_FLAG_NONE);
			program_end += 4;
			i_reg++;
		}
	}

	prog->program.length = program_end;

	r300SetupVertexProgramFragment(rmesa, R300_PVS_CODE_START,
				       &(prog->program));
	inst_count = (prog->program.length / 4) - 1;

	r300VapCntl(rmesa, i_reg, o_reg, 0);

	R300_STATECHANGE(rmesa, pvs);
	rmesa->hw.pvs.cmd[R300_PVS_CNTL_1] =
	    (0 << R300_PVS_FIRST_INST_SHIFT) |
	    (inst_count << R300_PVS_XYZW_VALID_INST_SHIFT) |
	    (inst_count << R300_PVS_LAST_INST_SHIFT);
	rmesa->hw.pvs.cmd[R300_PVS_CNTL_2] =
	    (0 << R300_PVS_CONST_BASE_OFFSET_SHIFT) |
	    (param_count << R300_PVS_MAX_CONST_ADDR_SHIFT);
	rmesa->hw.pvs.cmd[R300_PVS_CNTL_3] =
	    (inst_count << R300_PVS_LAST_VTX_SRC_INST_SHIFT);
}

static int bit_count (int x)
{
    x = ((x & 0xaaaaaaaaU) >> 1) + (x & 0x55555555U);
    x = ((x & 0xccccccccU) >> 2) + (x & 0x33333333U);
    x = (x >> 16) + (x & 0xffff);
    x = ((x & 0xf0f0) >> 4) + (x & 0x0f0f);
    return (x >> 8) + (x & 0x00ff);
}

static void r300SetupRealVertexProgram(r300ContextPtr rmesa)
{
	GLcontext *ctx = rmesa->radeon.glCtx;
	struct r300_vertex_program *prog = (struct r300_vertex_program *)CURRENT_VERTEX_SHADER(ctx);
	int inst_count = 0;
	int param_count = 0;

	/* FIXME: r300SetupVertexProgramFragment */
	R300_STATECHANGE(rmesa, vpp);
	param_count =
	    r300VertexProgUpdateParams(ctx,
				       (struct r300_vertex_program_cont *)
				       ctx->VertexProgram._Current,
				       (float *)&rmesa->hw.vpp.
				       cmd[R300_VPP_PARAM_0]);
	bump_vpu_count(rmesa->hw.vpp.cmd, param_count);
	param_count /= 4;

	r300SetupVertexProgramFragment(rmesa, R300_PVS_CODE_START, &(prog->program));
	inst_count = (prog->program.length / 4) - 1;

	r300VapCntl(rmesa, bit_count(prog->key.InputsRead),
		    bit_count(prog->key.OutputsWritten), prog->num_temporaries);

	R300_STATECHANGE(rmesa, pvs);
	rmesa->hw.pvs.cmd[R300_PVS_CNTL_1] =
	  (0 << R300_PVS_FIRST_INST_SHIFT) |
	  (inst_count << R300_PVS_XYZW_VALID_INST_SHIFT) |
	  (inst_count << R300_PVS_LAST_INST_SHIFT);
	rmesa->hw.pvs.cmd[R300_PVS_CNTL_2] =
	  (0 << R300_PVS_CONST_BASE_OFFSET_SHIFT) |
	  (param_count << R300_PVS_MAX_CONST_ADDR_SHIFT);
	rmesa->hw.pvs.cmd[R300_PVS_CNTL_3] =
	  (inst_count << R300_PVS_LAST_VTX_SRC_INST_SHIFT);
}


static void r300SetupVertexProgram(r300ContextPtr rmesa)
{
	GLcontext *ctx = rmesa->radeon.glCtx;

	/* Reset state, in case we don't use something */
	((drm_r300_cmd_header_t *) rmesa->hw.vpp.cmd)->vpu.count = 0;
	((drm_r300_cmd_header_t *) rmesa->hw.vpi.cmd)->vpu.count = 0;
	((drm_r300_cmd_header_t *) rmesa->hw.vps.cmd)->vpu.count = 0;

	/* Not sure why this doesnt work...
	   0x400 area might have something to do with pixel shaders as it appears right after pfs programming.
	   0x406 is set to { 0.0, 0.0, 1.0, 0.0 } most of the time but should change with smooth points and in other rare cases. */
	//setup_vertex_shader_fragment(rmesa, 0x406, &unk4);
	if (hw_tcl_on && ((struct r300_vertex_program *)CURRENT_VERTEX_SHADER(ctx))->translated) {
		r300SetupRealVertexProgram(rmesa);
	} else {
		/* FIXME: This needs to be replaced by vertex shader generation code. */
		r300SetupDefaultVertexProgram(rmesa);
	}

}

/**
 * Enable/Disable states.
 *
 * \note Mesa already filters redundant calls to this function.
 */
static void r300Enable(GLcontext * ctx, GLenum cap, GLboolean state)
{
	r300ContextPtr rmesa = R300_CONTEXT(ctx);
	if (RADEON_DEBUG & DEBUG_STATE)
		fprintf(stderr, "%s( %s = %s )\n", __FUNCTION__,
			_mesa_lookup_enum_by_nr(cap),
			state ? "GL_TRUE" : "GL_FALSE");

	switch (cap) {
	case GL_TEXTURE_1D:
	case GL_TEXTURE_2D:
	case GL_TEXTURE_3D:
		/* empty */
		break;
	case GL_FOG:
		/* empty */
		break;
	case GL_ALPHA_TEST:
		r300SetAlphaState(ctx);
		break;
	case GL_COLOR_LOGIC_OP:
		r300SetLogicOpState(ctx);
		/* fall-through, because logic op overrides blending */
	case GL_BLEND:
		r300SetBlendState(ctx);
		break;
	case GL_CLIP_PLANE0:
	case GL_CLIP_PLANE1:
	case GL_CLIP_PLANE2:
	case GL_CLIP_PLANE3:
	case GL_CLIP_PLANE4:
	case GL_CLIP_PLANE5:
		r300SetClipPlaneState(ctx, cap, state);
		break;
	case GL_DEPTH_TEST:
		r300SetDepthState(ctx);
		break;
	case GL_STENCIL_TEST:
		r300SetStencilState(ctx, state);
		break;
	case GL_CULL_FACE:
		r300UpdateCulling(ctx);
		break;
	case GL_POLYGON_OFFSET_POINT:
	case GL_POLYGON_OFFSET_LINE:
	case GL_POLYGON_OFFSET_FILL:
		r300SetPolygonOffsetState(ctx, state);
		break;
	case GL_SCISSOR_TEST:
		radeon_firevertices(&rmesa->radeon);
		rmesa->radeon.state.scissor.enabled = state;
		radeonUpdateScissor( ctx );
		break;
	default:
		break;
	}
}

/**
 * Completely recalculates hardware state based on the Mesa state.
 */
static void r300ResetHwState(r300ContextPtr r300)
{
	GLcontext *ctx = r300->radeon.glCtx;
	int has_tcl = 1;

	if (!(r300->radeon.radeonScreen->chip_flags & RADEON_CHIPSET_TCL))
		has_tcl = 0;

	if (RADEON_DEBUG & DEBUG_STATE)
		fprintf(stderr, "%s\n", __FUNCTION__);

	radeon_firevertices(&r300->radeon);

	r300ColorMask(ctx,
		      ctx->Color.ColorMask[RCOMP],
		      ctx->Color.ColorMask[GCOMP],
		      ctx->Color.ColorMask[BCOMP], ctx->Color.ColorMask[ACOMP]);

	r300Enable(ctx, GL_DEPTH_TEST, ctx->Depth.Test);
	r300DepthMask(ctx, ctx->Depth.Mask);
	r300DepthFunc(ctx, ctx->Depth.Func);

	/* stencil */
	r300Enable(ctx, GL_STENCIL_TEST, ctx->Stencil._Enabled);
	r300StencilMaskSeparate(ctx, 0, ctx->Stencil.WriteMask[0]);
	r300StencilFuncSeparate(ctx, 0, ctx->Stencil.Function[0],
				ctx->Stencil.Ref[0], ctx->Stencil.ValueMask[0]);
	r300StencilOpSeparate(ctx, 0, ctx->Stencil.FailFunc[0],
			      ctx->Stencil.ZFailFunc[0],
			      ctx->Stencil.ZPassFunc[0]);

	r300UpdateCulling(ctx);

	r300SetBlendState(ctx);
	r300SetLogicOpState(ctx);

	r300AlphaFunc(ctx, ctx->Color.AlphaFunc, ctx->Color.AlphaRef);
	r300Enable(ctx, GL_ALPHA_TEST, ctx->Color.AlphaEnabled);

	r300->hw.vte.cmd[1] = R300_VPORT_X_SCALE_ENA
	    | R300_VPORT_X_OFFSET_ENA
	    | R300_VPORT_Y_SCALE_ENA
	    | R300_VPORT_Y_OFFSET_ENA
	    | R300_VPORT_Z_SCALE_ENA
	    | R300_VPORT_Z_OFFSET_ENA | R300_VTX_W0_FMT;
	r300->hw.vte.cmd[2] = 0x00000008;

	r300->hw.vap_vf_max_vtx_indx.cmd[1] = 0x00FFFFFF;
	r300->hw.vap_vf_max_vtx_indx.cmd[2] = 0x00000000;

#ifdef MESA_LITTLE_ENDIAN
	r300->hw.vap_cntl_status.cmd[1] = R300_VC_NO_SWAP;
#else
	r300->hw.vap_cntl_status.cmd[1] = R300_VC_32BIT_SWAP;
#endif

	/* disable VAP/TCL on non-TCL capable chips */
	if (!has_tcl)
		r300->hw.vap_cntl_status.cmd[1] |= R300_VAP_TCL_BYPASS;

	r300->hw.vap_psc_sgn_norm_cntl.cmd[1] = 0xAAAAAAAA;

	/* XXX: Other families? */
	if (has_tcl) {
		r300->hw.vap_clip_cntl.cmd[1] = R300_PS_UCP_MODE_DIST_COP;

		r300->hw.vap_clip.cmd[1] = r300PackFloat32(1.0); /* X */
		r300->hw.vap_clip.cmd[2] = r300PackFloat32(1.0); /* X */
		r300->hw.vap_clip.cmd[3] = r300PackFloat32(1.0); /* Y */
		r300->hw.vap_clip.cmd[4] = r300PackFloat32(1.0); /* Y */

		switch (r300->radeon.radeonScreen->chip_family) {
		case CHIP_FAMILY_R300:
			r300->hw.vap_pvs_vtx_timeout_reg.cmd[1] = R300_2288_R300;
			break;
		default:
			r300->hw.vap_pvs_vtx_timeout_reg.cmd[1] = R300_2288_RV350;
			break;
		}
	}

	r300->hw.gb_enable.cmd[1] = R300_GB_POINT_STUFF_ENABLE
	    | R300_GB_LINE_STUFF_ENABLE
	    | R300_GB_TRIANGLE_STUFF_ENABLE;

	r300->hw.gb_misc.cmd[R300_GB_MISC_MSPOS_0] = 0x66666666;
	r300->hw.gb_misc.cmd[R300_GB_MISC_MSPOS_1] = 0x06666666;

	r300->hw.gb_misc.cmd[R300_GB_MISC_TILE_CONFIG] =
	    R300_GB_TILE_ENABLE | R300_GB_TILE_SIZE_16 /*| R300_GB_SUBPIXEL_1_16*/;
	switch (r300->radeon.radeonScreen->num_gb_pipes) {
	case 1:
	default:
		r300->hw.gb_misc.cmd[R300_GB_MISC_TILE_CONFIG] |=
		    R300_GB_TILE_PIPE_COUNT_RV300;
		break;
	case 2:
		r300->hw.gb_misc.cmd[R300_GB_MISC_TILE_CONFIG] |=
		    R300_GB_TILE_PIPE_COUNT_R300;
		break;
	case 3:
		r300->hw.gb_misc.cmd[R300_GB_MISC_TILE_CONFIG] |=
		    R300_GB_TILE_PIPE_COUNT_R420_3P;
		break;
	case 4:
		r300->hw.gb_misc.cmd[R300_GB_MISC_TILE_CONFIG] |=
		    R300_GB_TILE_PIPE_COUNT_R420;
		break;
	}

	/* XXX: Enable anti-aliasing? */
	r300->hw.gb_misc.cmd[R300_GB_MISC_AA_CONFIG] = GB_AA_CONFIG_AA_DISABLE;
	r300->hw.gb_misc.cmd[R300_GB_MISC_SELECT] = 0;

	r300->hw.ga_point_s0.cmd[1] = r300PackFloat32(0.0);
	r300->hw.ga_point_s0.cmd[2] = r300PackFloat32(0.0);
	r300->hw.ga_point_s0.cmd[3] = r300PackFloat32(1.0);
	r300->hw.ga_point_s0.cmd[4] = r300PackFloat32(1.0);

	r300->hw.ga_triangle_stipple.cmd[1] = 0x00050005;

	r300PointSize(ctx, 1.0);

	r300->hw.ga_point_minmax.cmd[1] = 0x18000006;
	r300->hw.ga_point_minmax.cmd[2] = 0x00020006;
	r300->hw.ga_point_minmax.cmd[3] = r300PackFloat32(1.0 / 192.0);

	r300LineWidth(ctx, 1.0);

	r300->hw.ga_line_stipple.cmd[1] = 0;
	r300->hw.ga_line_stipple.cmd[2] = r300PackFloat32(0.0);
	r300->hw.ga_line_stipple.cmd[3] = r300PackFloat32(1.0);

	r300ShadeModel(ctx, ctx->Light.ShadeModel);

	r300PolygonMode(ctx, GL_FRONT, ctx->Polygon.FrontMode);
	r300PolygonMode(ctx, GL_BACK, ctx->Polygon.BackMode);
	r300->hw.zbias_cntl.cmd[1] = 0x00000000;

	r300PolygonOffset(ctx, ctx->Polygon.OffsetFactor,
			  ctx->Polygon.OffsetUnits);
	r300Enable(ctx, GL_POLYGON_OFFSET_POINT, ctx->Polygon.OffsetPoint);
	r300Enable(ctx, GL_POLYGON_OFFSET_LINE, ctx->Polygon.OffsetLine);
	r300Enable(ctx, GL_POLYGON_OFFSET_FILL, ctx->Polygon.OffsetFill);

	r300->hw.su_depth_scale.cmd[1] = 0x4B7FFFFF;
	r300->hw.su_depth_scale.cmd[2] = 0x00000000;

	r300->hw.sc_hyperz.cmd[1] = 0x0000001C;
	r300->hw.sc_hyperz.cmd[2] = 0x2DA49525;

	r300->hw.sc_screendoor.cmd[1] = 0x00FFFFFF;

	r300->hw.us_out_fmt.cmd[1] = R500_OUT_FMT_C4_8  |
	  R500_C0_SEL_B | R500_C1_SEL_G | R500_C2_SEL_R | R500_C3_SEL_A;
	r300->hw.us_out_fmt.cmd[2] = R500_OUT_FMT_UNUSED |
	  R500_C0_SEL_B | R500_C1_SEL_G | R500_C2_SEL_R | R500_C3_SEL_A;
	r300->hw.us_out_fmt.cmd[3] = R500_OUT_FMT_UNUSED |
	  R500_C0_SEL_B | R500_C1_SEL_G | R500_C2_SEL_R | R500_C3_SEL_A;
	r300->hw.us_out_fmt.cmd[4] = R500_OUT_FMT_UNUSED |
	  R500_C0_SEL_B | R500_C1_SEL_G | R500_C2_SEL_R | R500_C3_SEL_A;
	r300->hw.us_out_fmt.cmd[5] = R300_W_FMT_W0 | R300_W_SRC_US;

	/* disable fog unit */
	r300->hw.fogs.cmd[R300_FOGS_STATE] = 0;
	r300->hw.fg_depth_src.cmd[1] = R300_FG_DEPTH_SRC_SCAN;

	r300->hw.rb3d_cctl.cmd[1] = 0;

	r300BlendColor(ctx, ctx->Color.BlendColor);

	r300->hw.rb3d_dither_ctl.cmd[1] = 0;
	r300->hw.rb3d_dither_ctl.cmd[2] = 0;
	r300->hw.rb3d_dither_ctl.cmd[3] = 0;
	r300->hw.rb3d_dither_ctl.cmd[4] = 0;
	r300->hw.rb3d_dither_ctl.cmd[5] = 0;
	r300->hw.rb3d_dither_ctl.cmd[6] = 0;
	r300->hw.rb3d_dither_ctl.cmd[7] = 0;
	r300->hw.rb3d_dither_ctl.cmd[8] = 0;
	r300->hw.rb3d_dither_ctl.cmd[9] = 0;

	r300->hw.rb3d_aaresolve_ctl.cmd[1] = 0;

	r300->hw.rb3d_discard_src_pixel_lte_threshold.cmd[1] = 0x00000000;
	r300->hw.rb3d_discard_src_pixel_lte_threshold.cmd[2] = 0xffffffff;

	r300->hw.zb_depthclearvalue.cmd[1] = 0;

	r300->hw.zstencil_format.cmd[2] = R300_ZTOP_DISABLE;
	r300->hw.zstencil_format.cmd[3] = 0x00000003;
	r300->hw.zstencil_format.cmd[4] = 0x00000000;
	r300SetEarlyZState(ctx);

	r300->hw.zb_zmask.cmd[1] = 0;
	r300->hw.zb_zmask.cmd[2] = 0;

	r300->hw.zb_hiz_offset.cmd[1] = 0;

	r300->hw.zb_hiz_pitch.cmd[1] = 0;

	r300VapCntl(r300, 0, 0, 0);
	if (has_tcl) {
		r300->hw.vps.cmd[R300_VPS_ZERO_0] = 0;
		r300->hw.vps.cmd[R300_VPS_ZERO_1] = 0;
		r300->hw.vps.cmd[R300_VPS_POINTSIZE] = r300PackFloat32(1.0);
		r300->hw.vps.cmd[R300_VPS_ZERO_3] = 0;
	}

	r300->radeon.hw.all_dirty = GL_TRUE;
}

void r300UpdateShaders(r300ContextPtr rmesa)
{
	GLcontext *ctx;
	struct r300_vertex_program *vp;
	int i;

	ctx = rmesa->radeon.glCtx;

	if (rmesa->radeon.NewGLState && hw_tcl_on) {
		rmesa->radeon.NewGLState = 0;

		for (i = _TNL_FIRST_MAT; i <= _TNL_LAST_MAT; i++) {
			rmesa->temp_attrib[i] =
			    TNL_CONTEXT(ctx)->vb.AttribPtr[i];
			TNL_CONTEXT(ctx)->vb.AttribPtr[i] =
			    &rmesa->dummy_attrib[i];
		}

		_tnl_UpdateFixedFunctionProgram(ctx);

		for (i = _TNL_FIRST_MAT; i <= _TNL_LAST_MAT; i++) {
			TNL_CONTEXT(ctx)->vb.AttribPtr[i] =
			    rmesa->temp_attrib[i];
		}

		r300SelectVertexShader(rmesa);
		vp = (struct r300_vertex_program *)
		    CURRENT_VERTEX_SHADER(ctx);
		/*if (vp->translated == GL_FALSE)
		   r300TranslateVertexShader(vp); */
		if (vp->translated == GL_FALSE) {
			fprintf(stderr, "Failing back to sw-tcl\n");
			hw_tcl_on = future_hw_tcl_on = 0;
			r300ResetHwState(rmesa);

			r300UpdateStateParameters(ctx, _NEW_PROGRAM |
                                                  _NEW_PROGRAM_CONSTANTS);
			return;
		}
	}
	r300UpdateStateParameters(ctx, _NEW_PROGRAM | _NEW_PROGRAM_CONSTANTS);
}

static const GLfloat *get_fragmentprogram_constant(GLcontext *ctx,
	struct gl_program *program, struct prog_src_register srcreg)
{
	static const GLfloat dummy[4] = { 0, 0, 0, 0 };

	switch(srcreg.File) {
	case PROGRAM_LOCAL_PARAM:
		return program->LocalParams[srcreg.Index];
	case PROGRAM_ENV_PARAM:
		return ctx->FragmentProgram.Parameters[srcreg.Index];
	case PROGRAM_STATE_VAR:
	case PROGRAM_NAMED_PARAM:
	case PROGRAM_CONSTANT:
		return program->Parameters->ParameterValues[srcreg.Index];
	default:
		_mesa_problem(ctx, "get_fragmentprogram_constant: Unknown\n");
		return dummy;
	}
}


static GLboolean r300SetupPixelShader(GLcontext *ctx)
{
	r300ContextPtr rmesa = R300_CONTEXT(ctx);
	struct r300_fragment_program *fp = (struct r300_fragment_program *) ctx->FragmentProgram._Current;
	struct r300_fragment_program_code *code;
	int i, k;

	/* Program is not native, fallback to software */
	if (fp->error)
		return GL_FALSE;

	code = &fp->code.r300;

	r300SetupTextures(ctx);

	R300_STATECHANGE(rmesa, fpi[0]);
	R300_STATECHANGE(rmesa, fpi[1]);
	R300_STATECHANGE(rmesa, fpi[2]);
	R300_STATECHANGE(rmesa, fpi[3]);
	rmesa->hw.fpi[0].cmd[R300_FPI_CMD_0] = cmdpacket0(rmesa->radeon.radeonScreen, R300_US_ALU_RGB_INST_0, code->alu.length);
	rmesa->hw.fpi[1].cmd[R300_FPI_CMD_0] = cmdpacket0(rmesa->radeon.radeonScreen, R300_US_ALU_RGB_ADDR_0, code->alu.length);
	rmesa->hw.fpi[2].cmd[R300_FPI_CMD_0] = cmdpacket0(rmesa->radeon.radeonScreen, R300_US_ALU_ALPHA_INST_0, code->alu.length);
	rmesa->hw.fpi[3].cmd[R300_FPI_CMD_0] = cmdpacket0(rmesa->radeon.radeonScreen, R300_US_ALU_ALPHA_ADDR_0, code->alu.length);
	for (i = 0; i < code->alu.length; i++) {
		rmesa->hw.fpi[0].cmd[R300_FPI_INSTR_0 + i] = code->alu.inst[i].inst0;
		rmesa->hw.fpi[1].cmd[R300_FPI_INSTR_0 + i] = code->alu.inst[i].inst1;
		rmesa->hw.fpi[2].cmd[R300_FPI_INSTR_0 + i] = code->alu.inst[i].inst2;
		rmesa->hw.fpi[3].cmd[R300_FPI_INSTR_0 + i] = code->alu.inst[i].inst3;
	}

	R300_STATECHANGE(rmesa, fp);
	rmesa->hw.fp.cmd[R300_FP_CNTL0] = code->cur_node | (code->first_node_has_tex << 3);
	rmesa->hw.fp.cmd[R300_FP_CNTL1] = code->max_temp_idx;
	rmesa->hw.fp.cmd[R300_FP_CNTL2] =
	  (0 << R300_PFS_CNTL_ALU_OFFSET_SHIFT) |
	  ((code->alu.length-1) << R300_PFS_CNTL_ALU_END_SHIFT) |
	  (0 << R300_PFS_CNTL_TEX_OFFSET_SHIFT) |
	  ((code->tex.length ? code->tex.length-1 : 0) << R300_PFS_CNTL_TEX_END_SHIFT);
	/* I just want to say, the way these nodes are stored.. weird.. */
	for (i = 0, k = (4 - (code->cur_node + 1)); i < 4; i++, k++) {
		if (i < (code->cur_node + 1)) {
			rmesa->hw.fp.cmd[R300_FP_NODE0 + k] =
			  (code->node[i].alu_offset << R300_ALU_START_SHIFT) |
			  (code->node[i].alu_end << R300_ALU_SIZE_SHIFT) |
			  (code->node[i].tex_offset << R300_TEX_START_SHIFT) |
			  (code->node[i].tex_end << R300_TEX_SIZE_SHIFT) |
			  code->node[i].flags;
		} else {
			rmesa->hw.fp.cmd[R300_FP_NODE0 + (3 - i)] = 0;
		}
	}

	R300_STATECHANGE(rmesa, fpp);
	rmesa->hw.fpp.cmd[R300_FPP_CMD_0] = cmdpacket0(rmesa->radeon.radeonScreen, R300_PFS_PARAM_0_X, code->const_nr * 4);
	for (i = 0; i < code->const_nr; i++) {
		const GLfloat *constant = get_fragmentprogram_constant(ctx,
			&fp->Base.Base, code->constant[i]);
		rmesa->hw.fpp.cmd[R300_FPP_PARAM_0 + 4 * i + 0] = r300PackFloat24(constant[0]);
		rmesa->hw.fpp.cmd[R300_FPP_PARAM_0 + 4 * i + 1] = r300PackFloat24(constant[1]);
		rmesa->hw.fpp.cmd[R300_FPP_PARAM_0 + 4 * i + 2] = r300PackFloat24(constant[2]);
		rmesa->hw.fpp.cmd[R300_FPP_PARAM_0 + 4 * i + 3] = r300PackFloat24(constant[3]);
	}

	return GL_TRUE;
}

#define bump_r500fp_count(ptr, new_count)   do{\
	drm_r300_cmd_header_t* _p=((drm_r300_cmd_header_t*)(ptr));\
	int _nc=(new_count)/6; \
	assert(_nc < 256); \
	if(_nc>_p->r500fp.count)_p->r500fp.count=_nc;\
} while(0)

#define bump_r500fp_const_count(ptr, new_count)   do{\
	drm_r300_cmd_header_t* _p=((drm_r300_cmd_header_t*)(ptr));\
	int _nc=(new_count)/4; \
	assert(_nc < 256); \
	if(_nc>_p->r500fp.count)_p->r500fp.count=_nc;\
} while(0)

static GLboolean r500SetupPixelShader(GLcontext *ctx)
{
	r300ContextPtr rmesa = R300_CONTEXT(ctx);
	struct r300_fragment_program *fp = (struct r300_fragment_program *) ctx->FragmentProgram._Current;
	int i;
	struct r500_fragment_program_code *code;

	((drm_r300_cmd_header_t *) rmesa->hw.r500fp.cmd)->r500fp.count = 0;
	((drm_r300_cmd_header_t *) rmesa->hw.r500fp_const.cmd)->r500fp.count = 0;

	/* Program is not native, fallback to software */
	if (fp->error)
		return GL_FALSE;

	code = &fp->code.r500;

	r300SetupTextures(ctx);

	R300_STATECHANGE(rmesa, fp);
	rmesa->hw.fp.cmd[R500_FP_PIXSIZE] = code->max_temp_idx;

	rmesa->hw.fp.cmd[R500_FP_CODE_ADDR] =
	    R500_US_CODE_START_ADDR(code->inst_offset) |
	    R500_US_CODE_END_ADDR(code->inst_end);
	rmesa->hw.fp.cmd[R500_FP_CODE_RANGE] =
	    R500_US_CODE_RANGE_ADDR(code->inst_offset) |
	    R500_US_CODE_RANGE_SIZE(code->inst_end);
	rmesa->hw.fp.cmd[R500_FP_CODE_OFFSET] =
	    R500_US_CODE_OFFSET_ADDR(0); /* FIXME when we add flow control */

	R300_STATECHANGE(rmesa, r500fp);
	/* Emit our shader... */
	for (i = 0; i < code->inst_end+1; i++) {
		rmesa->hw.r500fp.cmd[i*6+1] = code->inst[i].inst0;
		rmesa->hw.r500fp.cmd[i*6+2] = code->inst[i].inst1;
		rmesa->hw.r500fp.cmd[i*6+3] = code->inst[i].inst2;
		rmesa->hw.r500fp.cmd[i*6+4] = code->inst[i].inst3;
		rmesa->hw.r500fp.cmd[i*6+5] = code->inst[i].inst4;
		rmesa->hw.r500fp.cmd[i*6+6] = code->inst[i].inst5;
	}

	bump_r500fp_count(rmesa->hw.r500fp.cmd, (code->inst_end + 1) * 6);

	R300_STATECHANGE(rmesa, r500fp_const);
	for (i = 0; i < code->const_nr; i++) {
		const GLfloat *constant = get_fragmentprogram_constant(ctx,
			&fp->Base.Base, code->constant[i]);
		rmesa->hw.r500fp_const.cmd[R300_FPP_PARAM_0 + 4 * i + 0] = r300PackFloat32(constant[0]);
		rmesa->hw.r500fp_const.cmd[R300_FPP_PARAM_0 + 4 * i + 1] = r300PackFloat32(constant[1]);
		rmesa->hw.r500fp_const.cmd[R300_FPP_PARAM_0 + 4 * i + 2] = r300PackFloat32(constant[2]);
		rmesa->hw.r500fp_const.cmd[R300_FPP_PARAM_0 + 4 * i + 3] = r300PackFloat32(constant[3]);
	}
	bump_r500fp_const_count(rmesa->hw.r500fp_const.cmd, code->const_nr * 4);

	return GL_TRUE;
}

void r300UpdateShaderStates(r300ContextPtr rmesa)
{
	GLcontext *ctx;
	ctx = rmesa->radeon.glCtx;

	/* should only happenen once, just after context is created */
	if (!ctx->FragmentProgram._Current)
		return;

	r300SetEarlyZState(ctx);

	/* w_fmt value is set to get best performance
	 * see p.130 R5xx 3D acceleration guide v1.3 */
	GLuint w_fmt, fgdepthsrc;
	if (current_fragment_program_writes_depth(ctx)) {
		fgdepthsrc = R300_FG_DEPTH_SRC_SHADER;
		w_fmt = R300_W_FMT_W24 | R300_W_SRC_US;
	} else {
		fgdepthsrc = R300_FG_DEPTH_SRC_SCAN;
		w_fmt = R300_W_FMT_W0 | R300_W_SRC_US;
	}

	if (w_fmt != rmesa->hw.us_out_fmt.cmd[5]) {
		R300_STATECHANGE(rmesa, us_out_fmt);
		rmesa->hw.us_out_fmt.cmd[5] = w_fmt;
	}

	if (fgdepthsrc != rmesa->hw.fg_depth_src.cmd[1]) {
		R300_STATECHANGE(rmesa, fg_depth_src);
		rmesa->hw.fg_depth_src.cmd[1] = fgdepthsrc;
	}

	r300TranslateFragmentShader(ctx, ctx->FragmentProgram._Current);

	if (!rmesa->vtbl.SetupPixelShader(ctx))
		return;

	rmesa->vtbl.SetupRSUnit(ctx);

	if ((rmesa->radeon.radeonScreen->chip_flags & RADEON_CHIPSET_TCL))
		r300SetupVertexProgram(rmesa);
}

/**
 * Called by Mesa after an internal state update.
 */
static void r300InvalidateState(GLcontext * ctx, GLuint new_state)
{
	r300ContextPtr r300 = R300_CONTEXT(ctx);

	_swrast_InvalidateState(ctx, new_state);
	_swsetup_InvalidateState(ctx, new_state);
	_vbo_InvalidateState(ctx, new_state);
	_tnl_InvalidateState(ctx, new_state);

<<<<<<< HEAD
	if (new_state & (_NEW_BUFFERS | _NEW_COLOR | _NEW_PIXEL)) {
		_mesa_update_framebuffer(ctx);
		/* this updates the DrawBuffer's Width/Height if it's a FBO */
		_mesa_update_draw_buffer_bounds(ctx);

		R300_STATECHANGE(r300, cb);
=======
	if (new_state & _NEW_BUFFERS) {
		r300UpdateDrawBuffer(ctx);
>>>>>>> 53c2cc8f
	}

	r300UpdateStateParameters(ctx, new_state);

	r300->radeon.NewGLState |= new_state;
}

/**
 * Calculate initial hardware state and register state functions.
 * Assumes that the command buffer and state atoms have been
 * initialized already.
 */
void r300InitState(r300ContextPtr r300)
{
	r300ResetHwState(r300);
}

static void r300RenderMode(GLcontext * ctx, GLenum mode)
{
	r300ContextPtr rmesa = R300_CONTEXT(ctx);
	(void)rmesa;
	(void)mode;
}

/**
 * Initialize driver's state callback functions
 */
void r300InitStateFuncs(struct dd_function_table *functions)
{

	functions->UpdateState = r300InvalidateState;
	functions->AlphaFunc = r300AlphaFunc;
	functions->BlendColor = r300BlendColor;
	functions->BlendEquationSeparate = r300BlendEquationSeparate;
	functions->BlendFuncSeparate = r300BlendFuncSeparate;
	functions->Enable = r300Enable;
	functions->ColorMask = r300ColorMask;
	functions->DepthFunc = r300DepthFunc;
	functions->DepthMask = r300DepthMask;
	functions->CullFace = r300CullFace;
	functions->FrontFace = r300FrontFace;
	functions->ShadeModel = r300ShadeModel;
	functions->LogicOpcode = r300LogicOpcode;

	/* ARB_point_parameters */
	functions->PointParameterfv = r300PointParameter;

	/* Stencil related */
	functions->StencilFuncSeparate = r300StencilFuncSeparate;
	functions->StencilMaskSeparate = r300StencilMaskSeparate;
	functions->StencilOpSeparate = r300StencilOpSeparate;

	/* Viewport related */
	functions->Viewport = r300Viewport;
	functions->DepthRange = r300DepthRange;
	functions->PointSize = r300PointSize;
	functions->LineWidth = r300LineWidth;

	functions->PolygonOffset = r300PolygonOffset;
	functions->PolygonMode = r300PolygonMode;

	functions->RenderMode = r300RenderMode;

	functions->ClipPlane = r300ClipPlane;
	functions->Scissor = radeonScissor;

	functions->DrawBuffer		= radeonDrawBuffer;
	functions->ReadBuffer		= radeonReadBuffer;
}

void r300InitShaderFunctions(r300ContextPtr r300)
{
	if (r300->radeon.radeonScreen->chip_family >= CHIP_FAMILY_RV515) {
		r300->vtbl.SetupRSUnit = r500SetupRSUnit;
		r300->vtbl.SetupPixelShader = r500SetupPixelShader;
		r300->vtbl.SetupFragmentShaderTextures = r500SetupFragmentShaderTextures;
		r300->vtbl.FragmentProgramEmit = r500FragmentProgramEmit;
		r300->vtbl.FragmentProgramDump = r500FragmentProgramDump;
	} else {
		r300->vtbl.SetupRSUnit = r300SetupRSUnit;
		r300->vtbl.SetupPixelShader = r300SetupPixelShader;
		r300->vtbl.SetupFragmentShaderTextures = r300SetupFragmentShaderTextures;
		r300->vtbl.FragmentProgramEmit = r300FragmentProgramEmit;
		r300->vtbl.FragmentProgramDump = r300FragmentProgramDump;
	}
}<|MERGE_RESOLUTION|>--- conflicted
+++ resolved
@@ -1310,12 +1310,7 @@
 		if (ctx->Texture.Unit[i]._ReallyEnabled) {
 			tmu_mappings[i] = hw_tmu;
 
-<<<<<<< HEAD
 			t = radeon_tex_obj(ctx->Texture.Unit[i]._Current);
-=======
-			t = (r300TexObjPtr) r300->state.texture.unit[i].texobj->DriverData;
-			/* XXX questionable fix for bug 9170: */
->>>>>>> 53c2cc8f
 			if (!t)
 				continue;
 
@@ -2446,17 +2441,12 @@
 	_vbo_InvalidateState(ctx, new_state);
 	_tnl_InvalidateState(ctx, new_state);
 
-<<<<<<< HEAD
 	if (new_state & (_NEW_BUFFERS | _NEW_COLOR | _NEW_PIXEL)) {
 		_mesa_update_framebuffer(ctx);
 		/* this updates the DrawBuffer's Width/Height if it's a FBO */
 		_mesa_update_draw_buffer_bounds(ctx);
 
 		R300_STATECHANGE(r300, cb);
-=======
-	if (new_state & _NEW_BUFFERS) {
-		r300UpdateDrawBuffer(ctx);
->>>>>>> 53c2cc8f
 	}
 
 	r300UpdateStateParameters(ctx, new_state);
