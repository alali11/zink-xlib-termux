--- conflicted
+++ resolved
@@ -51,23 +51,11 @@
 _mesa_reference_array_object(GLcontext *ctx,
                              struct gl_array_object **ptr,
                              struct gl_array_object *arrayObj);
-<<<<<<< HEAD
-=======
 
 extern void
 _mesa_initialize_array_object( GLcontext *ctx,
                                struct gl_array_object *obj, GLuint name );
 
-extern void
-_mesa_save_array_object( GLcontext *ctx, struct gl_array_object *obj );
-
-extern void
-_mesa_remove_array_object( GLcontext *ctx, struct gl_array_object *obj );
->>>>>>> 2e4e3468
-
-extern void
-_mesa_initialize_array_object( GLcontext *ctx,
-                               struct gl_array_object *obj, GLuint name );
 
 
 /*
