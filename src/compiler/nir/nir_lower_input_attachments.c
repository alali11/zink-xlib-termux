--- conflicted
+++ resolved
@@ -24,24 +24,13 @@
 #include "nir.h"
 #include "nir_builder.h"
 
-<<<<<<< HEAD
-static nir_ssa_def *
-load_frag_coord(nir_builder *b, const nir_input_attachment_options *options)
-/*load_frag_coord(nir_builder *b, nir_deref_instr *deref,
-                const nir_input_attachment_options *options)*/
-{
-   if (options->use_fragcoord_sysval)
-      return nir_load_frag_coord(b);
-   /*if (options->use_fragcoord_sysval) {
-      nir_ssa_def *frag_coord = nir_load_frag_coord(b);
-=======
 static nir_def *
 load_frag_coord(nir_builder *b, nir_deref_instr *deref,
                 const nir_input_attachment_options *options)
 {
    if (options->use_fragcoord_sysval) {
       nir_def *frag_coord = nir_load_frag_coord(b);
->>>>>>> 60dd34b0
+
       if (options->unscaled_input_attachment_ir3) {
          nir_variable *var = nir_deref_instr_get_variable(deref);
          unsigned base = var->data.index;
@@ -109,12 +98,8 @@
 
    b->cursor = nir_instr_remove(&load->instr);
 
-<<<<<<< HEAD
    nir_ssa_def *frag_coord = load_frag_coord(b, options);
-   //nir_ssa_def *frag_coord = load_frag_coord(b, deref, options);
-=======
-   nir_def *frag_coord = load_frag_coord(b, deref, options);
->>>>>>> 60dd34b0
+   //nir_def *frag_coord = load_frag_coord(b, deref, options);
    frag_coord = nir_f2i32(b, frag_coord);
    nir_def *offset = nir_trim_vector(b, load->src[1].ssa, 2);
    nir_def *pos = nir_iadd(b, frag_coord, offset);
@@ -181,12 +166,8 @@
 
    b->cursor = nir_before_instr(&tex->instr);
 
-<<<<<<< HEAD
    nir_ssa_def *frag_coord = load_frag_coord(b, options);
-   //nir_ssa_def *frag_coord = load_frag_coord(b, deref, options);
-=======
-   nir_def *frag_coord = load_frag_coord(b, deref, options);
->>>>>>> 60dd34b0
+   //nir_def *frag_coord = load_frag_coord(b, deref, options);
    frag_coord = nir_f2i32(b, frag_coord);
 
    nir_def *layer = load_layer_id(b, options);
