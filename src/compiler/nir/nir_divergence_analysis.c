/*
 * Copyright © 2018 Valve Corporation
 *
 * Permission is hereby granted, free of charge, to any person obtaining a
 * copy of this software and associated documentation files (the "Software"),
 * to deal in the Software without restriction, including without limitation
 * the rights to use, copy, modify, merge, publish, distribute, sublicense,
 * and/or sell copies of the Software, and to permit persons to whom the
 * Software is furnished to do so, subject to the following conditions:
 *
 * The above copyright notice and this permission notice (including the next
 * paragraph) shall be included in all copies or substantial portions of the
 * Software.
 *
 * THE SOFTWARE IS PROVIDED "AS IS", WITHOUT WARRANTY OF ANY KIND, EXPRESS OR
 * IMPLIED, INCLUDING BUT NOT LIMITED TO THE WARRANTIES OF MERCHANTABILITY,
 * FITNESS FOR A PARTICULAR PURPOSE AND NONINFRINGEMENT.  IN NO EVENT SHALL
 * THE AUTHORS OR COPYRIGHT HOLDERS BE LIABLE FOR ANY CLAIM, DAMAGES OR OTHER
 * LIABILITY, WHETHER IN AN ACTION OF CONTRACT, TORT OR OTHERWISE, ARISING
 * FROM, OUT OF OR IN CONNECTION WITH THE SOFTWARE OR THE USE OR OTHER DEALINGS
 * IN THE SOFTWARE.
 *
 */

#include "nir.h"

/* This pass computes for each ssa definition if it is uniform.
 * That is, the variable has the same value for all invocations
 * of the group.
 *
 * This divergence analysis pass expects the shader to be in LCSSA-form.
 *
 * This algorithm implements "The Simple Divergence Analysis" from
 * Diogo Sampaio, Rafael De Souza, Sylvain Collange, Fernando Magno Quintão Pereira.
 * Divergence Analysis.  ACM Transactions on Programming Languages and Systems (TOPLAS),
 * ACM, 2013, 35 (4), pp.13:1-13:36. <10.1145/2523815>. <hal-00909072v2>
 */

struct divergence_state {
   const gl_shader_stage stage;
   nir_shader *shader;

   /** current control flow state */
   /* True if some loop-active invocations might take a different control-flow path.
    * A divergent break does not cause subsequent control-flow to be considered
    * divergent because those invocations are no longer active in the loop.
    * For a divergent if, both sides are considered divergent flow because
    * the other side is still loop-active. */
   bool divergent_loop_cf;
   /* True if a divergent continue happened since the loop header */
   bool divergent_loop_continue;
   /* True if a divergent break happened since the loop header */
   bool divergent_loop_break;

   /* True if we visit the block for the fist time */
   bool first_visit;
};

static bool
visit_cf_list(struct exec_list *list, struct divergence_state *state);

static bool
visit_alu(nir_alu_instr *instr)
{
   if (instr->def.divergent)
      return false;

   unsigned num_src = nir_op_infos[instr->op].num_inputs;

   for (unsigned i = 0; i < num_src; i++) {
      if (instr->src[i].src.ssa->divergent) {
         instr->def.divergent = true;
         return true;
      }
   }

   return false;
}

static bool
visit_intrinsic(nir_shader *shader, nir_intrinsic_instr *instr)
{
   if (!nir_intrinsic_infos[instr->intrinsic].has_dest)
      return false;

   if (instr->def.divergent)
      return false;

   nir_divergence_options options = shader->options->divergence_analysis_options;
   gl_shader_stage stage = shader->info.stage;
   bool is_divergent = false;
   switch (instr->intrinsic) {
   /* Intrinsics which are always uniform */
   case nir_intrinsic_shader_clock:
   case nir_intrinsic_ballot:
   case nir_intrinsic_read_invocation:
   case nir_intrinsic_read_first_invocation:
   case nir_intrinsic_vote_any:
   case nir_intrinsic_vote_all:
   case nir_intrinsic_vote_feq:
   case nir_intrinsic_vote_ieq:
   case nir_intrinsic_load_push_constant:
   case nir_intrinsic_load_work_dim:
   case nir_intrinsic_load_num_workgroups:
   case nir_intrinsic_load_workgroup_size:
   case nir_intrinsic_load_subgroup_id:
   case nir_intrinsic_load_num_subgroups:
   case nir_intrinsic_load_ray_launch_size:
   case nir_intrinsic_load_ray_launch_size_addr_amd:
   case nir_intrinsic_load_sbt_base_amd:
   case nir_intrinsic_load_subgroup_size:
   case nir_intrinsic_load_subgroup_eq_mask:
   case nir_intrinsic_load_subgroup_ge_mask:
   case nir_intrinsic_load_subgroup_gt_mask:
   case nir_intrinsic_load_subgroup_le_mask:
   case nir_intrinsic_load_subgroup_lt_mask:
   case nir_intrinsic_first_invocation:
   case nir_intrinsic_last_invocation:
   case nir_intrinsic_load_base_instance:
   case nir_intrinsic_load_base_vertex:
   case nir_intrinsic_load_first_vertex:
   case nir_intrinsic_load_draw_id:
   case nir_intrinsic_load_is_indexed_draw:
   case nir_intrinsic_load_viewport_scale:
   case nir_intrinsic_load_user_clip_plane:
   case nir_intrinsic_load_viewport_x_scale:
   case nir_intrinsic_load_viewport_y_scale:
   case nir_intrinsic_load_viewport_z_scale:
   case nir_intrinsic_load_viewport_offset:
   case nir_intrinsic_load_viewport_x_offset:
   case nir_intrinsic_load_viewport_y_offset:
   case nir_intrinsic_load_viewport_z_offset:
   case nir_intrinsic_load_viewport_xy_scale_and_offset:
   case nir_intrinsic_load_blend_const_color_a_float:
   case nir_intrinsic_load_blend_const_color_b_float:
   case nir_intrinsic_load_blend_const_color_g_float:
   case nir_intrinsic_load_blend_const_color_r_float:
   case nir_intrinsic_load_blend_const_color_rgba:
   case nir_intrinsic_load_blend_const_color_aaaa8888_unorm:
   case nir_intrinsic_load_blend_const_color_rgba8888_unorm:
   case nir_intrinsic_load_line_width:
   case nir_intrinsic_load_aa_line_width:
   case nir_intrinsic_load_xfb_address:
   case nir_intrinsic_load_num_vertices:
   case nir_intrinsic_load_fb_layers_v3d:
   case nir_intrinsic_load_tcs_num_patches_amd:
   case nir_intrinsic_load_ring_tess_factors_amd:
   case nir_intrinsic_load_ring_tess_offchip_amd:
   case nir_intrinsic_load_ring_tess_factors_offset_amd:
   case nir_intrinsic_load_ring_tess_offchip_offset_amd:
   case nir_intrinsic_load_ring_mesh_scratch_amd:
   case nir_intrinsic_load_ring_mesh_scratch_offset_amd:
   case nir_intrinsic_load_ring_esgs_amd:
   case nir_intrinsic_load_ring_es2gs_offset_amd:
   case nir_intrinsic_load_ring_task_draw_amd:
   case nir_intrinsic_load_ring_task_payload_amd:
   case nir_intrinsic_load_sample_positions_amd:
   case nir_intrinsic_load_rasterization_samples_amd:
   case nir_intrinsic_load_ring_gsvs_amd:
   case nir_intrinsic_load_ring_gs2vs_offset_amd:
   case nir_intrinsic_load_streamout_config_amd:
   case nir_intrinsic_load_streamout_write_index_amd:
   case nir_intrinsic_load_streamout_offset_amd:
   case nir_intrinsic_load_task_ring_entry_amd:
   case nir_intrinsic_load_ring_attr_amd:
   case nir_intrinsic_load_ring_attr_offset_amd:
   case nir_intrinsic_load_provoking_vtx_amd:
   case nir_intrinsic_load_sample_positions_pan:
   case nir_intrinsic_load_workgroup_num_input_vertices_amd:
   case nir_intrinsic_load_workgroup_num_input_primitives_amd:
   case nir_intrinsic_load_pipeline_stat_query_enabled_amd:
   case nir_intrinsic_load_prim_gen_query_enabled_amd:
   case nir_intrinsic_load_prim_xfb_query_enabled_amd:
   case nir_intrinsic_load_merged_wave_info_amd:
   //case nir_intrinsic_load_clamp_vertex_color_amd:
   case nir_intrinsic_load_cull_front_face_enabled_amd:
   case nir_intrinsic_load_cull_back_face_enabled_amd:
   case nir_intrinsic_load_cull_ccw_amd:
   case nir_intrinsic_load_cull_small_primitives_enabled_amd:
   case nir_intrinsic_load_cull_any_enabled_amd:
   case nir_intrinsic_load_cull_small_prim_precision_amd:
   case nir_intrinsic_load_user_data_amd:
   case nir_intrinsic_load_force_vrs_rates_amd:
   case nir_intrinsic_load_tess_level_inner_default:
   case nir_intrinsic_load_tess_level_outer_default:
   case nir_intrinsic_load_scalar_arg_amd:
   case nir_intrinsic_load_smem_amd:
   case nir_intrinsic_load_rt_dynamic_callable_stack_base_amd:
   case nir_intrinsic_load_resume_shader_address_amd:
   case nir_intrinsic_load_global_const_block_intel:
   case nir_intrinsic_load_reloc_const_intel:
   case nir_intrinsic_load_global_block_intel:
   case nir_intrinsic_load_btd_global_arg_addr_intel:
   case nir_intrinsic_load_btd_local_arg_addr_intel:
   case nir_intrinsic_load_mesh_inline_data_intel:
   case nir_intrinsic_load_ray_num_dss_rt_stacks_intel:
   case nir_intrinsic_load_lshs_vertex_stride_amd:
   case nir_intrinsic_load_esgs_vertex_stride_amd:
   case nir_intrinsic_load_hs_out_patch_data_offset_amd:
   case nir_intrinsic_load_clip_half_line_width_amd:
   case nir_intrinsic_load_num_vertices_per_primitive_amd:
   case nir_intrinsic_load_streamout_buffer_amd:
   case nir_intrinsic_load_ordered_id_amd:
   //case nir_intrinsic_load_gs_wave_id_amd:
   case nir_intrinsic_load_provoking_vtx_in_prim_amd:
   case nir_intrinsic_load_lds_ngg_scratch_base_amd:
   case nir_intrinsic_load_lds_ngg_gs_out_vertex_base_amd:
   case nir_intrinsic_load_btd_shader_type_intel:
   case nir_intrinsic_load_base_workgroup_id:
   case nir_intrinsic_load_alpha_reference_amd:
   case nir_intrinsic_load_ubo_uniform_block_intel:
   case nir_intrinsic_load_ssbo_uniform_block_intel:
   case nir_intrinsic_load_shared_uniform_block_intel:
   case nir_intrinsic_load_barycentric_optimize_amd:
   case nir_intrinsic_load_poly_line_smooth_enabled:
   case nir_intrinsic_load_rasterization_primitive_amd:
   case nir_intrinsic_load_global_constant_uniform_block_intel:
   case nir_intrinsic_cmat_length:
      is_divergent = false;
      break;

   case nir_intrinsic_load_reg:
   case nir_intrinsic_load_reg_indirect: {
      nir_intrinsic_instr *decl = nir_reg_get_decl(instr->src[0].ssa);
      is_divergent = nir_intrinsic_divergent(decl);
      if (instr->intrinsic == nir_intrinsic_load_reg_indirect)
         is_divergent |= instr->src[1].ssa->divergent;
      break;
   }

   /* Intrinsics with divergence depending on shader stage and hardware */
   case nir_intrinsic_load_shader_record_ptr:
      is_divergent = !(options & nir_divergence_shader_record_ptr_uniform);
      break;
   case nir_intrinsic_load_frag_shading_rate:
      is_divergent = !(options & nir_divergence_single_frag_shading_rate_per_subgroup);
      break;
   case nir_intrinsic_load_input:
      is_divergent = instr->src[0].ssa->divergent;
      if (stage == MESA_SHADER_FRAGMENT)
         is_divergent |= !(options & nir_divergence_single_prim_per_subgroup);
      else if (stage == MESA_SHADER_TESS_EVAL)
         is_divergent |= !(options & nir_divergence_single_patch_per_tes_subgroup);
      else if (stage != MESA_SHADER_MESH)
         is_divergent = true;
      break;
   case nir_intrinsic_load_per_vertex_input:
      is_divergent = instr->src[0].ssa->divergent ||
                     instr->src[1].ssa->divergent;
      if (stage == MESA_SHADER_TESS_CTRL)
         is_divergent |= !(options & nir_divergence_single_patch_per_tcs_subgroup);
      if (stage == MESA_SHADER_TESS_EVAL)
         is_divergent |= !(options & nir_divergence_single_patch_per_tes_subgroup);
      else
         is_divergent = true;
      break;
   case nir_intrinsic_load_input_vertex:
      is_divergent = instr->src[1].ssa->divergent;
      assert(stage == MESA_SHADER_FRAGMENT);
      is_divergent |= !(options & nir_divergence_single_prim_per_subgroup);
      break;
   case nir_intrinsic_load_output:
      is_divergent = instr->src[0].ssa->divergent;
      switch (stage) {
      case MESA_SHADER_TESS_CTRL:
         is_divergent |= !(options & nir_divergence_single_patch_per_tcs_subgroup);
         break;
      case MESA_SHADER_FRAGMENT:
         is_divergent = true;
         break;
      case MESA_SHADER_TASK:
      case MESA_SHADER_MESH:
         /* Divergent if src[0] is, so nothing else to do. */
         break;
      default:
         unreachable("Invalid stage for load_output");
      }
      break;
   case nir_intrinsic_load_per_vertex_output:
      assert(stage == MESA_SHADER_TESS_CTRL || stage == MESA_SHADER_MESH);
      is_divergent = instr->src[0].ssa->divergent ||
                     instr->src[1].ssa->divergent ||
                     (stage == MESA_SHADER_TESS_CTRL &&
                      !(options & nir_divergence_single_patch_per_tcs_subgroup));
      break;
   case nir_intrinsic_load_per_primitive_output:
      assert(stage == MESA_SHADER_MESH);
      is_divergent = instr->src[0].ssa->divergent ||
                     instr->src[1].ssa->divergent;
      break;
   case nir_intrinsic_load_layer_id:
   case nir_intrinsic_load_front_face:
      assert(stage == MESA_SHADER_FRAGMENT);
      is_divergent = !(options & nir_divergence_single_prim_per_subgroup);
      break;
   case nir_intrinsic_load_view_index:
      assert(stage != MESA_SHADER_COMPUTE && stage != MESA_SHADER_KERNEL);
      if (options & nir_divergence_view_index_uniform)
         is_divergent = false;
      else if (stage == MESA_SHADER_FRAGMENT)
         is_divergent = !(options & nir_divergence_single_prim_per_subgroup);
      break;
   case nir_intrinsic_load_fs_input_interp_deltas:
      assert(stage == MESA_SHADER_FRAGMENT);
      is_divergent = instr->src[0].ssa->divergent;
      is_divergent |= !(options & nir_divergence_single_prim_per_subgroup);
      break;
   case nir_intrinsic_load_primitive_id:
      if (stage == MESA_SHADER_FRAGMENT)
         is_divergent = !(options & nir_divergence_single_prim_per_subgroup);
      else if (stage == MESA_SHADER_TESS_CTRL)
         is_divergent = !(options & nir_divergence_single_patch_per_tcs_subgroup);
      else if (stage == MESA_SHADER_TESS_EVAL)
         is_divergent = !(options & nir_divergence_single_patch_per_tes_subgroup);
      else if (stage == MESA_SHADER_GEOMETRY || stage == MESA_SHADER_VERTEX)
         is_divergent = true;
      else if (stage == MESA_SHADER_ANY_HIT ||
               stage == MESA_SHADER_CLOSEST_HIT ||
               stage == MESA_SHADER_INTERSECTION)
         is_divergent = true;
      else
         unreachable("Invalid stage for load_primitive_id");
      break;
   case nir_intrinsic_load_tess_level_inner:
   case nir_intrinsic_load_tess_level_outer:
      if (stage == MESA_SHADER_TESS_CTRL)
         is_divergent = !(options & nir_divergence_single_patch_per_tcs_subgroup);
      else if (stage == MESA_SHADER_TESS_EVAL)
         is_divergent = !(options & nir_divergence_single_patch_per_tes_subgroup);
      else
         unreachable("Invalid stage for load_primitive_tess_level_*");
      break;
   case nir_intrinsic_load_patch_vertices_in:
      if (stage == MESA_SHADER_TESS_EVAL)
         is_divergent = !(options & nir_divergence_single_patch_per_tes_subgroup);
      else
         assert(stage == MESA_SHADER_TESS_CTRL);
      break;

   case nir_intrinsic_load_workgroup_index:
   case nir_intrinsic_load_workgroup_id:
   case nir_intrinsic_load_workgroup_id_zero_base:
      assert(gl_shader_stage_uses_workgroup(stage));
      if (stage == MESA_SHADER_COMPUTE)
         is_divergent |= (options & nir_divergence_multiple_workgroup_per_compute_subgroup);
      break;

   /* Clustered reductions are uniform if cluster_size == subgroup_size or
    * the source is uniform and the operation is invariant.
    * Inclusive scans are uniform if
    * the source is uniform and the operation is invariant
    */
   case nir_intrinsic_reduce:
      if (nir_intrinsic_cluster_size(instr) == 0)
         return false;
      FALLTHROUGH;
   case nir_intrinsic_inclusive_scan: {
      nir_op op = nir_intrinsic_reduction_op(instr);
      is_divergent = instr->src[0].ssa->divergent;
      if (op != nir_op_umin && op != nir_op_imin && op != nir_op_fmin &&
          op != nir_op_umax && op != nir_op_imax && op != nir_op_fmax &&
          op != nir_op_iand && op != nir_op_ior)
         is_divergent = true;
      break;
   }

   case nir_intrinsic_load_ubo:
   case nir_intrinsic_load_ssbo:
      is_divergent = (instr->src[0].ssa->divergent && (nir_intrinsic_access(instr) & ACCESS_NON_UNIFORM)) ||
                     instr->src[1].ssa->divergent;
      break;

   case nir_intrinsic_get_ssbo_size:
   case nir_intrinsic_deref_buffer_array_length:
      is_divergent = instr->src[0].ssa->divergent && (nir_intrinsic_access(instr) & ACCESS_NON_UNIFORM);
      break;

   case nir_intrinsic_image_samples_identical:
   case nir_intrinsic_image_deref_samples_identical:
   case nir_intrinsic_bindless_image_samples_identical:
   case nir_intrinsic_image_fragment_mask_load_amd:
   case nir_intrinsic_image_deref_fragment_mask_load_amd:
   case nir_intrinsic_bindless_image_fragment_mask_load_amd:
      is_divergent = (instr->src[0].ssa->divergent && (nir_intrinsic_access(instr) & ACCESS_NON_UNIFORM)) ||
                     instr->src[1].ssa->divergent;
      break;

   case nir_intrinsic_image_texel_address:
   case nir_intrinsic_image_deref_texel_address:
   case nir_intrinsic_bindless_image_texel_address:
      is_divergent = (instr->src[0].ssa->divergent && (nir_intrinsic_access(instr) & ACCESS_NON_UNIFORM)) ||
                     instr->src[1].ssa->divergent || instr->src[2].ssa->divergent;
      break;

   case nir_intrinsic_image_load:
   case nir_intrinsic_image_deref_load:
   case nir_intrinsic_bindless_image_load:
   case nir_intrinsic_image_sparse_load:
   case nir_intrinsic_image_deref_sparse_load:
   case nir_intrinsic_bindless_image_sparse_load:
      is_divergent = (instr->src[0].ssa->divergent && (nir_intrinsic_access(instr) & ACCESS_NON_UNIFORM)) ||
                     instr->src[1].ssa->divergent || instr->src[2].ssa->divergent || instr->src[3].ssa->divergent;
      break;

   case nir_intrinsic_optimization_barrier_vgpr_amd:
      is_divergent = instr->src[0].ssa->divergent;
      break;

   /* Intrinsics with divergence depending on sources */
   case nir_intrinsic_ballot_bitfield_extract:
   case nir_intrinsic_ballot_find_lsb:
   case nir_intrinsic_ballot_find_msb:
   case nir_intrinsic_ballot_bit_count_reduce:
   case nir_intrinsic_rotate:
   case nir_intrinsic_shuffle_xor:
   case nir_intrinsic_shuffle_up:
   case nir_intrinsic_shuffle_down:
   case nir_intrinsic_quad_broadcast:
   case nir_intrinsic_quad_swap_horizontal:
   case nir_intrinsic_quad_swap_vertical:
   case nir_intrinsic_quad_swap_diagonal:
   case nir_intrinsic_load_deref:
   case nir_intrinsic_load_shared:
   case nir_intrinsic_load_shared2_amd:
   case nir_intrinsic_load_global:
   case nir_intrinsic_load_global_2x32:
   case nir_intrinsic_load_global_constant:
   case nir_intrinsic_load_global_amd:
   case nir_intrinsic_load_uniform:
   case nir_intrinsic_load_constant:
   case nir_intrinsic_load_sample_pos_from_id:
   case nir_intrinsic_load_kernel_input:
   case nir_intrinsic_load_task_payload:
   case nir_intrinsic_load_buffer_amd:
   case nir_intrinsic_load_typed_buffer_amd:
   case nir_intrinsic_image_samples:
   case nir_intrinsic_image_deref_samples:
   case nir_intrinsic_bindless_image_samples:
   case nir_intrinsic_image_size:
   case nir_intrinsic_image_deref_size:
   case nir_intrinsic_bindless_image_size:
   case nir_intrinsic_image_descriptor_amd:
   case nir_intrinsic_image_deref_descriptor_amd:
   case nir_intrinsic_bindless_image_descriptor_amd:
   case nir_intrinsic_strict_wqm_coord_amd:
   case nir_intrinsic_copy_deref:
   case nir_intrinsic_vulkan_resource_index:
   case nir_intrinsic_vulkan_resource_reindex:
   case nir_intrinsic_load_vulkan_descriptor:
   case nir_intrinsic_atomic_counter_read:
   case nir_intrinsic_atomic_counter_read_deref:
   case nir_intrinsic_quad_swizzle_amd:
   case nir_intrinsic_masked_swizzle_amd:
   case nir_intrinsic_is_sparse_texels_resident:
   case nir_intrinsic_sparse_residency_code_and:
   case nir_intrinsic_bvh64_intersect_ray_amd:
   case nir_intrinsic_image_deref_load_param_intel:
   case nir_intrinsic_image_load_raw_intel:
   case nir_intrinsic_get_ubo_size:
   case nir_intrinsic_load_ssbo_address:
   case nir_intrinsic_load_desc_set_address_intel:
   case nir_intrinsic_load_desc_set_dynamic_index_intel:
   case nir_intrinsic_load_global_constant_bounded:
   case nir_intrinsic_load_global_constant_offset:
   case nir_intrinsic_resource_intel: {
      unsigned num_srcs = nir_intrinsic_infos[instr->intrinsic].num_srcs;
      for (unsigned i = 0; i < num_srcs; i++) {
         if (instr->src[i].ssa->divergent) {
            is_divergent = true;
            break;
         }
      }
      break;
   }

   case nir_intrinsic_shuffle:
      is_divergent = instr->src[0].ssa->divergent &&
                     instr->src[1].ssa->divergent;
      break;

   /* Intrinsics which are always divergent */
   case nir_intrinsic_inverse_ballot:
   case nir_intrinsic_load_color0:
   case nir_intrinsic_load_color1:
   case nir_intrinsic_load_param:
   case nir_intrinsic_load_sample_id:
   case nir_intrinsic_load_sample_id_no_per_sample:
   case nir_intrinsic_load_sample_mask_in:
   case nir_intrinsic_load_interpolated_input:
   case nir_intrinsic_load_point_coord_maybe_flipped:
   case nir_intrinsic_load_barycentric_pixel:
   case nir_intrinsic_load_barycentric_centroid:
   case nir_intrinsic_load_barycentric_sample:
   case nir_intrinsic_load_barycentric_model:
   case nir_intrinsic_load_barycentric_at_sample:
   case nir_intrinsic_load_barycentric_at_offset:
   case nir_intrinsic_load_barycentric_coord_pixel:
   case nir_intrinsic_load_barycentric_coord_centroid:
   case nir_intrinsic_load_barycentric_coord_sample:
   case nir_intrinsic_load_barycentric_coord_at_sample:
   case nir_intrinsic_load_barycentric_coord_at_offset:
   case nir_intrinsic_interp_deref_at_offset:
   case nir_intrinsic_interp_deref_at_sample:
   case nir_intrinsic_interp_deref_at_centroid:
   case nir_intrinsic_interp_deref_at_vertex:
   case nir_intrinsic_load_tess_coord:
   case nir_intrinsic_load_tess_coord_xy:
   case nir_intrinsic_load_point_coord:
   case nir_intrinsic_load_line_coord:
   case nir_intrinsic_load_frag_coord:
   case nir_intrinsic_load_frag_coord_zw:
   case nir_intrinsic_load_pixel_coord:
   case nir_intrinsic_load_fully_covered:
   case nir_intrinsic_load_sample_pos:
   case nir_intrinsic_load_sample_pos_or_center:
   case nir_intrinsic_load_vertex_id_zero_base:
   case nir_intrinsic_load_vertex_id:
   case nir_intrinsic_load_instance_id:
   case nir_intrinsic_load_invocation_id:
   case nir_intrinsic_load_local_invocation_id:
   case nir_intrinsic_load_local_invocation_index:
   case nir_intrinsic_load_global_invocation_id:
   case nir_intrinsic_load_global_invocation_id_zero_base:
   case nir_intrinsic_load_global_invocation_index:
   case nir_intrinsic_load_subgroup_invocation:
   case nir_intrinsic_load_helper_invocation:
   case nir_intrinsic_is_helper_invocation:
   case nir_intrinsic_load_scratch:
   case nir_intrinsic_deref_atomic:
   case nir_intrinsic_deref_atomic_swap:
   case nir_intrinsic_ssbo_atomic:
   case nir_intrinsic_ssbo_atomic_swap:
   case nir_intrinsic_image_deref_atomic:
   case nir_intrinsic_image_deref_atomic_swap:
   case nir_intrinsic_image_atomic:
   case nir_intrinsic_image_atomic_swap:
   case nir_intrinsic_bindless_image_atomic:
   case nir_intrinsic_bindless_image_atomic_swap:
   case nir_intrinsic_shared_atomic:
   case nir_intrinsic_shared_atomic_swap:
   case nir_intrinsic_task_payload_atomic:
   case nir_intrinsic_task_payload_atomic_swap:
   case nir_intrinsic_global_atomic:
   case nir_intrinsic_global_atomic_swap:
   case nir_intrinsic_global_atomic_amd:
   case nir_intrinsic_global_atomic_swap_amd:
   case nir_intrinsic_global_atomic_2x32:
   case nir_intrinsic_global_atomic_swap_2x32:
   case nir_intrinsic_atomic_counter_add:
   case nir_intrinsic_atomic_counter_min:
   case nir_intrinsic_atomic_counter_max:
   case nir_intrinsic_atomic_counter_and:
   case nir_intrinsic_atomic_counter_or:
   case nir_intrinsic_atomic_counter_xor:
   case nir_intrinsic_atomic_counter_inc:
   case nir_intrinsic_atomic_counter_pre_dec:
   case nir_intrinsic_atomic_counter_post_dec:
   case nir_intrinsic_atomic_counter_exchange:
   case nir_intrinsic_atomic_counter_comp_swap:
   case nir_intrinsic_atomic_counter_add_deref:
   case nir_intrinsic_atomic_counter_min_deref:
   case nir_intrinsic_atomic_counter_max_deref:
   case nir_intrinsic_atomic_counter_and_deref:
   case nir_intrinsic_atomic_counter_or_deref:
   case nir_intrinsic_atomic_counter_xor_deref:
   case nir_intrinsic_atomic_counter_inc_deref:
   case nir_intrinsic_atomic_counter_pre_dec_deref:
   case nir_intrinsic_atomic_counter_post_dec_deref:
   case nir_intrinsic_atomic_counter_exchange_deref:
   case nir_intrinsic_atomic_counter_comp_swap_deref:
   case nir_intrinsic_exclusive_scan:
   case nir_intrinsic_ballot_bit_count_exclusive:
   case nir_intrinsic_ballot_bit_count_inclusive:
   case nir_intrinsic_write_invocation_amd:
   case nir_intrinsic_mbcnt_amd:
   case nir_intrinsic_lane_permute_16_amd:
   case nir_intrinsic_elect:
   case nir_intrinsic_load_tlb_color_v3d:
   case nir_intrinsic_load_tess_rel_patch_id_amd:
   case nir_intrinsic_load_gs_vertex_offset_amd:
   case nir_intrinsic_is_subgroup_invocation_lt_amd:
   case nir_intrinsic_load_packed_passthrough_primitive_amd:
   case nir_intrinsic_load_initial_edgeflags_amd:
   case nir_intrinsic_gds_atomic_add_amd:
<<<<<<< HEAD
   //case nir_intrinsic_buffer_atomic_add_amd:
=======
>>>>>>> 60dd34b0
   case nir_intrinsic_load_rt_arg_scratch_offset_amd:
   case nir_intrinsic_load_intersection_opaque_amd:
   case nir_intrinsic_load_vector_arg_amd:
   case nir_intrinsic_load_btd_stack_id_intel:
   case nir_intrinsic_load_topology_id_intel:
   case nir_intrinsic_load_scratch_base_ptr:
   case nir_intrinsic_ordered_xfb_counter_add_amd:
   case nir_intrinsic_xfb_counter_sub_amd:
   case nir_intrinsic_load_stack:
   case nir_intrinsic_load_ray_launch_id:
   case nir_intrinsic_load_ray_instance_custom_index:
   case nir_intrinsic_load_ray_geometry_index:
   case nir_intrinsic_load_ray_world_direction:
   case nir_intrinsic_load_ray_world_origin:
   case nir_intrinsic_load_ray_object_origin:
   case nir_intrinsic_load_ray_object_direction:
   case nir_intrinsic_load_ray_t_min:
   case nir_intrinsic_load_ray_t_max:
   case nir_intrinsic_load_ray_object_to_world:
   case nir_intrinsic_load_ray_world_to_object:
   case nir_intrinsic_load_ray_hit_kind:
   case nir_intrinsic_load_ray_flags:
   case nir_intrinsic_load_cull_mask:
   case nir_intrinsic_report_ray_intersection:
   case nir_intrinsic_rq_proceed:
   case nir_intrinsic_rq_load:
<<<<<<< HEAD
   //case nir_intrinsic_load_ray_triangle_vertex_positions:
=======
   case nir_intrinsic_load_ray_triangle_vertex_positions:
   case nir_intrinsic_cmat_extract:
>>>>>>> 60dd34b0
      is_divergent = true;
      break;

   default:
#ifdef NDEBUG
      is_divergent = true;
      break;
#else
      nir_print_instr(&instr->instr, stderr);
      unreachable("\nNIR divergence analysis: Unhandled intrinsic.");
#endif
   }

   instr->def.divergent = is_divergent;
   return is_divergent;
}

static bool
visit_tex(nir_tex_instr *instr)
{
   if (instr->def.divergent)
      return false;

   bool is_divergent = false;

   for (unsigned i = 0; i < instr->num_srcs; i++) {
      switch (instr->src[i].src_type) {
      case nir_tex_src_sampler_deref:
      case nir_tex_src_sampler_handle:
      case nir_tex_src_sampler_offset:
         is_divergent |= instr->src[i].src.ssa->divergent &&
                         instr->sampler_non_uniform;
         break;
      case nir_tex_src_texture_deref:
      case nir_tex_src_texture_handle:
      case nir_tex_src_texture_offset:
         is_divergent |= instr->src[i].src.ssa->divergent &&
                         instr->texture_non_uniform;
         break;
      default:
         is_divergent |= instr->src[i].src.ssa->divergent;
         break;
      }
   }

   instr->def.divergent = is_divergent;
   return is_divergent;
}

static bool
visit_load_const(nir_load_const_instr *instr)
{
   return false;
}

static bool
visit_ssa_undef(nir_undef_instr *instr)
{
   return false;
}

static bool
nir_variable_mode_is_uniform(nir_variable_mode mode)
{
   switch (mode) {
   case nir_var_uniform:
   case nir_var_mem_ubo:
   case nir_var_mem_ssbo:
   case nir_var_mem_shared:
   case nir_var_mem_task_payload:
   case nir_var_mem_global:
   case nir_var_image:
      return true;
   default:
      return false;
   }
}

static bool
nir_variable_is_uniform(nir_shader *shader, nir_variable *var)
{
   if (nir_variable_mode_is_uniform(var->data.mode))
      return true;

   nir_divergence_options options = shader->options->divergence_analysis_options;
   gl_shader_stage stage = shader->info.stage;

   if (stage == MESA_SHADER_FRAGMENT &&
       (options & nir_divergence_single_prim_per_subgroup) &&
       var->data.mode == nir_var_shader_in &&
       var->data.interpolation == INTERP_MODE_FLAT)
      return true;

   if (stage == MESA_SHADER_TESS_CTRL &&
       (options & nir_divergence_single_patch_per_tcs_subgroup) &&
       var->data.mode == nir_var_shader_out && var->data.patch)
      return true;

   if (stage == MESA_SHADER_TESS_EVAL &&
       (options & nir_divergence_single_patch_per_tes_subgroup) &&
       var->data.mode == nir_var_shader_in && var->data.patch)
      return true;

   return false;
}

static bool
visit_deref(nir_shader *shader, nir_deref_instr *deref)
{
   if (deref->def.divergent)
      return false;

   bool is_divergent = false;
   switch (deref->deref_type) {
   case nir_deref_type_var:
      is_divergent = !nir_variable_is_uniform(shader, deref->var);
      break;
   case nir_deref_type_array:
   case nir_deref_type_ptr_as_array:
      is_divergent = deref->arr.index.ssa->divergent;
      FALLTHROUGH;
   case nir_deref_type_struct:
   case nir_deref_type_array_wildcard:
      is_divergent |= deref->parent.ssa->divergent;
      break;
   case nir_deref_type_cast:
      is_divergent = !nir_variable_mode_is_uniform(deref->var->data.mode) ||
                     deref->parent.ssa->divergent;
      break;
   }

   deref->def.divergent = is_divergent;
   return is_divergent;
}

static bool
visit_jump(nir_jump_instr *jump, struct divergence_state *state)
{
   switch (jump->type) {
   case nir_jump_continue:
      if (state->divergent_loop_continue)
         return false;
      if (state->divergent_loop_cf)
         state->divergent_loop_continue = true;
      return state->divergent_loop_continue;
   case nir_jump_break:
      if (state->divergent_loop_break)
         return false;
      if (state->divergent_loop_cf)
         state->divergent_loop_break = true;
      return state->divergent_loop_break;
   case nir_jump_halt:
      /* This totally kills invocations so it doesn't add divergence */
      break;
   case nir_jump_return:
      unreachable("NIR divergence analysis: Unsupported return instruction.");
      break;
   case nir_jump_goto:
   case nir_jump_goto_if:
      unreachable("NIR divergence analysis: Unsupported goto_if instruction.");
      break;
   }
   return false;
}

static bool
set_ssa_def_not_divergent(nir_def *def, UNUSED void *_state)
{
   def->divergent = false;
   return true;
}

static bool
update_instr_divergence(nir_shader *shader, nir_instr *instr)
{
   switch (instr->type) {
   case nir_instr_type_alu:
      return visit_alu(nir_instr_as_alu(instr));
   case nir_instr_type_intrinsic:
      return visit_intrinsic(shader, nir_instr_as_intrinsic(instr));
   case nir_instr_type_tex:
      return visit_tex(nir_instr_as_tex(instr));
   case nir_instr_type_load_const:
      return visit_load_const(nir_instr_as_load_const(instr));
   case nir_instr_type_undef:
      return visit_ssa_undef(nir_instr_as_undef(instr));
   case nir_instr_type_deref:
      return visit_deref(shader, nir_instr_as_deref(instr));
   case nir_instr_type_jump:
   case nir_instr_type_phi:
   case nir_instr_type_call:
   case nir_instr_type_parallel_copy:
   default:
      unreachable("NIR divergence analysis: Unsupported instruction type.");
   }
}

static bool
visit_block(nir_block *block, struct divergence_state *state)
{
   bool has_changed = false;

   nir_foreach_instr(instr, block) {
      /* phis are handled when processing the branches */
      if (instr->type == nir_instr_type_phi)
         continue;

      if (state->first_visit)
         nir_foreach_def(instr, set_ssa_def_not_divergent, NULL);

      if (instr->type == nir_instr_type_jump)
         has_changed |= visit_jump(nir_instr_as_jump(instr), state);
      else
         has_changed |= update_instr_divergence(state->shader, instr);
   }

   return has_changed;
}

/* There are 3 types of phi instructions:
 * (1) gamma: represent the joining point of different paths
 *     created by an “if-then-else” branch.
 *     The resulting value is divergent if the branch condition
 *     or any of the source values is divergent. */
static bool
visit_if_merge_phi(nir_phi_instr *phi, bool if_cond_divergent)
{
   if (phi->def.divergent)
      return false;

   unsigned defined_srcs = 0;
   nir_foreach_phi_src(src, phi) {
      /* if any source value is divergent, the resulting value is divergent */
      if (src->src.ssa->divergent) {
         phi->def.divergent = true;
         return true;
      }
      if (src->src.ssa->parent_instr->type != nir_instr_type_undef) {
         defined_srcs++;
      }
   }

   /* if the condition is divergent and two sources defined, the definition is divergent */
   if (defined_srcs > 1 && if_cond_divergent) {
      phi->def.divergent = true;
      return true;
   }

   return false;
}

/* There are 3 types of phi instructions:
 * (2) mu: which only exist at loop headers,
 *     merge initial and loop-carried values.
 *     The resulting value is divergent if any source value
 *     is divergent or a divergent loop continue condition
 *     is associated with a different ssa-def. */
static bool
visit_loop_header_phi(nir_phi_instr *phi, nir_block *preheader, bool divergent_continue)
{
   if (phi->def.divergent)
      return false;

   nir_def *same = NULL;
   nir_foreach_phi_src(src, phi) {
      /* if any source value is divergent, the resulting value is divergent */
      if (src->src.ssa->divergent) {
         phi->def.divergent = true;
         return true;
      }
      /* if this loop is uniform, we're done here */
      if (!divergent_continue)
         continue;
      /* skip the loop preheader */
      if (src->pred == preheader)
         continue;
      /* skip undef values */
      if (nir_src_is_undef(src->src))
         continue;

      /* check if all loop-carried values are from the same ssa-def */
      if (!same)
         same = src->src.ssa;
      else if (same != src->src.ssa) {
         phi->def.divergent = true;
         return true;
      }
   }

   return false;
}

/* There are 3 types of phi instructions:
 * (3) eta: represent values that leave a loop.
 *     The resulting value is divergent if the source value is divergent
 *     or any loop exit condition is divergent for a value which is
 *     not loop-invariant.
 *     (note: there should be no phi for loop-invariant variables.) */
static bool
visit_loop_exit_phi(nir_phi_instr *phi, bool divergent_break)
{
   if (phi->def.divergent)
      return false;

   if (divergent_break) {
      phi->def.divergent = true;
      return true;
   }

   /* if any source value is divergent, the resulting value is divergent */
   nir_foreach_phi_src(src, phi) {
      if (src->src.ssa->divergent) {
         phi->def.divergent = true;
         return true;
      }
   }

   return false;
}

static bool
visit_if(nir_if *if_stmt, struct divergence_state *state)
{
   bool progress = false;

   struct divergence_state then_state = *state;
   then_state.divergent_loop_cf |= if_stmt->condition.ssa->divergent;
   progress |= visit_cf_list(&if_stmt->then_list, &then_state);

   struct divergence_state else_state = *state;
   else_state.divergent_loop_cf |= if_stmt->condition.ssa->divergent;
   progress |= visit_cf_list(&if_stmt->else_list, &else_state);

   /* handle phis after the IF */
   nir_foreach_phi(phi, nir_cf_node_cf_tree_next(&if_stmt->cf_node)) {
      if (state->first_visit)
         phi->def.divergent = false;
      progress |= visit_if_merge_phi(phi, if_stmt->condition.ssa->divergent);
   }

   /* join loop divergence information from both branch legs */
   state->divergent_loop_continue |= then_state.divergent_loop_continue ||
                                     else_state.divergent_loop_continue;
   state->divergent_loop_break |= then_state.divergent_loop_break ||
                                  else_state.divergent_loop_break;

   /* A divergent continue makes succeeding loop CF divergent:
    * not all loop-active invocations participate in the remaining loop-body
    * which means that a following break might be taken by some invocations, only */
   state->divergent_loop_cf |= state->divergent_loop_continue;

   return progress;
}

static bool
visit_loop(nir_loop *loop, struct divergence_state *state)
{
   assert(!nir_loop_has_continue_construct(loop));
   bool progress = false;
   nir_block *loop_header = nir_loop_first_block(loop);
   nir_block *loop_preheader = nir_block_cf_tree_prev(loop_header);

   /* handle loop header phis first: we have no knowledge yet about
    * the loop's control flow or any loop-carried sources. */
   nir_foreach_phi(phi, loop_header) {
      if (!state->first_visit && phi->def.divergent)
         continue;

      nir_foreach_phi_src(src, phi) {
         if (src->pred == loop_preheader) {
            phi->def.divergent = src->src.ssa->divergent;
            break;
         }
      }
      progress |= phi->def.divergent;
   }

   /* setup loop state */
   struct divergence_state loop_state = *state;
   loop_state.divergent_loop_cf = false;
   loop_state.divergent_loop_continue = false;
   loop_state.divergent_loop_break = false;

   /* process loop body until no further changes are made */
   bool repeat;
   do {
      progress |= visit_cf_list(&loop->body, &loop_state);
      repeat = false;

      /* revisit loop header phis to see if something has changed */
      nir_foreach_phi(phi, loop_header) {
         repeat |= visit_loop_header_phi(phi, loop_preheader,
                                         loop_state.divergent_loop_continue);
      }

      loop_state.divergent_loop_cf = false;
      loop_state.first_visit = false;
   } while (repeat);

   /* handle phis after the loop */
   nir_foreach_phi(phi, nir_cf_node_cf_tree_next(&loop->cf_node)) {
      if (state->first_visit)
         phi->def.divergent = false;
      progress |= visit_loop_exit_phi(phi, loop_state.divergent_loop_break);
   }

   loop->divergent = (loop_state.divergent_loop_break || loop_state.divergent_loop_continue);

   return progress;
}

static bool
visit_cf_list(struct exec_list *list, struct divergence_state *state)
{
   bool has_changed = false;

   foreach_list_typed(nir_cf_node, node, node, list) {
      switch (node->type) {
      case nir_cf_node_block:
         has_changed |= visit_block(nir_cf_node_as_block(node), state);
         break;
      case nir_cf_node_if:
         has_changed |= visit_if(nir_cf_node_as_if(node), state);
         break;
      case nir_cf_node_loop:
         has_changed |= visit_loop(nir_cf_node_as_loop(node), state);
         break;
      case nir_cf_node_function:
         unreachable("NIR divergence analysis: Unsupported cf_node type.");
      }
   }

   return has_changed;
}

void
nir_divergence_analysis(nir_shader *shader)
{
   shader->info.divergence_analysis_run = true;

   struct divergence_state state = {
      .stage = shader->info.stage,
      .shader = shader,
      .divergent_loop_cf = false,
      .divergent_loop_continue = false,
      .divergent_loop_break = false,
      .first_visit = true,
   };

   visit_cf_list(&nir_shader_get_entrypoint(shader)->body, &state);
}

bool
nir_update_instr_divergence(nir_shader *shader, nir_instr *instr)
{
   nir_foreach_def(instr, set_ssa_def_not_divergent, NULL);

   if (instr->type == nir_instr_type_phi) {
      nir_cf_node *prev = nir_cf_node_prev(&instr->block->cf_node);
      /* can only update gamma/if phis */
      if (!prev || prev->type != nir_cf_node_if)
         return false;

      nir_if *nif = nir_cf_node_as_if(prev);

      visit_if_merge_phi(nir_instr_as_phi(instr), nir_src_is_divergent(nif->condition));
      return true;
   }

   update_instr_divergence(shader, instr);
   return true;
}

bool
nir_has_divergent_loop(nir_shader *shader)
{
   bool divergent_loop = false;
   nir_function_impl *func = nir_shader_get_entrypoint(shader);

   foreach_list_typed(nir_cf_node, node, node, &func->body) {
      if (node->type == nir_cf_node_loop && nir_cf_node_as_loop(node)->divergent) {
         divergent_loop = true;
         break;
      }
   }

   return divergent_loop;
}<|MERGE_RESOLUTION|>--- conflicted
+++ resolved
@@ -582,10 +582,6 @@
    case nir_intrinsic_load_packed_passthrough_primitive_amd:
    case nir_intrinsic_load_initial_edgeflags_amd:
    case nir_intrinsic_gds_atomic_add_amd:
-<<<<<<< HEAD
-   //case nir_intrinsic_buffer_atomic_add_amd:
-=======
->>>>>>> 60dd34b0
    case nir_intrinsic_load_rt_arg_scratch_offset_amd:
    case nir_intrinsic_load_intersection_opaque_amd:
    case nir_intrinsic_load_vector_arg_amd:
@@ -612,12 +608,8 @@
    case nir_intrinsic_report_ray_intersection:
    case nir_intrinsic_rq_proceed:
    case nir_intrinsic_rq_load:
-<<<<<<< HEAD
    //case nir_intrinsic_load_ray_triangle_vertex_positions:
-=======
-   case nir_intrinsic_load_ray_triangle_vertex_positions:
    case nir_intrinsic_cmat_extract:
->>>>>>> 60dd34b0
       is_divergent = true;
       break;
 
