/*
 * Copyright © 2018 Valve Corporation
 *
 * Permission is hereby granted, free of charge, to any person obtaining a
 * copy of this software and associated documentation files (the "Software"),
 * to deal in the Software without restriction, including without limitation
 * the rights to use, copy, modify, merge, publish, distribute, sublicense,
 * and/or sell copies of the Software, and to permit persons to whom the
 * Software is furnished to do so, subject to the following conditions:
 *
 * The above copyright notice and this permission notice (including the next
 * paragraph) shall be included in all copies or substantial portions of the
 * Software.
 *
 * THE SOFTWARE IS PROVIDED "AS IS", WITHOUT WARRANTY OF ANY KIND, EXPRESS OR
 * IMPLIED, INCLUDING BUT NOT LIMITED TO THE WARRANTIES OF MERCHANTABILITY,
 * FITNESS FOR A PARTICULAR PURPOSE AND NONINFRINGEMENT.  IN NO EVENT SHALL
 * THE AUTHORS OR COPYRIGHT HOLDERS BE LIABLE FOR ANY CLAIM, DAMAGES OR OTHER
 * LIABILITY, WHETHER IN AN ACTION OF CONTRACT, TORT OR OTHERWISE, ARISING
 * FROM, OUT OF OR IN CONNECTION WITH THE SOFTWARE OR THE USE OR OTHER DEALINGS
 * IN THE SOFTWARE.
 *
 */

#include "nir.h"

/* This pass computes for each ssa definition if it is uniform.
 * That is, the variable has the same value for all invocations
 * of the group.
 *
 * This divergence analysis pass expects the shader to be in LCSSA-form.
 *
 * This algorithm implements "The Simple Divergence Analysis" from
 * Diogo Sampaio, Rafael De Souza, Sylvain Collange, Fernando Magno Quintão Pereira.
 * Divergence Analysis.  ACM Transactions on Programming Languages and Systems (TOPLAS),
 * ACM, 2013, 35 (4), pp.13:1-13:36. <10.1145/2523815>. <hal-00909072v2>
 */

struct divergence_state {
   const gl_shader_stage stage;
   nir_shader *shader;

   /** current control flow state */
   /* True if some loop-active invocations might take a different control-flow path.
    * A divergent break does not cause subsequent control-flow to be considered
    * divergent because those invocations are no longer active in the loop.
    * For a divergent if, both sides are considered divergent flow because
    * the other side is still loop-active. */
   bool divergent_loop_cf;
   /* True if a divergent continue happened since the loop header */
   bool divergent_loop_continue;
   /* True if a divergent break happened since the loop header */
   bool divergent_loop_break;

   /* True if we visit the block for the fist time */
   bool first_visit;
};

static bool
visit_cf_list(struct exec_list *list, struct divergence_state *state);

static bool
visit_alu(nir_alu_instr *instr)
{
   if (instr->dest.dest.ssa.divergent)
      return false;

   unsigned num_src = nir_op_infos[instr->op].num_inputs;

   for (unsigned i = 0; i < num_src; i++) {
      if (instr->src[i].src.ssa->divergent) {
         instr->dest.dest.ssa.divergent = true;
         return true;
      }
   }

   return false;
}

static bool
visit_intrinsic(nir_shader *shader, nir_intrinsic_instr *instr)
{
   if (!nir_intrinsic_infos[instr->intrinsic].has_dest)
      return false;

   if (instr->dest.ssa.divergent)
      return false;

   nir_divergence_options options = shader->options->divergence_analysis_options;
   gl_shader_stage stage = shader->info.stage;
   bool is_divergent = false;
   switch (instr->intrinsic) {
   /* Intrinsics which are always uniform */
   case nir_intrinsic_shader_clock:
   case nir_intrinsic_ballot:
   case nir_intrinsic_read_invocation:
   case nir_intrinsic_read_first_invocation:
   case nir_intrinsic_vote_any:
   case nir_intrinsic_vote_all:
   case nir_intrinsic_vote_feq:
   case nir_intrinsic_vote_ieq:
   case nir_intrinsic_load_push_constant:
   case nir_intrinsic_load_work_dim:
   case nir_intrinsic_load_num_workgroups:
   case nir_intrinsic_load_workgroup_size:
   case nir_intrinsic_load_subgroup_id:
   case nir_intrinsic_load_num_subgroups:
   case nir_intrinsic_load_ray_launch_size:
   case nir_intrinsic_load_ray_launch_size_addr_amd:
   case nir_intrinsic_load_sbt_base_amd:
   case nir_intrinsic_load_subgroup_size:
   case nir_intrinsic_load_subgroup_eq_mask:
   case nir_intrinsic_load_subgroup_ge_mask:
   case nir_intrinsic_load_subgroup_gt_mask:
   case nir_intrinsic_load_subgroup_le_mask:
   case nir_intrinsic_load_subgroup_lt_mask:
   case nir_intrinsic_first_invocation:
   case nir_intrinsic_last_invocation:
   case nir_intrinsic_load_base_instance:
   case nir_intrinsic_load_base_vertex:
   case nir_intrinsic_load_first_vertex:
   case nir_intrinsic_load_draw_id:
   case nir_intrinsic_load_is_indexed_draw:
   case nir_intrinsic_load_viewport_scale:
   case nir_intrinsic_load_user_clip_plane:
   case nir_intrinsic_load_viewport_x_scale:
   case nir_intrinsic_load_viewport_y_scale:
   case nir_intrinsic_load_viewport_z_scale:
   case nir_intrinsic_load_viewport_offset:
   case nir_intrinsic_load_viewport_x_offset:
   case nir_intrinsic_load_viewport_y_offset:
   case nir_intrinsic_load_viewport_z_offset:
   case nir_intrinsic_load_viewport_xy_scale_and_offset:
   case nir_intrinsic_load_blend_const_color_a_float:
   case nir_intrinsic_load_blend_const_color_b_float:
   case nir_intrinsic_load_blend_const_color_g_float:
   case nir_intrinsic_load_blend_const_color_r_float:
   case nir_intrinsic_load_blend_const_color_rgba:
   case nir_intrinsic_load_blend_const_color_aaaa8888_unorm:
   case nir_intrinsic_load_blend_const_color_rgba8888_unorm:
   case nir_intrinsic_load_line_width:
   case nir_intrinsic_load_aa_line_width:
   case nir_intrinsic_load_xfb_address:
   case nir_intrinsic_load_num_vertices:
   case nir_intrinsic_load_fb_layers_v3d:
   case nir_intrinsic_load_tcs_num_patches_amd:
   case nir_intrinsic_load_ring_tess_factors_amd:
   case nir_intrinsic_load_ring_tess_offchip_amd:
   case nir_intrinsic_load_ring_tess_factors_offset_amd:
   case nir_intrinsic_load_ring_tess_offchip_offset_amd:
   case nir_intrinsic_load_ring_mesh_scratch_amd:
   case nir_intrinsic_load_ring_mesh_scratch_offset_amd:
   case nir_intrinsic_load_ring_esgs_amd:
   case nir_intrinsic_load_ring_es2gs_offset_amd:
   case nir_intrinsic_load_ring_task_draw_amd:
   case nir_intrinsic_load_ring_task_payload_amd:
   case nir_intrinsic_load_sample_positions_amd:
   case nir_intrinsic_load_rasterization_samples_amd:
   case nir_intrinsic_load_ring_gsvs_amd:
   case nir_intrinsic_load_ring_gs2vs_offset_amd:
   case nir_intrinsic_load_streamout_config_amd:
   case nir_intrinsic_load_streamout_write_index_amd:
   case nir_intrinsic_load_streamout_offset_amd:
   case nir_intrinsic_load_task_ring_entry_amd:
   case nir_intrinsic_load_ring_attr_amd:
   case nir_intrinsic_load_ring_attr_offset_amd:
   case nir_intrinsic_load_sample_positions_pan:
   case nir_intrinsic_load_workgroup_num_input_vertices_amd:
   case nir_intrinsic_load_workgroup_num_input_primitives_amd:
   case nir_intrinsic_load_pipeline_stat_query_enabled_amd:
   case nir_intrinsic_load_prim_gen_query_enabled_amd:
   case nir_intrinsic_load_prim_xfb_query_enabled_amd:
   case nir_intrinsic_load_merged_wave_info_amd:
   //case nir_intrinsic_load_clamp_vertex_color_amd:
   case nir_intrinsic_load_cull_front_face_enabled_amd:
   case nir_intrinsic_load_cull_back_face_enabled_amd:
   case nir_intrinsic_load_cull_ccw_amd:
   case nir_intrinsic_load_cull_small_primitives_enabled_amd:
   case nir_intrinsic_load_cull_any_enabled_amd:
   case nir_intrinsic_load_cull_small_prim_precision_amd:
   case nir_intrinsic_load_user_data_amd:
   case nir_intrinsic_load_force_vrs_rates_amd:
   case nir_intrinsic_load_tess_level_inner_default:
   case nir_intrinsic_load_tess_level_outer_default:
   case nir_intrinsic_load_scalar_arg_amd:
   case nir_intrinsic_load_smem_amd:
<<<<<<< HEAD
   //case nir_intrinsic_load_smem_buffer_amd:
=======
>>>>>>> cdf01be1
   case nir_intrinsic_load_rt_dynamic_callable_stack_base_amd:
   case nir_intrinsic_load_global_const_block_intel:
   case nir_intrinsic_load_reloc_const_intel:
   case nir_intrinsic_load_global_block_intel:
   case nir_intrinsic_load_btd_global_arg_addr_intel:
   case nir_intrinsic_load_btd_local_arg_addr_intel:
   case nir_intrinsic_load_mesh_inline_data_intel:
   case nir_intrinsic_load_ray_num_dss_rt_stacks_intel:
   case nir_intrinsic_load_lshs_vertex_stride_amd:
   case nir_intrinsic_load_esgs_vertex_stride_amd:
   case nir_intrinsic_load_hs_out_patch_data_offset_amd:
   case nir_intrinsic_load_clip_half_line_width_amd:
   case nir_intrinsic_load_num_vertices_per_primitive_amd:
   case nir_intrinsic_load_streamout_buffer_amd:
   case nir_intrinsic_load_ordered_id_amd:
   case nir_intrinsic_load_provoking_vtx_in_prim_amd:
   case nir_intrinsic_load_lds_ngg_scratch_base_amd:
   case nir_intrinsic_load_lds_ngg_gs_out_vertex_base_amd:
   case nir_intrinsic_load_btd_shader_type_intel:
   case nir_intrinsic_load_base_workgroup_id:
   case nir_intrinsic_load_alpha_reference_amd:
   case nir_intrinsic_load_ssbo_uniform_block_intel:
   case nir_intrinsic_load_shared_uniform_block_intel:
   case nir_intrinsic_load_barycentric_optimize_amd:
      is_divergent = false;
      break;

   /* Intrinsics with divergence depending on shader stage and hardware */
   case nir_intrinsic_load_shader_record_ptr:
      is_divergent = !(options & nir_divergence_shader_record_ptr_uniform);
      break;
   case nir_intrinsic_load_frag_shading_rate:
      is_divergent = !(options & nir_divergence_single_frag_shading_rate_per_subgroup);
      break;
   case nir_intrinsic_load_input:
      is_divergent = instr->src[0].ssa->divergent;
      if (stage == MESA_SHADER_FRAGMENT)
         is_divergent |= !(options & nir_divergence_single_prim_per_subgroup);
      else if (stage == MESA_SHADER_TESS_EVAL)
         is_divergent |= !(options & nir_divergence_single_patch_per_tes_subgroup);
      else if (stage != MESA_SHADER_MESH)
         is_divergent = true;
      break;
   case nir_intrinsic_load_per_vertex_input:
      is_divergent = instr->src[0].ssa->divergent ||
                     instr->src[1].ssa->divergent;
      if (stage == MESA_SHADER_TESS_CTRL)
         is_divergent |= !(options & nir_divergence_single_patch_per_tcs_subgroup);
      if (stage == MESA_SHADER_TESS_EVAL)
         is_divergent |= !(options & nir_divergence_single_patch_per_tes_subgroup);
      else
         is_divergent = true;
      break;
   case nir_intrinsic_load_input_vertex:
      is_divergent = instr->src[1].ssa->divergent;
      assert(stage == MESA_SHADER_FRAGMENT);
      is_divergent |= !(options & nir_divergence_single_prim_per_subgroup);
      break;
   case nir_intrinsic_load_output:
      is_divergent = instr->src[0].ssa->divergent;
      switch (stage) {
      case MESA_SHADER_TESS_CTRL:
         is_divergent |= !(options & nir_divergence_single_patch_per_tcs_subgroup);
         break;
      case MESA_SHADER_FRAGMENT:
         is_divergent = true;
         break;
      case MESA_SHADER_TASK:
      case MESA_SHADER_MESH:
         /* Divergent if src[0] is, so nothing else to do. */
         break;
      default:
         unreachable("Invalid stage for load_output");
      }
      break;
   case nir_intrinsic_load_per_vertex_output:
      assert(stage == MESA_SHADER_TESS_CTRL || stage == MESA_SHADER_MESH);
      is_divergent = instr->src[0].ssa->divergent ||
                     instr->src[1].ssa->divergent ||
                     (stage == MESA_SHADER_TESS_CTRL &&
                      !(options & nir_divergence_single_patch_per_tcs_subgroup));
      break;
   case nir_intrinsic_load_per_primitive_output:
      assert(stage == MESA_SHADER_MESH);
      is_divergent = instr->src[0].ssa->divergent ||
                     instr->src[1].ssa->divergent;
      break;
   case nir_intrinsic_load_layer_id:
   case nir_intrinsic_load_front_face:
      assert(stage == MESA_SHADER_FRAGMENT);
      is_divergent = !(options & nir_divergence_single_prim_per_subgroup);
      break;
   case nir_intrinsic_load_view_index:
      assert(stage != MESA_SHADER_COMPUTE && stage != MESA_SHADER_KERNEL);
      if (options & nir_divergence_view_index_uniform)
         is_divergent = false;
      else if (stage == MESA_SHADER_FRAGMENT)
         is_divergent = !(options & nir_divergence_single_prim_per_subgroup);
      break;
   case nir_intrinsic_load_fs_input_interp_deltas:
      assert(stage == MESA_SHADER_FRAGMENT);
      is_divergent = instr->src[0].ssa->divergent;
      is_divergent |= !(options & nir_divergence_single_prim_per_subgroup);
      break;
   case nir_intrinsic_load_primitive_id:
      if (stage == MESA_SHADER_FRAGMENT)
         is_divergent = !(options & nir_divergence_single_prim_per_subgroup);
      else if (stage == MESA_SHADER_TESS_CTRL)
         is_divergent = !(options & nir_divergence_single_patch_per_tcs_subgroup);
      else if (stage == MESA_SHADER_TESS_EVAL)
         is_divergent = !(options & nir_divergence_single_patch_per_tes_subgroup);
      else if (stage == MESA_SHADER_GEOMETRY || stage == MESA_SHADER_VERTEX)
         is_divergent = true;
      else if (stage == MESA_SHADER_ANY_HIT ||
               stage == MESA_SHADER_CLOSEST_HIT ||
               stage == MESA_SHADER_INTERSECTION)
         is_divergent = true;
      else
         unreachable("Invalid stage for load_primitive_id");
      break;
   case nir_intrinsic_load_tess_level_inner:
   case nir_intrinsic_load_tess_level_outer:
      if (stage == MESA_SHADER_TESS_CTRL)
         is_divergent = !(options & nir_divergence_single_patch_per_tcs_subgroup);
      else if (stage == MESA_SHADER_TESS_EVAL)
         is_divergent = !(options & nir_divergence_single_patch_per_tes_subgroup);
      else
         unreachable("Invalid stage for load_primitive_tess_level_*");
      break;
   case nir_intrinsic_load_patch_vertices_in:
      if (stage == MESA_SHADER_TESS_EVAL)
         is_divergent = !(options & nir_divergence_single_patch_per_tes_subgroup);
      else
         assert(stage == MESA_SHADER_TESS_CTRL);
      break;

   case nir_intrinsic_load_workgroup_index:
   case nir_intrinsic_load_workgroup_id:
   case nir_intrinsic_load_workgroup_id_zero_base:
      assert(gl_shader_stage_uses_workgroup(stage));
      if (stage == MESA_SHADER_COMPUTE)
         is_divergent |= (options & nir_divergence_multiple_workgroup_per_compute_subgroup);
      break;

   /* Clustered reductions are uniform if cluster_size == subgroup_size or
    * the source is uniform and the operation is invariant.
    * Inclusive scans are uniform if
    * the source is uniform and the operation is invariant
    */
   case nir_intrinsic_reduce:
      if (nir_intrinsic_cluster_size(instr) == 0)
         return false;
      FALLTHROUGH;
   case nir_intrinsic_inclusive_scan: {
      nir_op op = nir_intrinsic_reduction_op(instr);
      is_divergent = instr->src[0].ssa->divergent;
      if (op != nir_op_umin && op != nir_op_imin && op != nir_op_fmin &&
          op != nir_op_umax && op != nir_op_imax && op != nir_op_fmax &&
          op != nir_op_iand && op != nir_op_ior)
         is_divergent = true;
      break;
   }

   case nir_intrinsic_load_ubo:
   case nir_intrinsic_load_ssbo:
      is_divergent = (instr->src[0].ssa->divergent && (nir_intrinsic_access(instr) & ACCESS_NON_UNIFORM)) ||
                     instr->src[1].ssa->divergent;
      break;

   case nir_intrinsic_get_ssbo_size:
   case nir_intrinsic_deref_buffer_array_length:
      is_divergent = instr->src[0].ssa->divergent && (nir_intrinsic_access(instr) & ACCESS_NON_UNIFORM);
      break;

   case nir_intrinsic_image_samples_identical:
   case nir_intrinsic_image_deref_samples_identical:
   case nir_intrinsic_bindless_image_samples_identical:
   case nir_intrinsic_image_fragment_mask_load_amd:
   case nir_intrinsic_image_deref_fragment_mask_load_amd:
   case nir_intrinsic_bindless_image_fragment_mask_load_amd:
      is_divergent = (instr->src[0].ssa->divergent && (nir_intrinsic_access(instr) & ACCESS_NON_UNIFORM)) ||
                     instr->src[1].ssa->divergent;
      break;

   case nir_intrinsic_image_load:
   case nir_intrinsic_image_deref_load:
   case nir_intrinsic_bindless_image_load:
   case nir_intrinsic_image_sparse_load:
   case nir_intrinsic_image_deref_sparse_load:
   case nir_intrinsic_bindless_image_sparse_load:
      is_divergent = (instr->src[0].ssa->divergent && (nir_intrinsic_access(instr) & ACCESS_NON_UNIFORM)) ||
                     instr->src[1].ssa->divergent || instr->src[2].ssa->divergent || instr->src[3].ssa->divergent;
      break;

   case nir_intrinsic_optimization_barrier_vgpr_amd:
      is_divergent = instr->src[0].ssa->divergent;
      break;

   /* Intrinsics with divergence depending on sources */
   case nir_intrinsic_ballot_bitfield_extract:
   case nir_intrinsic_ballot_find_lsb:
   case nir_intrinsic_ballot_find_msb:
   case nir_intrinsic_ballot_bit_count_reduce:
   case nir_intrinsic_rotate:
   case nir_intrinsic_shuffle_xor:
   case nir_intrinsic_shuffle_up:
   case nir_intrinsic_shuffle_down:
   case nir_intrinsic_quad_broadcast:
   case nir_intrinsic_quad_swap_horizontal:
   case nir_intrinsic_quad_swap_vertical:
   case nir_intrinsic_quad_swap_diagonal:
   case nir_intrinsic_load_deref:
   case nir_intrinsic_load_shared:
   case nir_intrinsic_load_shared2_amd:
   case nir_intrinsic_load_global:
   case nir_intrinsic_load_global_2x32:
   case nir_intrinsic_load_global_constant:
   case nir_intrinsic_load_global_amd:
   case nir_intrinsic_load_uniform:
   case nir_intrinsic_load_constant:
   case nir_intrinsic_load_sample_pos_from_id:
   case nir_intrinsic_load_kernel_input:
   case nir_intrinsic_load_task_payload:
   case nir_intrinsic_load_buffer_amd:
   case nir_intrinsic_load_typed_buffer_amd:
   case nir_intrinsic_image_samples:
   case nir_intrinsic_image_deref_samples:
   case nir_intrinsic_bindless_image_samples:
   case nir_intrinsic_image_size:
   case nir_intrinsic_image_deref_size:
   case nir_intrinsic_bindless_image_size:
   case nir_intrinsic_image_descriptor_amd:
   case nir_intrinsic_image_deref_descriptor_amd:
   case nir_intrinsic_bindless_image_descriptor_amd:
   case nir_intrinsic_copy_deref:
   case nir_intrinsic_vulkan_resource_index:
   case nir_intrinsic_vulkan_resource_reindex:
   case nir_intrinsic_load_vulkan_descriptor:
   case nir_intrinsic_atomic_counter_read:
   case nir_intrinsic_atomic_counter_read_deref:
   case nir_intrinsic_quad_swizzle_amd:
   case nir_intrinsic_masked_swizzle_amd:
   case nir_intrinsic_is_sparse_texels_resident:
   case nir_intrinsic_sparse_residency_code_and:
   case nir_intrinsic_bvh64_intersect_ray_amd:
   case nir_intrinsic_image_deref_load_param_intel:
   case nir_intrinsic_image_load_raw_intel:
   case nir_intrinsic_get_ubo_size:
   case nir_intrinsic_load_ssbo_address:
   case nir_intrinsic_load_desc_set_address_intel:
   case nir_intrinsic_load_desc_set_dynamic_index_intel:
   case nir_intrinsic_load_global_constant_bounded:
   case nir_intrinsic_load_global_constant_offset: {
      unsigned num_srcs = nir_intrinsic_infos[instr->intrinsic].num_srcs;
      for (unsigned i = 0; i < num_srcs; i++) {
         if (instr->src[i].ssa->divergent) {
            is_divergent = true;
            break;
         }
      }
      break;
   }

   case nir_intrinsic_shuffle:
      is_divergent = instr->src[0].ssa->divergent &&
                     instr->src[1].ssa->divergent;
      break;

   /* Intrinsics which are always divergent */
   case nir_intrinsic_load_color0:
   case nir_intrinsic_load_color1:
   case nir_intrinsic_load_param:
   case nir_intrinsic_load_sample_id:
   case nir_intrinsic_load_sample_id_no_per_sample:
   case nir_intrinsic_load_sample_mask_in:
   case nir_intrinsic_load_interpolated_input:
   case nir_intrinsic_load_point_coord_maybe_flipped:
   case nir_intrinsic_load_barycentric_pixel:
   case nir_intrinsic_load_barycentric_centroid:
   case nir_intrinsic_load_barycentric_sample:
   case nir_intrinsic_load_barycentric_model:
   case nir_intrinsic_load_barycentric_at_sample:
   case nir_intrinsic_load_barycentric_at_offset:
   case nir_intrinsic_interp_deref_at_offset:
   case nir_intrinsic_interp_deref_at_sample:
   case nir_intrinsic_interp_deref_at_centroid:
   case nir_intrinsic_interp_deref_at_vertex:
   case nir_intrinsic_load_tess_coord:
   case nir_intrinsic_load_point_coord:
   case nir_intrinsic_load_line_coord:
   case nir_intrinsic_load_frag_coord:
   case nir_intrinsic_load_fully_covered:
   case nir_intrinsic_load_sample_pos:
   case nir_intrinsic_load_sample_pos_or_center:
   case nir_intrinsic_load_vertex_id_zero_base:
   case nir_intrinsic_load_vertex_id:
   case nir_intrinsic_load_instance_id:
   case nir_intrinsic_load_invocation_id:
   case nir_intrinsic_load_local_invocation_id:
   case nir_intrinsic_load_local_invocation_index:
   case nir_intrinsic_load_global_invocation_id:
   case nir_intrinsic_load_global_invocation_id_zero_base:
   case nir_intrinsic_load_global_invocation_index:
   case nir_intrinsic_load_subgroup_invocation:
   case nir_intrinsic_load_helper_invocation:
   case nir_intrinsic_is_helper_invocation:
   case nir_intrinsic_load_scratch:
   case nir_intrinsic_deref_atomic_add:
   case nir_intrinsic_deref_atomic_imin:
   case nir_intrinsic_deref_atomic_umin:
   case nir_intrinsic_deref_atomic_imax:
   case nir_intrinsic_deref_atomic_umax:
   case nir_intrinsic_deref_atomic_and:
   case nir_intrinsic_deref_atomic_or:
   case nir_intrinsic_deref_atomic_xor:
   case nir_intrinsic_deref_atomic_exchange:
   case nir_intrinsic_deref_atomic_comp_swap:
   case nir_intrinsic_deref_atomic_fadd:
   case nir_intrinsic_deref_atomic_fmin:
   case nir_intrinsic_deref_atomic_fmax:
   case nir_intrinsic_deref_atomic_fcomp_swap:
   case nir_intrinsic_ssbo_atomic_add:
   case nir_intrinsic_ssbo_atomic_imin:
   case nir_intrinsic_ssbo_atomic_umin:
   case nir_intrinsic_ssbo_atomic_imax:
   case nir_intrinsic_ssbo_atomic_umax:
   case nir_intrinsic_ssbo_atomic_and:
   case nir_intrinsic_ssbo_atomic_or:
   case nir_intrinsic_ssbo_atomic_xor:
   case nir_intrinsic_ssbo_atomic_exchange:
   case nir_intrinsic_ssbo_atomic_comp_swap:
   case nir_intrinsic_ssbo_atomic_fadd:
   case nir_intrinsic_ssbo_atomic_fmax:
   case nir_intrinsic_ssbo_atomic_fmin:
   case nir_intrinsic_ssbo_atomic_fcomp_swap:
   case nir_intrinsic_image_deref_atomic_add:
   case nir_intrinsic_image_deref_atomic_imin:
   case nir_intrinsic_image_deref_atomic_umin:
   case nir_intrinsic_image_deref_atomic_imax:
   case nir_intrinsic_image_deref_atomic_umax:
   case nir_intrinsic_image_deref_atomic_and:
   case nir_intrinsic_image_deref_atomic_or:
   case nir_intrinsic_image_deref_atomic_xor:
   case nir_intrinsic_image_deref_atomic_exchange:
   case nir_intrinsic_image_deref_atomic_comp_swap:
   case nir_intrinsic_image_deref_atomic_fadd:
   case nir_intrinsic_image_deref_atomic_fmin:
   case nir_intrinsic_image_deref_atomic_fmax:
   case nir_intrinsic_image_deref_atomic_inc_wrap:
   case nir_intrinsic_image_deref_atomic_dec_wrap:
   case nir_intrinsic_image_atomic_add:
   case nir_intrinsic_image_atomic_imin:
   case nir_intrinsic_image_atomic_umin:
   case nir_intrinsic_image_atomic_imax:
   case nir_intrinsic_image_atomic_umax:
   case nir_intrinsic_image_atomic_and:
   case nir_intrinsic_image_atomic_or:
   case nir_intrinsic_image_atomic_xor:
   case nir_intrinsic_image_atomic_exchange:
   case nir_intrinsic_image_atomic_comp_swap:
   case nir_intrinsic_image_atomic_fadd:
   case nir_intrinsic_image_atomic_fmin:
   case nir_intrinsic_image_atomic_fmax:
   case nir_intrinsic_image_atomic_inc_wrap:
   case nir_intrinsic_image_atomic_dec_wrap:
   case nir_intrinsic_bindless_image_atomic_add:
   case nir_intrinsic_bindless_image_atomic_imin:
   case nir_intrinsic_bindless_image_atomic_umin:
   case nir_intrinsic_bindless_image_atomic_imax:
   case nir_intrinsic_bindless_image_atomic_umax:
   case nir_intrinsic_bindless_image_atomic_and:
   case nir_intrinsic_bindless_image_atomic_or:
   case nir_intrinsic_bindless_image_atomic_xor:
   case nir_intrinsic_bindless_image_atomic_exchange:
   case nir_intrinsic_bindless_image_atomic_comp_swap:
   case nir_intrinsic_bindless_image_atomic_fadd:
   case nir_intrinsic_bindless_image_atomic_fmin:
   case nir_intrinsic_bindless_image_atomic_fmax:
   case nir_intrinsic_bindless_image_atomic_inc_wrap:
   case nir_intrinsic_bindless_image_atomic_dec_wrap:
   case nir_intrinsic_shared_atomic_add:
   case nir_intrinsic_shared_atomic_imin:
   case nir_intrinsic_shared_atomic_umin:
   case nir_intrinsic_shared_atomic_imax:
   case nir_intrinsic_shared_atomic_umax:
   case nir_intrinsic_shared_atomic_and:
   case nir_intrinsic_shared_atomic_or:
   case nir_intrinsic_shared_atomic_xor:
   case nir_intrinsic_shared_atomic_exchange:
   case nir_intrinsic_shared_atomic_comp_swap:
   case nir_intrinsic_shared_atomic_fadd:
   case nir_intrinsic_shared_atomic_fmin:
   case nir_intrinsic_shared_atomic_fmax:
   case nir_intrinsic_shared_atomic_fcomp_swap:
   case nir_intrinsic_task_payload_atomic_add:
   case nir_intrinsic_task_payload_atomic_imin:
   case nir_intrinsic_task_payload_atomic_umin:
   case nir_intrinsic_task_payload_atomic_imax:
   case nir_intrinsic_task_payload_atomic_umax:
   case nir_intrinsic_task_payload_atomic_and:
   case nir_intrinsic_task_payload_atomic_or:
   case nir_intrinsic_task_payload_atomic_xor:
   case nir_intrinsic_task_payload_atomic_exchange:
   case nir_intrinsic_task_payload_atomic_comp_swap:
   case nir_intrinsic_task_payload_atomic_fadd:
   case nir_intrinsic_task_payload_atomic_fmin:
   case nir_intrinsic_task_payload_atomic_fmax:
   case nir_intrinsic_task_payload_atomic_fcomp_swap:
   case nir_intrinsic_global_atomic_add:
   case nir_intrinsic_global_atomic_imin:
   case nir_intrinsic_global_atomic_umin:
   case nir_intrinsic_global_atomic_imax:
   case nir_intrinsic_global_atomic_umax:
   case nir_intrinsic_global_atomic_and:
   case nir_intrinsic_global_atomic_or:
   case nir_intrinsic_global_atomic_xor:
   case nir_intrinsic_global_atomic_exchange:
   case nir_intrinsic_global_atomic_comp_swap:
   case nir_intrinsic_global_atomic_fadd:
   case nir_intrinsic_global_atomic_fmin:
   case nir_intrinsic_global_atomic_fmax:
   case nir_intrinsic_global_atomic_fcomp_swap:
   case nir_intrinsic_global_atomic_add_amd:
   case nir_intrinsic_global_atomic_imin_amd:
   case nir_intrinsic_global_atomic_umin_amd:
   case nir_intrinsic_global_atomic_imax_amd:
   case nir_intrinsic_global_atomic_umax_amd:
   case nir_intrinsic_global_atomic_and_amd:
   case nir_intrinsic_global_atomic_or_amd:
   case nir_intrinsic_global_atomic_xor_amd:
   case nir_intrinsic_global_atomic_exchange_amd:
   case nir_intrinsic_global_atomic_comp_swap_amd:
   case nir_intrinsic_global_atomic_fadd_amd:
   case nir_intrinsic_global_atomic_fmin_amd:
   case nir_intrinsic_global_atomic_fmax_amd:
   case nir_intrinsic_global_atomic_fcomp_swap_amd:
   case nir_intrinsic_global_atomic_add_2x32:
   case nir_intrinsic_global_atomic_imin_2x32:
   case nir_intrinsic_global_atomic_umin_2x32:
   case nir_intrinsic_global_atomic_imax_2x32:
   case nir_intrinsic_global_atomic_umax_2x32:
   case nir_intrinsic_global_atomic_and_2x32:
   case nir_intrinsic_global_atomic_or_2x32:
   case nir_intrinsic_global_atomic_xor_2x32:
   case nir_intrinsic_global_atomic_exchange_2x32:
   case nir_intrinsic_global_atomic_comp_swap_2x32:
   case nir_intrinsic_global_atomic_fadd_2x32:
   case nir_intrinsic_global_atomic_fmin_2x32:
   case nir_intrinsic_global_atomic_fmax_2x32:
   case nir_intrinsic_global_atomic_fcomp_swap_2x32:
   case nir_intrinsic_atomic_counter_add:
   case nir_intrinsic_atomic_counter_min:
   case nir_intrinsic_atomic_counter_max:
   case nir_intrinsic_atomic_counter_and:
   case nir_intrinsic_atomic_counter_or:
   case nir_intrinsic_atomic_counter_xor:
   case nir_intrinsic_atomic_counter_inc:
   case nir_intrinsic_atomic_counter_pre_dec:
   case nir_intrinsic_atomic_counter_post_dec:
   case nir_intrinsic_atomic_counter_exchange:
   case nir_intrinsic_atomic_counter_comp_swap:
   case nir_intrinsic_atomic_counter_add_deref:
   case nir_intrinsic_atomic_counter_min_deref:
   case nir_intrinsic_atomic_counter_max_deref:
   case nir_intrinsic_atomic_counter_and_deref:
   case nir_intrinsic_atomic_counter_or_deref:
   case nir_intrinsic_atomic_counter_xor_deref:
   case nir_intrinsic_atomic_counter_inc_deref:
   case nir_intrinsic_atomic_counter_pre_dec_deref:
   case nir_intrinsic_atomic_counter_post_dec_deref:
   case nir_intrinsic_atomic_counter_exchange_deref:
   case nir_intrinsic_atomic_counter_comp_swap_deref:
   case nir_intrinsic_exclusive_scan:
   case nir_intrinsic_ballot_bit_count_exclusive:
   case nir_intrinsic_ballot_bit_count_inclusive:
   case nir_intrinsic_write_invocation_amd:
   case nir_intrinsic_mbcnt_amd:
   case nir_intrinsic_lane_permute_16_amd:
   case nir_intrinsic_elect:
   case nir_intrinsic_load_tlb_color_v3d:
   case nir_intrinsic_load_tess_rel_patch_id_amd:
   case nir_intrinsic_load_gs_vertex_offset_amd:
   case nir_intrinsic_is_subgroup_invocation_lt_amd:
   case nir_intrinsic_load_packed_passthrough_primitive_amd:
   case nir_intrinsic_load_initial_edgeflags_amd:
   case nir_intrinsic_gds_atomic_add_amd:
   //case nir_intrinsic_buffer_atomic_add_amd:
   case nir_intrinsic_load_rt_arg_scratch_offset_amd:
   case nir_intrinsic_load_intersection_opaque_amd:
   case nir_intrinsic_load_vector_arg_amd:
   case nir_intrinsic_load_btd_stack_id_intel:
   case nir_intrinsic_load_topology_id_intel:
   case nir_intrinsic_load_scratch_base_ptr:
   case nir_intrinsic_ordered_xfb_counter_add_amd:
   case nir_intrinsic_xfb_counter_sub_amd:
   case nir_intrinsic_load_stack:
   case nir_intrinsic_load_ray_launch_id:
   case nir_intrinsic_load_ray_instance_custom_index:
   case nir_intrinsic_load_ray_geometry_index:
   case nir_intrinsic_load_ray_world_direction:
   case nir_intrinsic_load_ray_world_origin:
   case nir_intrinsic_load_ray_object_origin:
   case nir_intrinsic_load_ray_object_direction:
   case nir_intrinsic_load_ray_t_min:
   case nir_intrinsic_load_ray_t_max:
   case nir_intrinsic_load_ray_object_to_world:
   case nir_intrinsic_load_ray_world_to_object:
   case nir_intrinsic_load_ray_hit_kind:
   case nir_intrinsic_load_ray_flags:
   case nir_intrinsic_load_cull_mask:
   case nir_intrinsic_report_ray_intersection:
   case nir_intrinsic_rq_proceed:
   case nir_intrinsic_rq_load:
      is_divergent = true;
      break;

   default:
#ifdef NDEBUG
      is_divergent = true;
      break;
#else
      nir_print_instr(&instr->instr, stderr);
      unreachable("\nNIR divergence analysis: Unhandled intrinsic.");
#endif
   }

   instr->dest.ssa.divergent = is_divergent;
   return is_divergent;
}

static bool
visit_tex(nir_tex_instr *instr)
{
   if (instr->dest.ssa.divergent)
      return false;

   bool is_divergent = false;

   for (unsigned i = 0; i < instr->num_srcs; i++) {
      switch (instr->src[i].src_type) {
      case nir_tex_src_sampler_deref:
      case nir_tex_src_sampler_handle:
      case nir_tex_src_sampler_offset:
         is_divergent |= instr->src[i].src.ssa->divergent &&
                         instr->sampler_non_uniform;
         break;
      case nir_tex_src_texture_deref:
      case nir_tex_src_texture_handle:
      case nir_tex_src_texture_offset:
         is_divergent |= instr->src[i].src.ssa->divergent &&
                         instr->texture_non_uniform;
         break;
      default:
         is_divergent |= instr->src[i].src.ssa->divergent;
         break;
      }
   }

   instr->dest.ssa.divergent = is_divergent;
   return is_divergent;
}

static bool
visit_load_const(nir_load_const_instr *instr)
{
   return false;
}

static bool
visit_ssa_undef(nir_ssa_undef_instr *instr)
{
   return false;
}

static bool
nir_variable_mode_is_uniform(nir_variable_mode mode) {
   switch (mode) {
   case nir_var_uniform:
   case nir_var_mem_ubo:
   case nir_var_mem_ssbo:
   case nir_var_mem_shared:
   case nir_var_mem_task_payload:
   case nir_var_mem_global:
   case nir_var_image:
      return true;
   default:
      return false;
   }
}

static bool
nir_variable_is_uniform(nir_shader *shader, nir_variable *var)
{
   if (nir_variable_mode_is_uniform(var->data.mode))
      return true;

   nir_divergence_options options = shader->options->divergence_analysis_options;
   gl_shader_stage stage = shader->info.stage;

   if (stage == MESA_SHADER_FRAGMENT &&
       (options & nir_divergence_single_prim_per_subgroup) &&
       var->data.mode == nir_var_shader_in &&
       var->data.interpolation == INTERP_MODE_FLAT)
      return true;

   if (stage == MESA_SHADER_TESS_CTRL &&
       (options & nir_divergence_single_patch_per_tcs_subgroup) &&
       var->data.mode == nir_var_shader_out && var->data.patch)
      return true;

   if (stage == MESA_SHADER_TESS_EVAL &&
       (options & nir_divergence_single_patch_per_tes_subgroup) &&
       var->data.mode == nir_var_shader_in && var->data.patch)
      return true;

   return false;
}

static bool
visit_deref(nir_shader *shader, nir_deref_instr *deref)
{
   if (deref->dest.ssa.divergent)
      return false;

   bool is_divergent = false;
   switch (deref->deref_type) {
   case nir_deref_type_var:
      is_divergent = !nir_variable_is_uniform(shader, deref->var);
      break;
   case nir_deref_type_array:
   case nir_deref_type_ptr_as_array:
      is_divergent = deref->arr.index.ssa->divergent;
      FALLTHROUGH;
   case nir_deref_type_struct:
   case nir_deref_type_array_wildcard:
      is_divergent |= deref->parent.ssa->divergent;
      break;
   case nir_deref_type_cast:
      is_divergent = !nir_variable_mode_is_uniform(deref->var->data.mode) ||
                     deref->parent.ssa->divergent;
      break;
   }

   deref->dest.ssa.divergent = is_divergent;
   return is_divergent;
}

static bool
visit_jump(nir_jump_instr *jump, struct divergence_state *state)
{
   switch (jump->type) {
   case nir_jump_continue:
      if (state->divergent_loop_continue)
         return false;
      if (state->divergent_loop_cf)
         state->divergent_loop_continue = true;
      return state->divergent_loop_continue;
   case nir_jump_break:
      if (state->divergent_loop_break)
         return false;
      if (state->divergent_loop_cf)
         state->divergent_loop_break = true;
      return state->divergent_loop_break;
   case nir_jump_halt:
      /* This totally kills invocations so it doesn't add divergence */
      break;
   case nir_jump_return:
      unreachable("NIR divergence analysis: Unsupported return instruction.");
      break;
   case nir_jump_goto:
   case nir_jump_goto_if:
      unreachable("NIR divergence analysis: Unsupported goto_if instruction.");
      break;
   }
   return false;
}

static bool
set_ssa_def_not_divergent(nir_ssa_def *def, UNUSED void *_state)
{
   def->divergent = false;
   return true;
}

static bool
update_instr_divergence(nir_shader *shader, nir_instr *instr)
{
   switch (instr->type) {
   case nir_instr_type_alu:
      return visit_alu(nir_instr_as_alu(instr));
   case nir_instr_type_intrinsic:
      return visit_intrinsic(shader, nir_instr_as_intrinsic(instr));
   case nir_instr_type_tex:
      return visit_tex(nir_instr_as_tex(instr));
   case nir_instr_type_load_const:
      return visit_load_const(nir_instr_as_load_const(instr));
   case nir_instr_type_ssa_undef:
      return visit_ssa_undef(nir_instr_as_ssa_undef(instr));
   case nir_instr_type_deref:
      return visit_deref(shader, nir_instr_as_deref(instr));
   case nir_instr_type_jump:
   case nir_instr_type_phi:
   case nir_instr_type_call:
   case nir_instr_type_parallel_copy:
   default:
      unreachable("NIR divergence analysis: Unsupported instruction type.");
   }
}

static bool
visit_block(nir_block *block, struct divergence_state *state)
{
   bool has_changed = false;

   nir_foreach_instr(instr, block) {
      /* phis are handled when processing the branches */
      if (instr->type == nir_instr_type_phi)
         continue;

      if (state->first_visit)
         nir_foreach_ssa_def(instr, set_ssa_def_not_divergent, NULL);

      if (instr->type == nir_instr_type_jump)
         has_changed |= visit_jump(nir_instr_as_jump(instr), state);
      else
         has_changed |= update_instr_divergence(state->shader, instr);
   }

   return has_changed;
}

/* There are 3 types of phi instructions:
 * (1) gamma: represent the joining point of different paths
 *     created by an “if-then-else” branch.
 *     The resulting value is divergent if the branch condition
 *     or any of the source values is divergent. */
static bool
visit_if_merge_phi(nir_phi_instr *phi, bool if_cond_divergent)
{
   if (phi->dest.ssa.divergent)
      return false;

   unsigned defined_srcs = 0;
   nir_foreach_phi_src(src, phi) {
      /* if any source value is divergent, the resulting value is divergent */
      if (src->src.ssa->divergent) {
         phi->dest.ssa.divergent = true;
         return true;
      }
      if (src->src.ssa->parent_instr->type != nir_instr_type_ssa_undef) {
         defined_srcs++;
      }
   }

   /* if the condition is divergent and two sources defined, the definition is divergent */
   if (defined_srcs > 1 && if_cond_divergent) {
      phi->dest.ssa.divergent = true;
      return true;
   }

   return false;
}

/* There are 3 types of phi instructions:
 * (2) mu: which only exist at loop headers,
 *     merge initial and loop-carried values.
 *     The resulting value is divergent if any source value
 *     is divergent or a divergent loop continue condition
 *     is associated with a different ssa-def. */
static bool
visit_loop_header_phi(nir_phi_instr *phi, nir_block *preheader, bool divergent_continue)
{
   if (phi->dest.ssa.divergent)
      return false;

   nir_ssa_def* same = NULL;
   nir_foreach_phi_src(src, phi) {
      /* if any source value is divergent, the resulting value is divergent */
      if (src->src.ssa->divergent) {
         phi->dest.ssa.divergent = true;
         return true;
      }
      /* if this loop is uniform, we're done here */
      if (!divergent_continue)
         continue;
      /* skip the loop preheader */
      if (src->pred == preheader)
         continue;
      /* skip undef values */
      if (nir_src_is_undef(src->src))
         continue;

      /* check if all loop-carried values are from the same ssa-def */
      if (!same)
         same = src->src.ssa;
      else if (same != src->src.ssa) {
         phi->dest.ssa.divergent = true;
         return true;
      }
   }

   return false;
}

/* There are 3 types of phi instructions:
 * (3) eta: represent values that leave a loop.
 *     The resulting value is divergent if the source value is divergent
 *     or any loop exit condition is divergent for a value which is
 *     not loop-invariant.
 *     (note: there should be no phi for loop-invariant variables.) */
static bool
visit_loop_exit_phi(nir_phi_instr *phi, bool divergent_break)
{
   if (phi->dest.ssa.divergent)
      return false;

   if (divergent_break) {
      phi->dest.ssa.divergent = true;
      return true;
   }

   /* if any source value is divergent, the resulting value is divergent */
   nir_foreach_phi_src(src, phi) {
      if (src->src.ssa->divergent) {
         phi->dest.ssa.divergent = true;
         return true;
      }
   }

   return false;
}

static bool
visit_if(nir_if *if_stmt, struct divergence_state *state)
{
   bool progress = false;

   struct divergence_state then_state = *state;
   then_state.divergent_loop_cf |= if_stmt->condition.ssa->divergent;
   progress |= visit_cf_list(&if_stmt->then_list, &then_state);

   struct divergence_state else_state = *state;
   else_state.divergent_loop_cf |= if_stmt->condition.ssa->divergent;
   progress |= visit_cf_list(&if_stmt->else_list, &else_state);

   /* handle phis after the IF */
   nir_foreach_instr(instr, nir_cf_node_cf_tree_next(&if_stmt->cf_node)) {
      if (instr->type != nir_instr_type_phi)
         break;

      if (state->first_visit)
         nir_instr_as_phi(instr)->dest.ssa.divergent = false;
      progress |= visit_if_merge_phi(nir_instr_as_phi(instr),
                                     if_stmt->condition.ssa->divergent);
   }

   /* join loop divergence information from both branch legs */
   state->divergent_loop_continue |= then_state.divergent_loop_continue ||
                                     else_state.divergent_loop_continue;
   state->divergent_loop_break |= then_state.divergent_loop_break ||
                                  else_state.divergent_loop_break;

   /* A divergent continue makes succeeding loop CF divergent:
    * not all loop-active invocations participate in the remaining loop-body
    * which means that a following break might be taken by some invocations, only */
   state->divergent_loop_cf |= state->divergent_loop_continue;

   return progress;
}

static bool
visit_loop(nir_loop *loop, struct divergence_state *state)
{
   assert(!nir_loop_has_continue_construct(loop));
   bool progress = false;
   nir_block *loop_header = nir_loop_first_block(loop);
   nir_block *loop_preheader = nir_block_cf_tree_prev(loop_header);

   /* handle loop header phis first: we have no knowledge yet about
    * the loop's control flow or any loop-carried sources. */
   nir_foreach_instr(instr, loop_header) {
      if (instr->type != nir_instr_type_phi)
         break;

      nir_phi_instr *phi = nir_instr_as_phi(instr);
      if (!state->first_visit && phi->dest.ssa.divergent)
         continue;

      nir_foreach_phi_src(src, phi) {
         if (src->pred == loop_preheader) {
            phi->dest.ssa.divergent = src->src.ssa->divergent;
            break;
         }
      }
      progress |= phi->dest.ssa.divergent;
   }

   /* setup loop state */
   struct divergence_state loop_state = *state;
   loop_state.divergent_loop_cf = false;
   loop_state.divergent_loop_continue = false;
   loop_state.divergent_loop_break = false;

   /* process loop body until no further changes are made */
   bool repeat;
   do {
      progress |= visit_cf_list(&loop->body, &loop_state);
      repeat = false;

      /* revisit loop header phis to see if something has changed */
      nir_foreach_instr(instr, loop_header) {
         if (instr->type != nir_instr_type_phi)
            break;

         repeat |= visit_loop_header_phi(nir_instr_as_phi(instr),
                                         loop_preheader,
                                         loop_state.divergent_loop_continue);
      }

      loop_state.divergent_loop_cf = false;
      loop_state.first_visit = false;
   } while (repeat);

   /* handle phis after the loop */
   nir_foreach_instr(instr, nir_cf_node_cf_tree_next(&loop->cf_node)) {
      if (instr->type != nir_instr_type_phi)
         break;

      if (state->first_visit)
         nir_instr_as_phi(instr)->dest.ssa.divergent = false;
      progress |= visit_loop_exit_phi(nir_instr_as_phi(instr),
                                      loop_state.divergent_loop_break);
   }

   loop->divergent = (loop_state.divergent_loop_break || loop_state.divergent_loop_continue);

   return progress;
}

static bool
visit_cf_list(struct exec_list *list, struct divergence_state *state)
{
   bool has_changed = false;

   foreach_list_typed(nir_cf_node, node, node, list) {
      switch (node->type) {
      case nir_cf_node_block:
         has_changed |= visit_block(nir_cf_node_as_block(node), state);
         break;
      case nir_cf_node_if:
         has_changed |= visit_if(nir_cf_node_as_if(node), state);
         break;
      case nir_cf_node_loop:
         has_changed |= visit_loop(nir_cf_node_as_loop(node), state);
         break;
      case nir_cf_node_function:
         unreachable("NIR divergence analysis: Unsupported cf_node type.");
      }
   }

   return has_changed;
}

void
nir_divergence_analysis(nir_shader *shader)
{
   shader->info.divergence_analysis_run = true;

   struct divergence_state state = {
      .stage = shader->info.stage,
      .shader = shader,
      .divergent_loop_cf = false,
      .divergent_loop_continue = false,
      .divergent_loop_break = false,
      .first_visit = true,
   };

   visit_cf_list(&nir_shader_get_entrypoint(shader)->body, &state);
}

bool nir_update_instr_divergence(nir_shader *shader, nir_instr *instr)
{
   nir_foreach_ssa_def(instr, set_ssa_def_not_divergent, NULL);

   if (instr->type == nir_instr_type_phi) {
      nir_cf_node *prev = nir_cf_node_prev(&instr->block->cf_node);
      /* can only update gamma/if phis */
      if (!prev || prev->type != nir_cf_node_if)
         return false;

      nir_if *nif = nir_cf_node_as_if(prev);

      visit_if_merge_phi(nir_instr_as_phi(instr), nir_src_is_divergent(nif->condition));
      return true;
   }

   update_instr_divergence(shader, instr);
   return true;
}


bool
nir_has_divergent_loop(nir_shader *shader)
{
   bool divergent_loop = false;
   nir_function_impl *func = nir_shader_get_entrypoint(shader);

   foreach_list_typed(nir_cf_node, node, node, &func->body) {
      if (node->type == nir_cf_node_loop && nir_cf_node_as_loop(node)->divergent) {
         divergent_loop = true;
         break;
      }
   }

   return divergent_loop;
}<|MERGE_RESOLUTION|>--- conflicted
+++ resolved
@@ -184,10 +184,6 @@
    case nir_intrinsic_load_tess_level_outer_default:
    case nir_intrinsic_load_scalar_arg_amd:
    case nir_intrinsic_load_smem_amd:
-<<<<<<< HEAD
-   //case nir_intrinsic_load_smem_buffer_amd:
-=======
->>>>>>> cdf01be1
    case nir_intrinsic_load_rt_dynamic_callable_stack_base_amd:
    case nir_intrinsic_load_global_const_block_intel:
    case nir_intrinsic_load_reloc_const_intel:
