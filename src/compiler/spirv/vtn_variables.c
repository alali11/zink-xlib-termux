--- conflicted
+++ resolved
@@ -1249,10 +1249,7 @@
    /*case SpvBuiltInHitTriangleVertexPositionsKHR:
       *location = SYSTEM_VALUE_RAY_TRIANGLE_VERTEX_POSITIONS;
       set_mode_system_value(b, mode);
-<<<<<<< HEAD
       break;*/
-=======
-      break;
    case SpvBuiltInBaryCoordKHR:
       *location = SYSTEM_VALUE_BARYCENTRIC_PERSP_COORD;
       set_mode_system_value(b, mode);
@@ -1269,7 +1266,6 @@
       *location = SYSTEM_VALUE_COALESCED_INPUT_COUNT;
       set_mode_system_value(b, mode);
       break;
->>>>>>> 60dd34b0
 
    default:
       vtn_fail("Unsupported builtin: %s (%u)",
